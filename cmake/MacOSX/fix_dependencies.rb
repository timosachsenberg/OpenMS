--- conflicted
+++ resolved
@@ -293,14 +293,9 @@
   [ '--verbose', '-v', GetoptLong::NO_ARGUMENT ],
   [ '--lib-path', '-l', GetoptLong::REQUIRED_ARGUMENT ],
   [ '--install-name-tool', '-i', GetoptLong::OPTIONAL_ARGUMENT ],
-<<<<<<< HEAD
-  [ '--bin-path', '-b', GetoptLong::REQUIRED_ARGUMENT ],
-  [ '--plugin-path', '-p', GetoptLong::OPTIONAL_ARGUMENT ]
-=======
   [ '--bin-path', '-b', GetoptLong::OPTIONAL_ARGUMENT ],
   [ '--plugin-path', '-p', GetoptLong::OPTIONAL_ARGUMENT ],
   [ '--path-prefix', '-e', GetoptLong::OPTIONAL_ARGUMENT ]
->>>>>>> 511dc7a5
 )
 
 usage = "#{File.basename($0)} --bin-path PATH-TO-BINARIES --lib-path PATH-TO-STORE-LIBRARIES
@@ -313,13 +308,9 @@
 -b, --bin-path: 
   the path were all the binaries that should be handled are located
 -p, --plugin-path: 
-<<<<<<< HEAD
-  the path were optional plugin libraries like from QT5 are located 
-=======
   the path were optional plugin libraries like from QT5 are located
 -e, --path-prefix: 
   the prefix that is added to the new install_name (default: @executable_path/)
->>>>>>> 511dc7a5
 -v, --verbose:
   increase verbosity
 "
@@ -337,29 +328,18 @@
       $bin_dir = Pathname.new(arg).realpath
     when '--plugin-path'
       $plugin_dir = Pathname.new(arg).realpath
-<<<<<<< HEAD
-=======
     when '--path-prefix'
       $executableId = arg
->>>>>>> 511dc7a5
     when '--verbose'
       $DEBUG = true
   end
 end
 
-<<<<<<< HEAD
-if $lib_dir.nil? or $bin_dir.nil?
-  puts "Please provide a bin and lib path"
-  puts "#{usage}"
-  exit 1
-else 
-=======
 if $lib_dir.nil?
   puts "Please provide at least a lib path"
   puts "#{usage}"
   exit 1
 elsif !$bin_dir.nil?
->>>>>>> 511dc7a5
   $executableId = $executableId + $lib_dir.relative_path_from($bin_dir).to_s
   $executableId += "/"
   puts "Substituting prefix to find libs with:"
@@ -372,11 +352,7 @@
   if fixable(content, $lib_dir)
     if isFramework(content)
 #      handleFramework($lib_dir + content, $lib_dir)
-<<<<<<< HEAD
-    else
-=======
     elsif (content.end_with?(".dylib") or content.end_with?(".so"))
->>>>>>> 511dc7a5
       handleDyLib($lib_dir + content, $lib_dir)
     end
   else
@@ -386,16 +362,6 @@
 
 debug "HANDLING BIN DIR"
 # fix binary references
-<<<<<<< HEAD
-for content in Dir.entries($bin_dir)
-  if fixable(content, $bin_dir)
-    if content.end_with?("dylib")
-      debug "Handle dylib #{$bin_dir + content}"
-      handleDyLib($bin_dir + content, $bin_dir)
-    else
-      debug "Handle binary #{$bin_dir + content}"
-      handleBinary($bin_dir + content)
-=======
 if !$bin_dir.nil?
   for content in Dir.entries($bin_dir)
     if fixable(content, $bin_dir)
@@ -408,7 +374,6 @@
       end
     else
       debug "Skipped #{$bin_dir + content}. No binary or object?"
->>>>>>> 511dc7a5
     end
   end
 end
