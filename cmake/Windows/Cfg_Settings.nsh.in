# path to visual studio redistributable (has to match your CMake generator)
!define VS_REDISTRIBUTABLE_PATH "@VC_REDIST_PATH@"
!define VS_REDISTRIBUTABLE_EXE "@VC_REDIST_EXE@"
# define your platform:
!define PLATFORM "@PLATFORM@"
# path to OpenMS - packaging tree (where all the install stuff lands during CPack)
!define OPENMSPACKAGEDIR "${PACKAGING_DIR}"
# path to OpenMS - build tree
!define OPENMSBINDIR "${PACKAGING_DIR}/@INSTALL_BIN_DIR@"
!define OPENMSLIBDIR "${PACKAGING_DIR}/@INSTALL_LIB_DIR@"
!define OPENMSSHAREDIR "${PACKAGING_DIR}/@INSTALL_SHARE_DIR@"
# path to OpenMS - source tree
!define OPENMSDIRSRC "@PROJECT_SOURCE_DIR@"
!define NSISRESOURCES "@PROJECT_SOURCE_DIR@/cmake/Windows"
# path to OpenMS - doc
!define OPENMSDOCDIR "${PACKAGING_DIR}/@INSTALL_DOC_DIR@"
# path to Thirdparty executables
!define THIRDPARTYDIR "${PACKAGING_DIR}/@INSTALL_SHARE_DIR@/THIRDPARTY"
<<<<<<< HEAD
=======
# version string (does not need to be only numbers, in contrast to VERSION_LONG which has to have 4 number levels)
!define VERSION "@OPENMS_PACKAGE_VERSION_FULLSTRING@"
>>>>>>> 511dc7a5

<|MERGE_RESOLUTION|>--- conflicted
+++ resolved
@@ -1,24 +1,21 @@
-# path to visual studio redistributable (has to match your CMake generator)
-!define VS_REDISTRIBUTABLE_PATH "@VC_REDIST_PATH@"
-!define VS_REDISTRIBUTABLE_EXE "@VC_REDIST_EXE@"
-# define your platform:
-!define PLATFORM "@PLATFORM@"
-# path to OpenMS - packaging tree (where all the install stuff lands during CPack)
-!define OPENMSPACKAGEDIR "${PACKAGING_DIR}"
-# path to OpenMS - build tree
-!define OPENMSBINDIR "${PACKAGING_DIR}/@INSTALL_BIN_DIR@"
-!define OPENMSLIBDIR "${PACKAGING_DIR}/@INSTALL_LIB_DIR@"
-!define OPENMSSHAREDIR "${PACKAGING_DIR}/@INSTALL_SHARE_DIR@"
-# path to OpenMS - source tree
-!define OPENMSDIRSRC "@PROJECT_SOURCE_DIR@"
-!define NSISRESOURCES "@PROJECT_SOURCE_DIR@/cmake/Windows"
-# path to OpenMS - doc
-!define OPENMSDOCDIR "${PACKAGING_DIR}/@INSTALL_DOC_DIR@"
-# path to Thirdparty executables
-!define THIRDPARTYDIR "${PACKAGING_DIR}/@INSTALL_SHARE_DIR@/THIRDPARTY"
-<<<<<<< HEAD
-=======
-# version string (does not need to be only numbers, in contrast to VERSION_LONG which has to have 4 number levels)
-!define VERSION "@OPENMS_PACKAGE_VERSION_FULLSTRING@"
->>>>>>> 511dc7a5
-
+# path to visual studio redistributable (has to match your CMake generator)
+!define VS_REDISTRIBUTABLE_PATH "@VC_REDIST_PATH@"
+!define VS_REDISTRIBUTABLE_EXE "@VC_REDIST_EXE@"
+# define your platform:
+!define PLATFORM "@PLATFORM@"
+# path to OpenMS - packaging tree (where all the install stuff lands during CPack)
+!define OPENMSPACKAGEDIR "${PACKAGING_DIR}"
+# path to OpenMS - build tree
+!define OPENMSBINDIR "${PACKAGING_DIR}/@INSTALL_BIN_DIR@"
+!define OPENMSLIBDIR "${PACKAGING_DIR}/@INSTALL_LIB_DIR@"
+!define OPENMSSHAREDIR "${PACKAGING_DIR}/@INSTALL_SHARE_DIR@"
+# path to OpenMS - source tree
+!define OPENMSDIRSRC "@PROJECT_SOURCE_DIR@"
+!define NSISRESOURCES "@PROJECT_SOURCE_DIR@/cmake/Windows"
+# path to OpenMS - doc
+!define OPENMSDOCDIR "${PACKAGING_DIR}/@INSTALL_DOC_DIR@"
+# path to Thirdparty executables
+!define THIRDPARTYDIR "${PACKAGING_DIR}/@INSTALL_SHARE_DIR@/THIRDPARTY"
+# version string (does not need to be only numbers, in contrast to VERSION_LONG which has to have 4 number levels)
+!define VERSION "@OPENMS_PACKAGE_VERSION_FULLSTRING@"
+