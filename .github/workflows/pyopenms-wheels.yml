--- conflicted
+++ resolved
@@ -8,11 +8,7 @@
   push:
     tags:
       - 'Release*'
-<<<<<<< HEAD
     branches: [ nightly, pyopenms3 ]
-=======
-    branches: [ nightly, fix/paths_actions ]
->>>>>>> 77af895c
 
 # A workflow run is made up of one or more jobs that can run sequentially or in parallel
 jobs:
