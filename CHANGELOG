Glossary:
OpenMS - Name of the project and our C++ library
TOPP - "The OpenMS Proteomics Pipeline", collection of chainable tools for flexible HPLC/MS workflows
TOPPAS - "The OpenMS Proteomics Pipeline Assistant", graphical tool to interactively build and run HPLC/MS workflows
TOPPView - Versatile viewer for HPLC/MS data
INI file - parameter configuration file, holding custom parameter settings for TOPP tools
INIFileEditor - graphical parameter editor for INI files
Parameters - list of algorithm or TOPP tool parameters that changed in this release

------------------------------------------------------------------------------------------
----                                OpenMS 2.4                                        ----
------------------------------------------------------------------------------------------
OpenMS 2.4 introduces changes from 322 pull requests including new features and bug fixes.

Notable changes since version 2.3 are:

Dependencies:
- Switch to Qt 5 (>= 5.5)

Documentation:
- New developer documentation to get started developing tools with OpenMS

Library:
- Improved mass calculations for isotope distributions 
- Moved tool code from the tool to the library
- BinnedSpectrum now also supports offsets
- Improved peak type estimation
- Improved adduct grouping
- New EMG fitter for peak intensity imputation
- Targeted / untargeted spectra extraction and matching
- Spectra matching against a spectra library, using contrast angle similary function
- More precise peak integration (trapezoid, simpson)

New tools:
- AssayGeneratorMetabo -- Assay library generation from DDA data (Metabolomics) (UTIL)
- ClusterMassTraces -- Creates pseudo spectra (UTIL)
- ClusterMassTracesByPrecursor -- Correlate precursor masstraces with fragment ion masstraces in SWATH maps based on their elution profile (UTIL)
- CruxAdapter -- Identifies MS/MS spectra using Crux (TOPP)
- MSFraggerAdapter -- Peptide Identification with MSFragger (UTIL)
- MSstatsConverter -- Converter to input for MSstats (UTIL)
- MaRaClusterAdapter -- Facilitate input to MaRaCluster and reintegrate (TOPP)
- NovorAdapter -- Template for Tool creation (UTIL)
- RNADigestor -- Digests an RNA sequence database in-silico (UTIL)

Deprecated and removed tools:
- AdditiveSeries -- Computes an additive series to quantify a peptide in a set of samples (TOPP)
- IDEvaluator -- Computes a 'q-value vs. #PSM' plot which is saved as an image to visualize the number identifications for a certain q-value (UTIL)
- IDEvaluatorGUI -- Computes a 'q-value vs. #PSM' plot to visualize the number identifications for a certain q-value (UTIL)
<<<<<<< HEAD
- RNPxl -- Tool for RNP cross linking experiment analysis (UTIL)
=======
- RNPxl -- Tool for RNP cross linking experiment analysis (UTIL) (superseded by RNPxlSearch)
>>>>>>> c3145c38
  
Changed Tools:
- SiriusAdapter now supports several input data
- FileFilter now supports filtering spectra by similarity
- PeptideIndexer now supports automatic detection of decoy suffix/prefix string and position
- PeakPickerHiRes now supports automatic detection and picking of profile spectra
- Support for MSFragger search engine through MSFraggerAdapter
- Support for Crux search engine through CruxAdapter
- Support for Maracluster through MaraClusterAdapter
- OpenPepXL was improved in efficiency and usability
- IDFileConverter now supports the Cross-Linking MS specific xquest.xml format

TOPPView:
- Improved visualization of identification results and ion annotations
- Support for visualization of Ion Mobility and DIA data

Major changes in functionality:
- None   

File formats:
- Importer for MSP files
  
Scripts:
- None
 
Databases:
- None

Third-party software:
- New: maracluster (0.05)
- Update: MS-GF+ to Release (2018.01.30)
- Update: Sirius 4 for Windows 64bit, Linux 64bit, and MacOS 64bit
- Update: Crux (crux-3.1.8b78546) on all 64bit platforms.

Changed tool parameters:

Tool name	Added/removed	Parameter name	Type	Default value	Restrictions	Supported formats
AccurateMassSearch	+	out	output-file			*.mzTab
AccurateMassSearch	-	out	output-file			*.tsv
CometAdapter	+	allowed_missed_cleavages	int	0	0:5	
CometAdapter	+	enzyme	string	Trypsin	glutamyl endopeptidase,Arg-C,Asp-N,Chymotrypsin,CNBr,Lys-C,Lys-N,PepsinA,Trypsin/P,unspecific cleavage,Trypsin	
CometAdapter	+	fragment_bin_offset	double	0	0:1	
CometAdapter	+	fragment_bin_tolerance	double	0.02	0.01:	
CometAdapter	+	isotope_error	string	off	off,0/1,0/1/2,-1/0/1/2/3,-8/-4/0/4/8	
CometAdapter	+	mass_offsets	double			
CometAdapter	+	max_fragment_charge	int	3	1:5	
CometAdapter	+	max_precursor_charge	int	5	1:9	
CometAdapter	+	minimum_intensity	double	0	0:	
CometAdapter	+	override_charge	string	keep known search unknown	keep any known,ignore known,ignore outside range,keep known search unknown	
CometAdapter	+	remove_precursor_peak	string	no	no,yes,charge_reduced,phosphate_loss	
CometAdapter	+	remove_precursor_tolerance	double	1.5		
CometAdapter	+	require_variable_mod	string	false	true,false	
CometAdapter	+	spectrum_batch_size	int	20000	0:	
CometAdapter	-	allowed_missed_cleavages	int	1		
CometAdapter	-	enzyme	string	Trypsin	unspecific cleavage,Lys-N,Lys-C,Chymotrypsin,CNBr,glutamyl endopeptidase,PepsinA,Arg-C,Trypsin/P,Trypsin,Asp-N	
CometAdapter	-	fragment_bin_offset	double	0.25		
CometAdapter	-	fragment_bin_tolerance	double	1.0005		
CometAdapter	-	isotope_error	string	off	off,-1/0/1/2/3,-8/-4/0/4/8	
CometAdapter	-	mass_offsets	double	0		
CometAdapter	-	max_fragment_charge	int	3		
CometAdapter	-	max_precursor_charge	string	0+		
CometAdapter	-	minimum_intensity	int	0		
CometAdapter	-	override_charge	string	keep any known	keep any known,ignore known,ignore outside range,keep known search unknown	
CometAdapter	-	remove_precursor_peak	string	no	no,yes,all	
CometAdapter	-	remove_precursor_tolerance	int	1		
CometAdapter	-	spectrum_batch_size	int	1000		
DecoyDatabase	+	Decoy:keepPeptideCTerm	string	true	true,false	
DecoyDatabase	+	Decoy:keepPeptideNTerm	string	true	true,false	
DecoyDatabase	+	Decoy:non_shuffle_pattern	string			
DecoyDatabase	+	enzyme	string	Trypsin	Trypsin,Arg-C,Asp-N/B,Asp-N,Asp-N_ambic,Chymotrypsin/P,Chymotrypsin,CNBr,Formic_acid,Lys-C,Lys-N,Lys-C/P,PepsinA,TrypChymo,Trypsin/P,V8-DE,V8-E,leukocyte elastase,proline endopeptidase,Alpha-lytic protease,glutamyl endopeptidase,2-iodobenzoate,iodosobenzoate,staphylococcal protease/D,proline-endopeptidase/HKR,Glu-C+P,PepsinA + P,cyanogen-bromide,Clostripain/P,elastase-trypsin-chymotrypsin,no cleavage,unspecific cleavage,Arg-C/P	
DecoyDatabase	+	seed	string	1		
DecoyDatabase	+	shuffle_max_attempts	int	30		
DecoyDatabase	+	shuffle_sequence_identity_threshold	double	0.5		
Digestor	+	FASTA:ID	string	parent	parent,number,both	
Digestor	+	FASTA:description	string	remove	remove,keep	
Digestor	+	enzyme	string	Trypsin	Asp-N,Trypsin,Arg-C/P,Chymotrypsin/P,CNBr,Arg-C,Formic_acid,Lys-C,Lys-N,Lys-C/P,PepsinA,TrypChymo,Trypsin/P,V8-DE,V8-E,leukocyte elastase,proline endopeptidase,Alpha-lytic protease,glutamyl endopeptidase,2-iodobenzoate,iodosobenzoate,staphylococcal protease/D,proline-endopeptidase/HKR,Asp-N/B,Glu-C+P,PepsinA + P,cyanogen-bromide,Clostripain/P,elastase-trypsin-chymotrypsin,no cleavage,unspecific cleavage,Asp-N_ambic,Chymotrypsin	
Digestor	-	enzyme	string	Trypsin	glutamyl endopeptidase,2-iodobenzoate,no cleavage,unspecific cleavage,Arg-C,Lys-C,Trypsin,Asp-N/B,Asp-N,Asp-N_ambic,V8-DE,CNBr,leukocyte elastase,proline endopeptidase,Lys-N,Lys-C/P,Arg-C/P,Chymotrypsin,Formic_acid,Chymotrypsin/P,V8-E,Alpha-lytic protease,PepsinA,TrypChymo,Trypsin/P	
DigestorMotif	+	enzyme	string	Trypsin	Trypsin,Arg-C/P,glutamyl endopeptidase,2-iodobenzoate,staphylococcal protease/D,Asp-N,Arg-C,CNBr,Formic_acid,Lys-C,Lys-N,Lys-C/P,PepsinA,TrypChymo,Trypsin/P,V8-DE,V8-E,iodosobenzoate,leukocyte elastase,proline endopeptidase,Alpha-lytic protease,proline-endopeptidase/HKR,Glu-C+P,PepsinA + P,cyanogen-bromide,Clostripain/P,elastase-trypsin-chymotrypsin,no cleavage,Asp-N_ambic,unspecific cleavage,Chymotrypsin,Asp-N/B,Chymotrypsin/P	
DigestorMotif	-	enzyme	string	Trypsin	Asp-N_ambic,Trypsin,Asp-N/B,Chymotrypsin/P,Chymotrypsin,Trypsin/P,V8-DE,V8-E,PepsinA,TrypChymo,glutamyl endopeptidase,Lys-C/P,Formic_acid,Alpha-lytic protease,leukocyte elastase,proline endopeptidase,Lys-C,Lys-N,Arg-C,2-iodobenzoate,no cleavage,unspecific cleavage,Arg-C/P,Asp-N,CNBr	
FalseDiscoveryRate	+	algorithm:add_decoy_proteins	string	false	true,false	
FeatureFinderIdentification	+	debug	int	0	0:	
FeatureFinderIdentification	-	debug	int	0		
FeatureFinderMetabo	+	algorithm:ffm:remove_single_traces	string	false	false,true	
FeatureFinderMultiplex	+	algorithm:averagine_similarity_scaling	double	0.95	0:1	
FeatureFinderMultiplex	+	algorithm:rt_band	double	0	0:	
FeatureFinderMultiplex	+	out	output-file			*.featureXML
FeatureFinderMultiplex	+	out_multiplets	output-file			*.consensusXML
FeatureFinderMultiplex	-	algorithm:averagine_similarity_scaling	double	0.75	0:1	
FeatureFinderMultiplex	-	out	output-file			*.consensusXML
FeatureFinderMultiplex	-	out_features	output-file			*.featureXML
FeatureFinderMultiplex	-	out_mzq	output-file			*.mzq
FeatureLinkerUnlabeled	+	algorithm:ignore_adduct	string	true	true,false	
FeatureLinkerUnlabeledKD	+	algorithm:ignore_adduct	string	true	true,false	
FeatureLinkerUnlabeledQT	+	algorithm:ignore_adduct	string	true	true,false	
FileConverter	+	convert_to_chromatograms	string	false	true,false	
FileFilter	+	id:sequence_comparison_method	string	substring	substring,exact	
FileFilter	+	peak_options:indexed_file	string	true	true,false	
FileFilter	+	peak_options:numpress:float_da	string	none	none,linear,pic,slof	
FileFilter	+	peak_options:numpress:lossy_mass_accuracy	double	-1		
FileFilter	+	spectra:blackorwhitelist:blacklist	string	true	false,true	
FileFilter	+	spectra:blackorwhitelist:file	input-file			*.mzML
FileFilter	+	spectra:blackorwhitelist:mz	double	0.01		
FileFilter	+	spectra:blackorwhitelist:rt	double	0.01		
FileFilter	+	spectra:blackorwhitelist:similarity_threshold	double	-1	-1:1	
FileFilter	+	spectra:blackorwhitelist:use_ppm_tolerance	string	false		
FileFilter	-	peak_options:indexed_file	string	false	true,false	
FileFilter	-	peak_options:numpress:intensity_error	double	0.0001		
FileFilter	-	peak_options:numpress:masstime_error	double	0.0001		
IDConflictResolver	+	resolve_between_features	string	off	off,highest_intensity	
IDFileConverter	+	in	input-file			*.pepXML,*.protXML,*.mascotXML,*.omssaXML,*.xml,*.psms,*.tsv,*.idXML,*.mzid,*.xquest.xml
IDFileConverter	+	out	output-file			*.idXML,*.mzid,*.pepXML,*.FASTA,*.xquest.xml
IDFileConverter	+	out_type	string		idXML,mzid,pepXML,FASTA,xquest.xml	
IDFileConverter	-	in	input-file			*.pepXML,*.protXML,*.mascotXML,*.omssaXML,*.xml,*.psms,*.tsv,*.idXML,*.mzid
IDFileConverter	-	out	output-file			*.idXML,*.mzid,*.pepXML,*.FASTA
IDFileConverter	-	out_type	string		idXML,mzid,pepXML,FASTA	
IDFilter	+	in_silico_digestion:enzyme	string	Trypsin	Asp-N/B,Asp-N,Asp-N_ambic,Chymotrypsin/P,Chymotrypsin,CNBr,Formic_acid,Lys-C,Lys-N,Lys-C/P,PepsinA,TrypChymo,Trypsin/P,V8-DE,V8-E,leukocyte elastase,proline endopeptidase,Alpha-lytic protease,glutamyl endopeptidase,2-iodobenzoate,iodosobenzoate,staphylococcal protease/D,proline-endopeptidase/HKR,Glu-C+P,PepsinA + P,cyanogen-bromide,Clostripain/P,elastase-trypsin-chymotrypsin,Trypsin,Arg-C,Arg-C/P,no cleavage,unspecific cleavage	
IDFilter	+	in_silico_digestion:fasta	input-file			*.fasta
IDFilter	+	in_silico_digestion:methionine_cleavage	string	false	true,false	
IDFilter	+	in_silico_digestion:missed_cleavages	int	-1	-1:	
IDFilter	+	in_silico_digestion:specificity	string	full	full,semi,none	
IDFilter	+	missed_cleavages:enzyme	string	Trypsin	Asp-N/B,Asp-N,Asp-N_ambic,Chymotrypsin/P,Chymotrypsin,CNBr,Formic_acid,Lys-C,Lys-N,Lys-C/P,PepsinA,TrypChymo,Trypsin/P,V8-DE,V8-E,leukocyte elastase,proline endopeptidase,Alpha-lytic protease,glutamyl endopeptidase,2-iodobenzoate,iodosobenzoate,staphylococcal protease/D,proline-endopeptidase/HKR,Glu-C+P,PepsinA + P,cyanogen-bromide,Clostripain/P,elastase-trypsin-chymotrypsin,Trypsin,Arg-C,Arg-C/P,no cleavage,unspecific cleavage	
IDFilter	+	missed_cleavages:number_of_missed_cleavages	string	:		
IDFilter	-	digest:enzyme	string	Trypsin	Lys-C,V8-E,Trypsin/P,no cleavage,V8-DE,CNBr,Lys-C/P,Formic_acid,unspecific cleavage,Alpha-lytic protease,2-iodobenzoate,Asp-N/B,Arg-C/P,proline endopeptidase,TrypChymo,Arg-C,leukocyte elastase,Chymotrypsin/P,Asp-N,Chymotrypsin,Trypsin,PepsinA,Asp-N_ambic,glutamyl endopeptidase,Lys-N	
IDFilter	-	digest:fasta	input-file			*.fasta
IDFilter	-	digest:methionine_cleavage	string	false	true,false	
IDFilter	-	digest:missed_cleavages	int	-1	-1:	
IDFilter	-	digest:specificity	string	full	full,semi,none	
IsobaricAnalyzer	-	id_pool	string			
MRMMapper	+	algorithm:error_on_unmapped	string	false	true,false	
MRMMapper	+	algorithm:map_multiple_assays	string	false	true,false	
MRMMapper	+	algorithm:precursor_tolerance	double	0.1		
MRMMapper	+	algorithm:product_tolerance	double	0.1		
MRMMapper	-	allow_multiple_mappings	string	false	true,false	
MRMMapper	-	no-strict	string	false	true,false	
MRMMapper	-	precursor_tolerance	double	0.1		
MRMMapper	-	product_tolerance	double	0.1		
MRMTransitionGroupPicker	+	algorithm:PeakIntegrator:baseline_type	string	base_to_base	base_to_base,vertical_division,vertical_division_min,vertical_division_max	
MRMTransitionGroupPicker	+	algorithm:PeakIntegrator:fit_EMG	string	false	false,true	
MRMTransitionGroupPicker	+	algorithm:PeakIntegrator:integration_type	string	intensity_sum	intensity_sum,simpson,trapezoid	
MRMTransitionGroupPicker	+	algorithm:background_subtraction	string	none	none,original,exact	
MRMTransitionGroupPicker	+	algorithm:boundary_selection_method	string	largest	largest,widest	
MRMTransitionGroupPicker	+	algorithm:compute_peak_shape_metrics	string	false	true,false	
MRMTransitionGroupPicker	+	algorithm:compute_total_mi	string	false	true,false	
MRMTransitionGroupPicker	+	algorithm:peak_integration	string	original	original,smoothed	
MRMTransitionGroupPicker	+	algorithm:use_consensus	string	true	true,false	
MRMTransitionGroupPicker	-	algorithm:background_subtraction	string	none	none,smoothed,original	
MSGFPlusAdapter	+	add_features	string	true	true,false	
MSGFPlusAdapter	+	protocol	string	automatic	automatic,phospho,iTRAQ,iTRAQ_phospho,TMT,none	
MSGFPlusAdapter	-	add_features	string	false	true,false	
MSGFPlusAdapter	-	protocol	string	none	none,phospho,iTRAQ,iTRAQ_phospho,TMT	
MSSimulator	+	algorithm:MSSim:Digestion:enzyme	string	Trypsin	Trypsin,Asp-N/B,Lys-N,Lys-C/P,PepsinA,TrypChymo,Trypsin/P,V8-DE,V8-E,leukocyte elastase,proline endopeptidase,Alpha-lytic protease,glutamyl endopeptidase,2-iodobenzoate,CNBr,Formic_acid,Lys-C,unspecific cleavage,Chymotrypsin,Asp-N_ambic,Arg-C/P,Chymotrypsin/P,Asp-N,iodosobenzoate,staphylococcal protease/D,proline-endopeptidase/HKR,Glu-C+P,PepsinA + P,cyanogen-bromide,Clostripain/P,elastase-trypsin-chymotrypsin,no cleavage,Arg-C	
MSSimulator	-	algorithm:MSSim:Digestion:enzyme	string	Trypsin	PepsinA,2-iodobenzoate,no cleavage,Arg-C,Lys-C,Trypsin,Asp-N/B,Asp-N,Asp-N_ambic,CNBr,Alpha-lytic protease,glutamyl endopeptidase,Lys-N,Lys-C/P,Chymotrypsin,Formic_acid,Chymotrypsin/P,Arg-C/P,leukocyte elastase,proline endopeptidase,TrypChymo,Trypsin/P,V8-DE,V8-E,unspecific cleavage	
MapAlignerIdentification	+	model:linear:x_datum_max	double	1e+15		
MapAlignerIdentification	+	model:linear:x_datum_min	double	1e-15		
MapAlignerIdentification	+	model:linear:x_weight	string		1/x,1/x2,ln(x),	
MapAlignerIdentification	+	model:linear:y_datum_max	double	1e+15		
MapAlignerIdentification	+	model:linear:y_datum_min	double	1e-15		
MapAlignerIdentification	+	model:linear:y_weight	string		1/y,1/y2,ln(y),	
MapAlignerPoseClustering	+	algorithm:pairfinder:ignore_adduct	string	true	true,false	
MapAlignerPoseClustering	+	in	input-file			*.featureXML,*.mzML
MapAlignerPoseClustering	+	out	output-file			*.featureXML,*.mzML
MapAlignerPoseClustering	+	reference:file	input-file			*.featureXML,*.mzML
MapAlignerPoseClustering	-	in	input-file			*.mzML,*.featureXML
MapAlignerPoseClustering	-	out	output-file			*.mzML,*.featureXML
MapAlignerPoseClustering	-	reference:file	input-file			*.mzML,*.featureXML
MapAlignerSpectrum	+	model:linear:x_datum_max	double	1e+15		
MapAlignerSpectrum	+	model:linear:x_datum_min	double	1e-15		
MapAlignerSpectrum	+	model:linear:x_weight	string		1/x,1/x2,ln(x),	
MapAlignerSpectrum	+	model:linear:y_datum_max	double	1e+15		
MapAlignerSpectrum	+	model:linear:y_datum_min	double	1e-15		
MapAlignerSpectrum	+	model:linear:y_weight	string		1/y,1/y2,ln(y),	
MapRTTransformer	+	model:linear:x_datum_max	double	1e+15		
MapRTTransformer	+	model:linear:x_datum_min	double	1e-15		
MapRTTransformer	+	model:linear:x_weight	string		1/x,1/x2,ln(x),	
MapRTTransformer	+	model:linear:y_datum_max	double	1e+15		
MapRTTransformer	+	model:linear:y_datum_min	double	1e-15		
MapRTTransformer	+	model:linear:y_weight	string		1/y,1/y2,ln(y),	
MetaboliteAdductDecharger	+	algorithm:MetaboliteFeatureDeconvolution:max_minority_bound	int	3	0:	
MetaboliteAdductDecharger	+	algorithm:MetaboliteFeatureDeconvolution:max_neutrals	int	1		
MetaboliteAdductDecharger	+	algorithm:MetaboliteFeatureDeconvolution:use_minority_bound	string	true		
MetaboliteAdductDecharger	-	algorithm:MetaboliteFeatureDeconvolution:max_minority_bound	int	2	0:	
MetaboliteAdductDecharger	-	algorithm:MetaboliteFeatureDeconvolution:max_neutrals	int	0		
MetaboliteSpectralMatcher	+	out	output-file			*.mzTab
MetaboliteSpectralMatcher	-	out	output-file			*.tsv
MzTabExporter	+	out	output-file			*.mzTab
MzTabExporter	-	out	output-file			*.tsv
OMSSAAdapter	+	enzyme	string	Trypsin	glutamyl endopeptidase,no cleavage,unspecific cleavage,Asp-N_ambic,Chymotrypsin,CNBr,Formic_acid,Lys-C,Arg-C,Asp-N,Lys-C/P,PepsinA,TrypChymo,Trypsin/P,Trypsin	
OMSSAAdapter	-	enzyme	string	Trypsin	Trypsin,Arg-C,PepsinA,TrypChymo,Trypsin/P,glutamyl endopeptidase,no cleavage,Asp-N,Lys-C,Lys-C/P,Chymotrypsin,CNBr,Formic_acid,unspecific cleavage,Asp-N_ambic	
OpenPepXL	+	algorithm:deisotope	string	auto	true,false,auto	
OpenPepXL	+	ions:a_ions	string	false	true,false	
OpenPepXL	+	ions:b_ions	string	true	true,false	
OpenPepXL	+	ions:c_ions	string	false	true,false	
OpenPepXL	+	ions:neutral_losses	string	true	true,false	
OpenPepXL	+	ions:x_ions	string	false	true,false	
OpenPepXL	+	ions:y_ions	string	true	true,false	
OpenPepXL	+	ions:z_ions	string	false	true,false	
OpenPepXL	+	out_xquest_specxml	output-file			*.xml,*.spec.xml
OpenPepXL	+	out_xquestxml	output-file			*.xml,*.xquest.xml
OpenPepXL	+	peptide:enzyme	string	Trypsin	Asp-N,Asp-N/B,Asp-N_ambic,Chymotrypsin,Chymotrypsin/P,CNBr,Formic_acid,Lys-C,Lys-N,Lys-C/P,PepsinA,TrypChymo,Trypsin/P,V8-DE,V8-E,leukocyte elastase,proline endopeptidase,Alpha-lytic protease,glutamyl endopeptidase,2-iodobenzoate,iodosobenzoate,staphylococcal protease/D,proline-endopeptidase/HKR,Glu-C+P,PepsinA + P,cyanogen-bromide,Clostripain/P,elastase-trypsin-chymotrypsin,no cleavage,Arg-C/P,Trypsin,Arg-C,unspecific cleavage	
OpenPepXL	+	precursor:corrections	int			
OpenPepXL	-	out_xquest_specxml	output-file			*.xml
OpenPepXL	-	out_xquestxml	output-file			*.xml
OpenPepXL	-	peptide:enzyme	string	Trypsin	unspecific cleavage,no cleavage,TrypChymo,Lys-C,Lys-N,2-iodobenzoate,V8-E,PepsinA,proline endopeptidase,Trypsin/P,glutamyl endopeptidase,Alpha-lytic protease,V8-DE,Formic_acid,leukocyte elastase,Lys-C/P,Chymotrypsin/P,CNBr,Asp-N,Asp-N/B,Asp-N_ambic,Chymotrypsin,Arg-C/P,Trypsin,Arg-C	
OpenPepXLLF	+	algorithm:deisotope	string	auto	true,false,auto	
OpenPepXLLF	+	algorithm:number_of_scored_candidates	int	10000		
OpenPepXLLF	+	algorithm:pre_scoring	string	false	true,false	
OpenPepXLLF	+	ions:a_ions	string	false	true,false	
OpenPepXLLF	+	ions:b_ions	string	true	true,false	
OpenPepXLLF	+	ions:c_ions	string	false	true,false	
OpenPepXLLF	+	ions:neutral_losses	string	true	true,false	
OpenPepXLLF	+	ions:x_ions	string	false	true,false	
OpenPepXLLF	+	ions:y_ions	string	true	true,false	
OpenPepXLLF	+	ions:z_ions	string	false	true,false	
OpenPepXLLF	+	out_xquest_specxml	output-file			*.xml,*.spec.xml
OpenPepXLLF	+	out_xquestxml	output-file			*.xml,*.xquest.xml
OpenPepXLLF	+	peptide:enzyme	string	Trypsin	Chymotrypsin/P,Asp-N_ambic,Chymotrypsin,CNBr,Formic_acid,Lys-C,Lys-N,Lys-C/P,PepsinA,TrypChymo,Trypsin/P,V8-DE,V8-E,leukocyte elastase,proline endopeptidase,Alpha-lytic protease,glutamyl endopeptidase,2-iodobenzoate,iodosobenzoate,staphylococcal protease/D,proline-endopeptidase/HKR,Glu-C+P,PepsinA + P,cyanogen-bromide,Clostripain/P,elastase-trypsin-chymotrypsin,no cleavage,Arg-C/P,Arg-C,unspecific cleavage,Trypsin,Asp-N/B,Asp-N	
OpenPepXLLF	+	precursor:corrections	int			
OpenPepXLLF	-	out_xquest_specxml	output-file			*.xml
OpenPepXLLF	-	out_xquestxml	output-file			*.xml
OpenPepXLLF	-	peptide:enzyme	string	Trypsin	Arg-C/P,Asp-N,V8-DE,Lys-C/P,PepsinA,TrypChymo,Trypsin/P,Lys-C,Lys-N,Asp-N/B,Asp-N_ambic,Chymotrypsin/P,CNBr,Formic_acid,Chymotrypsin,Arg-C,Trypsin,2-iodobenzoate,no cleavage,unspecific cleavage,leukocyte elastase,Alpha-lytic protease,glutamyl endopeptidase,V8-E,proline endopeptidase	
OpenSwathAnalyzer	+	algorithm:DIAScoring:dia_extraction_unit	string	Th	Th,ppm	
OpenSwathAnalyzer	+	algorithm:Scores:use_mi_score	string	false	true,false	
OpenSwathAnalyzer	+	algorithm:Scores:use_ms1_mi	string	false	true,false	
OpenSwathAnalyzer	+	algorithm:Scores:use_total_mi_score	string	false	true,false	
OpenSwathAnalyzer	+	algorithm:TransitionGroupPicker:PeakIntegrator:baseline_type	string	base_to_base	base_to_base,vertical_division,vertical_division_min,vertical_division_max	
OpenSwathAnalyzer	+	algorithm:TransitionGroupPicker:PeakIntegrator:fit_EMG	string	false	false,true	
OpenSwathAnalyzer	+	algorithm:TransitionGroupPicker:PeakIntegrator:integration_type	string	intensity_sum	intensity_sum,simpson,trapezoid	
OpenSwathAnalyzer	+	algorithm:TransitionGroupPicker:background_subtraction	string	none	none,original,exact	
OpenSwathAnalyzer	+	algorithm:TransitionGroupPicker:boundary_selection_method	string	largest	largest,widest	
OpenSwathAnalyzer	+	algorithm:TransitionGroupPicker:compute_peak_shape_metrics	string	false	true,false	
OpenSwathAnalyzer	+	algorithm:TransitionGroupPicker:compute_total_mi	string	false	true,false	
OpenSwathAnalyzer	+	algorithm:TransitionGroupPicker:peak_integration	string	original	original,smoothed	
OpenSwathAnalyzer	+	algorithm:TransitionGroupPicker:use_consensus	string	true	true,false	
OpenSwathAnalyzer	+	algorithm:scoring_model	string	default	default,single_transition	
OpenSwathAnalyzer	-	algorithm:TransitionGroupPicker:background_subtraction	string	none	none,smoothed,original	
OpenSwathAssayGenerator	+	disable_identification_ms2_precursors	string	false	true,false	
OpenSwathAssayGenerator	+	disable_identification_specific_losses	string	false	true,false	
OpenSwathAssayGenerator	+	enable_ipf	string	false	true,false	
OpenSwathAssayGenerator	+	enable_swath_specifity	string	false	true,false	
OpenSwathAssayGenerator	+	in	input-file			*.tsv,*.mrm,*.pqp,*.TraML
OpenSwathAssayGenerator	+	in_type	string		tsv,mrm,pqp,TraML	
OpenSwathAssayGenerator	+	max_num_alternative_localizations	int	10000		
OpenSwathAssayGenerator	+	out	output-file			*.tsv,*.pqp,*.TraML
OpenSwathAssayGenerator	+	out_type	string		tsv,pqp,TraML	
OpenSwathAssayGenerator	+	unimod_file	input-file			*.xml
OpenSwathAssayGenerator	-	enable_identification_ms2_precursors	string	false	true,false	
OpenSwathAssayGenerator	-	enable_identification_specific_losses	string	false	true,false	
OpenSwathAssayGenerator	-	enable_ms1_uis_scoring	string	false	true,false	
OpenSwathAssayGenerator	-	enable_ms2_uis_scoring	string	false	true,false	
OpenSwathAssayGenerator	-	enable_reannotation	string	false	true,false	
OpenSwathAssayGenerator	-	in	input-file			*.traML
OpenSwathAssayGenerator	-	max_num_alternative_localizations	int	20		
OpenSwathAssayGenerator	-	out	output-file			*.traML
OpenSwathChromatogramExtractor	+	ion_mobility_window	double	-1		
OpenSwathDecoyGenerator	+	aim_decoy_fraction	double	1		
OpenSwathDecoyGenerator	+	in	input-file			*.tsv,*.mrm,*.pqp,*.TraML
OpenSwathDecoyGenerator	+	in_type	string		tsv,mrm,pqp,TraML	
OpenSwathDecoyGenerator	+	method	string	shuffle	shuffle,pseudo-reverse,reverse,shift	
OpenSwathDecoyGenerator	+	min_decoy_fraction	double	0.8		
OpenSwathDecoyGenerator	+	out	output-file			*.tsv,*.pqp,*.TraML
OpenSwathDecoyGenerator	+	out_type	string		tsv,pqp,TraML	
OpenSwathDecoyGenerator	+	product_mz_threshold	double	0.025		
OpenSwathDecoyGenerator	+	separate	string	false	true,false	
OpenSwathDecoyGenerator	+	shift_precursor_mz_shift	double	0		
OpenSwathDecoyGenerator	+	shift_product_mz_shift	double	20		
OpenSwathDecoyGenerator	+	shuffle_max_attempts	int	30		
OpenSwathDecoyGenerator	+	shuffle_sequence_identity_threshold	double	0.5		
OpenSwathDecoyGenerator	+	switchKR	string	true	true,false	
OpenSwathDecoyGenerator	-	append	string	false	true,false	
OpenSwathDecoyGenerator	-	exclude_similar	string	false	true,false	
OpenSwathDecoyGenerator	-	identity_threshold	double	0.7		
OpenSwathDecoyGenerator	-	in	input-file			*.traML
OpenSwathDecoyGenerator	-	max_attempts	int	10		
OpenSwathDecoyGenerator	-	method	string	shuffle		
OpenSwathDecoyGenerator	-	mz_shift	double	20		
OpenSwathDecoyGenerator	-	mz_threshold	double	0.05		
OpenSwathDecoyGenerator	-	out	output-file			*.traML
OpenSwathDecoyGenerator	-	precursor_mass_shift	double	0		
OpenSwathDecoyGenerator	-	remove_CNterm_mods	string	false	true,false	
OpenSwathDecoyGenerator	-	remove_unannotated	string	false	true,false	
OpenSwathDecoyGenerator	-	similarity_threshold	double	-1		
OpenSwathMzMLFileCacher	+	full_meta	string	true	true,false	
OpenSwathMzMLFileCacher	+	lossy_compression	string	true	true,false	
OpenSwathMzMLFileCacher	+	lossy_mass_accuracy	double	-1		
OpenSwathMzMLFileCacher	+	lowmem_batchsize	int	500	0:	
OpenSwathMzMLFileCacher	+	process_lowmemory	string	false	true,false	
OpenSwathRTNormalizer	+	algorithm:DIAScoring:dia_extraction_unit	string	Th	Th,ppm	
OpenSwathRTNormalizer	+	algorithm:Scores:use_mi_score	string	false	true,false	
OpenSwathRTNormalizer	+	algorithm:Scores:use_ms1_mi	string	false	true,false	
OpenSwathRTNormalizer	+	algorithm:Scores:use_total_mi_score	string	false	true,false	
OpenSwathRTNormalizer	+	algorithm:TransitionGroupPicker:PeakIntegrator:baseline_type	string	base_to_base	base_to_base,vertical_division,vertical_division_min,vertical_division_max	
OpenSwathRTNormalizer	+	algorithm:TransitionGroupPicker:PeakIntegrator:fit_EMG	string	false	false,true	
OpenSwathRTNormalizer	+	algorithm:TransitionGroupPicker:PeakIntegrator:integration_type	string	intensity_sum	intensity_sum,simpson,trapezoid	
OpenSwathRTNormalizer	+	algorithm:TransitionGroupPicker:background_subtraction	string	none	none,original,exact	
OpenSwathRTNormalizer	+	algorithm:TransitionGroupPicker:boundary_selection_method	string	largest	largest,widest	
OpenSwathRTNormalizer	+	algorithm:TransitionGroupPicker:compute_peak_shape_metrics	string	false	true,false	
OpenSwathRTNormalizer	+	algorithm:TransitionGroupPicker:compute_total_mi	string	false	true,false	
OpenSwathRTNormalizer	+	algorithm:TransitionGroupPicker:peak_integration	string	original	original,smoothed	
OpenSwathRTNormalizer	+	algorithm:TransitionGroupPicker:use_consensus	string	true	true,false	
OpenSwathRTNormalizer	+	algorithm:scoring_model	string	default	default,single_transition	
OpenSwathRTNormalizer	-	algorithm:TransitionGroupPicker:background_subtraction	string	none	none,smoothed,original	
OpenSwathWorkflow	+	Debugging:irt_mzml	string			
OpenSwathWorkflow	+	Debugging:irt_trafo	string			
OpenSwathWorkflow	+	Scoring:DIAScoring:dia_extraction_unit	string	Th	Th,ppm	
OpenSwathWorkflow	+	Scoring:Scores:use_mi_score	string	false	true,false	
OpenSwathWorkflow	+	Scoring:Scores:use_ms1_mi	string	false	true,false	
OpenSwathWorkflow	+	Scoring:Scores:use_total_mi_score	string	false	true,false	
OpenSwathWorkflow	+	Scoring:TransitionGroupPicker:PeakIntegrator:baseline_type	string	base_to_base	base_to_base,vertical_division,vertical_division_min,vertical_division_max	
OpenSwathWorkflow	+	Scoring:TransitionGroupPicker:PeakIntegrator:fit_EMG	string	false	false,true	
OpenSwathWorkflow	+	Scoring:TransitionGroupPicker:PeakIntegrator:integration_type	string	intensity_sum	intensity_sum,simpson,trapezoid	
OpenSwathWorkflow	+	Scoring:TransitionGroupPicker:background_subtraction	string	none	none,original,exact	
OpenSwathWorkflow	+	Scoring:TransitionGroupPicker:boundary_selection_method	string	largest	largest,widest	
OpenSwathWorkflow	+	Scoring:TransitionGroupPicker:compute_peak_shape_metrics	string	false	true,false	
OpenSwathWorkflow	+	Scoring:TransitionGroupPicker:compute_total_mi	string	false	true,false	
OpenSwathWorkflow	+	Scoring:TransitionGroupPicker:peak_integration	string	original	original,smoothed	
OpenSwathWorkflow	+	Scoring:TransitionGroupPicker:use_consensus	string	true	true,false	
OpenSwathWorkflow	+	Scoring:scoring_model	string	default	default,single_transition	
OpenSwathWorkflow	+	Scoring:uis_threshold_sn	int	0		
OpenSwathWorkflow	+	in	input-file			*.mzML,*.mzXML,*.sqMass
OpenSwathWorkflow	+	ion_mobility_window	double	-1		
OpenSwathWorkflow	-	Scoring:TransitionGroupPicker:background_subtraction	string	none	none,smoothed,original	
OpenSwathWorkflow	-	Scoring:uis_threshold_sn	int	-1		
OpenSwathWorkflow	-	in	input-file			*.mzML,*.mzXML
PeptideIndexer	+	aaa_max	int	3	0:10	
PeptideIndexer	+	decoy_string	string			
PeptideIndexer	+	enzyme:name	string	Trypsin	Chymotrypsin/P,CNBr,Formic_acid,Arg-C/P,Asp-N/B,Asp-N_ambic,Chymotrypsin,Arg-C,Asp-N,Trypsin,Lys-C,Lys-N,Lys-C/P,PepsinA,elastase-trypsin-chymotrypsin,TrypChymo,V8-DE,Trypsin/P,V8-E,leukocyte elastase,proline endopeptidase,Alpha-lytic protease,glutamyl endopeptidase,2-iodobenzoate,iodosobenzoate,staphylococcal protease/D,proline-endopeptidase/HKR,Glu-C+P,PepsinA + P,cyanogen-bromide,Clostripain/P,no cleavage,unspecific cleavage	
PeptideIndexer	+	mismatches_max	int	0	0:10	
PeptideIndexer	+	missing_decoy_action	string	error	error,warn,silent	
PeptideIndexer	-	aaa_max	int	4	0:	
PeptideIndexer	-	decoy_string	string	DECOY_		
PeptideIndexer	-	enzyme:name	string	Trypsin	Asp-N/B,Arg-C/P,Trypsin,V8-DE,CNBr,Arg-C,TrypChymo,Lys-N,leukocyte elastase,Alpha-lytic protease,Asp-N_ambic,Chymotrypsin/P,Formic_acid,PepsinA,V8-E,proline endopeptidase,Asp-N,Lys-C,Chymotrypsin,Trypsin/P,Lys-C/P,no cleavage,unspecific cleavage,glutamyl endopeptidase,2-iodobenzoate	
PeptideIndexer	-	filter_aaa_proteins	string	false	true,false	
PeptideIndexer	-	full_tolerant_search	string	false	true,false	
PeptideIndexer	-	mismatches_max	int	0	0:	
PeptideIndexer	-	missing_decoy_action	string	error	error,warn	
PercolatorAdapter	+	in_osw	input-file			*.OSW
PercolatorAdapter	+	ipf_max_peakgroup_pep	double	0.7		
PercolatorAdapter	+	ipf_max_transition_isotope_overlap	double	0.5		
PercolatorAdapter	+	ipf_min_transition_sn	double	0		
PercolatorAdapter	+	osw_level	string	ms2		
PercolatorAdapter	+	out	output-file			*.mzid,*.idXML,*.osw
PercolatorAdapter	+	out_pin	output-file			*.tab
PercolatorAdapter	+	out_type	string		mzid,idXML,osw	
PercolatorAdapter	+	score_type	string	q-value	q-value,pep,svm	
PercolatorAdapter	+	train-best-positive	string	false	true,false	
PercolatorAdapter	-	mzid_out	output-file			*.mzid
PercolatorAdapter	-	out	output-file			*.idXML
PhosphoScoring	+	fragment_mass_tolerance	double	0.05	0:	
PhosphoScoring	+	max_num_perm	int	16384	0:	
PhosphoScoring	+	max_peptide_length	int	40	0:	
PhosphoScoring	+	out	output-file			
PhosphoScoring	+	unambiguous_score	int	1000		
PhosphoScoring	-	fragment_mass_tolerance	double	0.05		
PhosphoScoring	-	max_num_perm	int	16384	1:	
PhosphoScoring	-	max_peptide_length	int	40	1:	
PhosphoScoring	-	out	output-file			*.idXML
RNPxlSearch	+	RNPxl:can_cross_link	string	U		
RNPxlSearch	+	RNPxl:decoys	string	false	true,false	
RNPxlSearch	+	RNPxl:scoring	string	fast	fast,slow	
RNPxlSearch	+	peptide:enzyme	string	Trypsin	Arg-C/P,Trypsin,Arg-C,Asp-N/B,Asp-N,CNBr,Formic_acid,Lys-C,Lys-N,Lys-C/P,PepsinA,TrypChymo,Trypsin/P,V8-DE,V8-E,Alpha-lytic protease,leukocyte elastase,proline endopeptidase,Asp-N_ambic,Chymotrypsin/P,Chymotrypsin,glutamyl endopeptidase,2-iodobenzoate,iodosobenzoate,staphylococcal protease/D,proline-endopeptidase/HKR,Glu-C+P,PepsinA + P,cyanogen-bromide,Clostripain/P,elastase-trypsin-chymotrypsin,no cleavage,unspecific cleavage	
RNPxlSearch	+	peptide:max_size	int	1000000		
RNPxlSearch	-	RNPxl:restrictions	string			
RNPxlSearch	-	peptide:enzyme	string	Trypsin	glutamyl endopeptidase,Alpha-lytic protease,Asp-N,Lys-C,V8-DE,Lys-C/P,PepsinA,V8-E,Asp-N/B,CNBr,proline endopeptidase,unspecific cleavage,Lys-N,2-iodobenzoate,leukocyte elastase,Asp-N_ambic,Formic_acid,Arg-C/P,Arg-C,Chymotrypsin,TrypChymo,Trypsin/P,Trypsin,no cleavage,Chymotrypsin/P	
SimpleSearchEngine	+	enzyme	string	Trypsin	staphylococcal protease/D,proline-endopeptidase/HKR,Glu-C+P,elastase-trypsin-chymotrypsin,no cleavage,unspecific cleavage,iodosobenzoate,2-iodobenzoate,PepsinA + P,Clostripain/P,Arg-C/P,Trypsin,Arg-C,Asp-N,Asp-N/B,Asp-N_ambic,Chymotrypsin/P,Chymotrypsin,CNBr,Formic_acid,Lys-C,Lys-N,Lys-C/P,PepsinA,TrypChymo,V8-DE,Trypsin/P,V8-E,leukocyte elastase,proline endopeptidase,Alpha-lytic protease,glutamyl endopeptidase,cyanogen-bromide	
SimpleSearchEngine	+	peptide:motif	string			
SimpleSearchEngine	-	enzyme	string	Trypsin	Asp-N/B,V8-E,Chymotrypsin/P,Asp-N_ambic,Lys-C,Alpha-lytic protease,leukocyte elastase,unspecific cleavage,Chymotrypsin,V8-DE,Trypsin,Arg-C,2-iodobenzoate,glutamyl endopeptidase,Lys-N,Lys-C/P,TrypChymo,proline endopeptidase,Asp-N,no cleavage,Formic_acid,CNBr,Arg-C/P,PepsinA,Trypsin/P	
SiriusAdapter	+	compound_timeout	int	10		
SiriusAdapter	+	elements	string	CHNOP[5]S[8]Cl[1]		
SiriusAdapter	+	feature_only	string	false	true,false	
SiriusAdapter	+	filter_by_num_masstraces	int	1	1:	
SiriusAdapter	+	in_featureinfo	input-file			*.featurexml
SiriusAdapter	+	ion_tree	string	false	true,false	
SiriusAdapter	+	isotope_pattern_iterations	int	3		
SiriusAdapter	+	most_intense_ms2	string	false	true,false	
SiriusAdapter	+	no_masstrace_info_isotope_pattern	string	false	true,false	
SiriusAdapter	+	out_fingerid	output-file			*.mzTab
SiriusAdapter	+	out_sirius	output-file			*.mzTab
SiriusAdapter	+	precursor_mz_tolerance	double	0.005		
SiriusAdapter	+	precursor_mz_tolerance_unit	string	Da	Da,ppm	
SiriusAdapter	+	precursor_rt_tolerance	double	5		
SiriusAdapter	+	top_n_hits	int	10		
SiriusAdapter	+	tree_timeout	int	0		
SiriusAdapter	-	elements	string	CHNOP[5]S		
SiriusAdapter	-	iontree	string	false	true,false	
SiriusAdapter	-	number	int	10		
SiriusAdapter	-	out_fingerid	output-file			*.tsv
SiriusAdapter	-	out_sirius	output-file			*.tsv
SpecLibSearcher	+	fragment:mass_tolerance	double	10		
SpecLibSearcher	+	modifications:fixed	string		...	
SpecLibSearcher	+	modifications:variable	string		...	
SpecLibSearcher	+	modifications:variable_max_per_peptide	int	2		
SpecLibSearcher	+	precursor:isotopes	int			
SpecLibSearcher	+	precursor:mass_tolerance	double	10		
SpecLibSearcher	+	precursor:mass_tolerance_unit	string	ppm	ppm,Da	
SpecLibSearcher	+	precursor:max_charge	int	5		
SpecLibSearcher	+	precursor:min_charge	int	2		
SpecLibSearcher	+	report:top_hits	int	10		
SpecLibSearcher	-	fixed_modifications	string		...	
SpecLibSearcher	-	precursor_mass_tolerance	double	3		
SpecLibSearcher	-	round_precursor_to_integer	int	10		
SpecLibSearcher	-	top_hits	int	10		
SpecLibSearcher	-	variable_modifications	string		...	
XFDR	+	decoy_string	string	DECOY_		
XFDR	+	in	input-file			*.xml,*.idXML,*.mzid,*.xquest.xml
XFDR	+	in_type	string		xml,idXML,mzid,xquest.xml	
XFDR	+	out_xquest	output-file			*.xquest.xml
XFDR	-	in	input-file			*.xml,*.idXML,*.mzid
XFDR	-	in_type	string		xml,idXML,mzid	
XTandemAdapter	+	enzyme	string	Trypsin	Trypsin,Arg-C/P,Asp-N_ambic,PepsinA,TrypChymo,Asp-N,Lys-N,Lys-C/P,unspecific cleavage,Lys-C,2-iodobenzoate,Asp-N/B,Arg-C,V8-DE,Chymotrypsin,Chymotrypsin/P,CNBr,Formic_acid,Trypsin/P,V8-E,leukocyte elastase,Alpha-lytic protease,glutamyl endopeptidase	
XTandemAdapter	-	enzyme	string	Trypsin	glutamyl endopeptidase,Formic_acid,TrypChymo,Arg-C/P,Lys-C,Alpha-lytic protease,2-iodobenzoate,CNBr,leukocyte elastase,unspecific cleavage,Lys-C/P,Chymotrypsin/P,Chymotrypsin,Asp-N_ambic,Asp-N,V8-E,Lys-N,Asp-N/B,Trypsin,Arg-C,Trypsin/P,PepsinA,V8-DE

------------------------------------------------------------------------------------------
----                                OpenMS 2.3                                        ----
------------------------------------------------------------------------------------------
OpenMS 2.3 introduces a considerable number of new features and bug fixes.

Notable changes since version 2.2 are:

TOPPView:
   - Deletion of selections of Peak Annotations is reflected in the Peptide Hit
   - Buttons for saving ID files were merged to one single button. Format is determined by file extension or selected filter
   - Clicking on a data point in 2D view, the search range for close fragment ion spectra is extended if no spectra are found initially
   
New tools:
  - CometAdapter -- Annotates MS/MS spectra using Comet (TOPP)
  - MetaboliteAdductDecharger -- Decharges and merges different feature charge variants of the same metabolite (UTIL)
  - OpenPepXL -- Tool for protein-protein cross-linking identification using labeled linkers (UTIL)
  - OpenPepXLLF -- Tool for protein-protein cross linking with label-free linkers (UTIL)
  - PSMFeatureExtractor -- Computes extra features for each input PSM (UTIL)
  - SiriusAdapter -- Tool for metabolite identification using single and tandem mass spectrometry (UTIL)
  - XFDR -- Calculates false discovery rate estimates on protein-protein-crosslink identifications (UTIL)

Deprecated and removed tools:
  - None

Renamed tool:
  - LowMemPeakPickerHiRes_RandomAccess was renamed to LowMemPeakPickerHiResRandomAccess

Major changes in functionality:
  - Experimental design
    - Add support for fractions
  - FeatureLinkerUnlabeledKD
    - m/z and retention time tolerances for warping and linking are now separate parameters 
  - IsobaricAnalyzer
    - Support for TMT11plex (https://www.thermofisher.com/order/catalog/product/A34808)
  - FileInfo
    - For idXML files, the tool computes the average length of contained peptides
  - TopPerc
    - Renamed in PercolatorAdapter (still experimental)
  - OpenSWATH:
    - RT normalization now allows more models
    - Add S/N ratio for each ion trace
  - Support for C++11 (requires a compiler that supports C++11)

    
Library:
  - TOPP tools report their peak memory usage when using -debug 1 (or higher)
  - idXML files can now be written faster (about 10%)
  - pyOpenMS bindings for DataArrayByName getters
  - Python build are now split in compilation units and can thus run in parallel
  - FASTA files can now be written
  - Allow String values to be passed to EnzymaticDigestion::isValidProduct

File formats:
  - consensusXML now supports both channels and MS runs. Information will also be exported in mzTab
  
Scripts:
 - None
 
Databases:
 - None

Third-party software:
  - New: Comet "2016.01 rev. 3" for Windows 32bit/64bit, Linux 64bit, and MacOS 64bit
  - New: Percolator 3.1.2 for Windows 32bit/64bit, Linux 64bit, and MacOS 64bit (still experimental)
  - New: Sirius 3.5.1 for Windows 64bit, Linux 64bit, and MacOS 64bit
  - New: SpectraST 5.0 for Windows 64bit, Linux 64bit, and MacOS 64bit
  - Update MS-GF+ to Release (v2017.07.21)
  
Changed tool parameters:

Tool name	Added/removed	Parameter name	Type	Default value	Restrictions	Supported formats
AccurateMassSearch	+	negative_adducts	input-file	CHEMISTRY/NegativeAdducts.tsv		*.tsv
AccurateMassSearch	+	out	output-file			*.tsv
AccurateMassSearch	+	positive_adducts	input-file	CHEMISTRY/PositiveAdducts.tsv		*.tsv
AccurateMassSearch	-	negative_adducts_file	input-file	CHEMISTRY/NegativeAdducts.tsv		*.tsv
AccurateMassSearch	-	out	output-file			*.csv
AccurateMassSearch	-	positive_adducts_file	input-file	CHEMISTRY/PositiveAdducts.tsv		*.tsv
Digestor	+	enzyme	string	Trypsin	Arg-C/P,glutamyl endopeptidase,2-iodobenzoate,no cleavage,unspecific cleavage,Arg-C,Lys-N,Chymotrypsin,Asp-N/B,Asp-N_ambic,CNBr,Formic_acid,proline endopeptidase,Lys-C/P,Chymotrypsin/P,Asp-N,Lys-C,Trypsin,V8-DE,V8-E,Alpha-lytic protease,leukocyte elastase,PepsinA,TrypChymo,Trypsin/P	
Digestor	-	enzyme	string	Trypsin	Asp-N,PepsinA,TrypChymo,Trypsin,Lys-C,Lys-C/P,Asp-N_ambic,Formic_acid,CNBr,Chymotrypsin,Arg-C,Trypsin/P,V8-DE,V8-E,2-iodobenzoate,leukocyte elastase,proline endopeptidase,glutamyl endopeptidase,no cleavage,unspecific cleavage	
DigestorMotif	+	enzyme	string	Trypsin	Chymotrypsin,CNBr,Asp-N_ambic,Lys-N,2-iodobenzoate,no cleavage,Trypsin/P,V8-DE,Arg-C/P,Formic_acid,Lys-C/P,Lys-C,Arg-C,Alpha-lytic protease,glutamyl endopeptidase,V8-E,proline endopeptidase,leukocyte elastase,unspecific cleavage,Asp-N/B,TrypChymo,Asp-N,Chymotrypsin/P,PepsinA,Trypsin	
DigestorMotif	-	enzyme	string	Trypsin	Formic_acid,Lys-C,Lys-C/P,PepsinA,TrypChymo,leukocyte elastase,proline endopeptidase,2-iodobenzoate,glutamyl endopeptidase,Asp-N,Asp-N_ambic,Chymotrypsin,unspecific cleavage,Arg-C,V8-E,no cleavage,Trypsin,Trypsin/P,V8-DE,CNBr	
FeatureFinderMetabo	+	out_chrom	output-file			*.mzML
FeatureLinkerUnlabeled	+	design	input-file			*.tsv
FeatureLinkerUnlabeledKD	+	algorithm:link:mz_tol	double	10	0:	
FeatureLinkerUnlabeledKD	+	algorithm:link:rt_tol	double	30	0:	
FeatureLinkerUnlabeledKD	+	algorithm:warp:enabled	string	true	true,false	
FeatureLinkerUnlabeledKD	+	algorithm:warp:max_nr_conflicts	int	0	-1:	
FeatureLinkerUnlabeledKD	+	algorithm:warp:max_pairwise_log_fc	double	0.5		
FeatureLinkerUnlabeledKD	+	algorithm:warp:min_rel_cc_size	double	0.5	0:1	
FeatureLinkerUnlabeledKD	+	algorithm:warp:mz_tol	double	5	0:	
FeatureLinkerUnlabeledKD	+	algorithm:warp:rt_tol	double	100	0:	
FeatureLinkerUnlabeledKD	+	design	input-file			*.tsv
FeatureLinkerUnlabeledKD	-	algorithm:max_nr_conflicts	int	0	-1:	
FeatureLinkerUnlabeledKD	-	algorithm:max_pairwise_log_fc	double	0.5		
FeatureLinkerUnlabeledKD	-	algorithm:min_rel_cc_size	double	0.5	0:1	
FeatureLinkerUnlabeledKD	-	algorithm:mz_tol	double	15	0:	
FeatureLinkerUnlabeledKD	-	algorithm:rt_tol	double	60	0:	
FeatureLinkerUnlabeledKD	-	algorithm:warp	string	true	true,false	
FeatureLinkerUnlabeledQT	+	design	input-file			*.tsv
FileInfo	+	in	input-file			*.mzData,*.mzXML,*.mzML,*.dta,*.dta2d,*.mgf,*.featureXML,*.consensusXML,*.idXML,*.pepXML,*.fid,*.mzid,*.trafoXML,*.fasta
FileInfo	-	in	input-file			*.mzData,*.mzXML,*.mzML,*.dta,*.dta2d,*.mgf,*.featureXML,*.consensusXML,*.idXML,*.pepXML,*.fid,*.mzid,*.trafoXML
FileMerger	+	in	input-file			*.mzData,*.mzXML,*.mzML,*.dta,*.dta2d,*.mgf,*.featureXML,*.consensusXML,*.fid,*.traML,*.FASTA
FileMerger	+	in_type	string		mzData,mzXML,mzML,dta,dta2d,mgf,featureXML,consensusXML,fid,traML,FASTA	
FileMerger	-	in	input-file			*.mzData,*.mzXML,*.mzML,*.dta,*.dta2d,*.mgf,*.featureXML,*.consensusXML,*.fid,*.traML
FileMerger	-	in_type	string		mzData,mzXML,mzML,dta,dta2d,mgf,featureXML,consensusXML,fid,traML	
IDFileConverter	+	add_ionmatch_annotation	double	0		
IDFilter	+	digest:enzyme	string	Trypsin	unspecific cleavage,PepsinA,Trypsin/P,Lys-N,2-iodobenzoate,no cleavage,glutamyl endopeptidase,Asp-N,Lys-C/P,Lys-C,CNBr,Asp-N_ambic,leukocyte elastase,V8-DE,Arg-C,Trypsin,V8-E,Alpha-lytic protease,proline endopeptidase,Asp-N/B,Arg-C/P,Formic_acid,Chymotrypsin/P,TrypChymo,Chymotrypsin	
IDFilter	-	digest:enzyme	string	Trypsin	proline endopeptidase,2-iodobenzoate,CNBr,Arg-C,Chymotrypsin,Asp-N_ambic,Asp-N,Formic_acid,glutamyl endopeptidase,no cleavage,leukocyte elastase,V8-E,Lys-C/P,unspecific cleavage,TrypChymo,Trypsin/P,Lys-C,Trypsin,V8-DE,PepsinA	
IsobaricAnalyzer	+	tmt11plex:channel_126_description	string			
IsobaricAnalyzer	+	tmt11plex:channel_127C_description	string			
IsobaricAnalyzer	+	tmt11plex:channel_127N_description	string			
IsobaricAnalyzer	+	tmt11plex:channel_128C_description	string			
IsobaricAnalyzer	+	tmt11plex:channel_128N_description	string			
IsobaricAnalyzer	+	tmt11plex:channel_129C_description	string			
IsobaricAnalyzer	+	tmt11plex:channel_129N_description	string			
IsobaricAnalyzer	+	tmt11plex:channel_130C_description	string			
IsobaricAnalyzer	+	tmt11plex:channel_130N_description	string			
IsobaricAnalyzer	+	tmt11plex:channel_131C_description	string			
IsobaricAnalyzer	+	tmt11plex:channel_131N_description	string			
IsobaricAnalyzer	+	tmt11plex:correction_matrix	string			
IsobaricAnalyzer	+	tmt11plex:reference_channel	string	126	126,127N,127C,128N,128C,129N,129C,130N,130C,131N,131C	
IsobaricAnalyzer	+	type	string	itraq4plex	itraq4plex,itraq8plex,tmt10plex,tmt11plex,tmt6plex	
IsobaricAnalyzer	-	type	string	itraq4plex	itraq4plex,itraq8plex,tmt10plex,tmt6plex	
MRMMapper	+	allow_multiple_mappings	string	false	true,false	
MRMTransitionGroupPicker	+	algorithm:PeakPickerMRM:method	string	corrected	legacy,corrected,crawdad	
MRMTransitionGroupPicker	+	algorithm:PeakPickerMRM:peak_width	double	-1		
MRMTransitionGroupPicker	+	algorithm:resample_boundary	double	15		
MRMTransitionGroupPicker	-	algorithm:PeakPickerMRM:method	string	legacy	legacy,corrected,crawdad	
MRMTransitionGroupPicker	-	algorithm:PeakPickerMRM:peak_width	double	40		
MSGFPlusAdapter	+	enzyme	string	Trypsin/P	Alpha-lytic protease,Arg-C/P,Asp-N/B,Chymotrypsin/P,Lys-C/P,Lys-N,Trypsin/P,glutamyl endopeptidase,no cleavage,unspecific cleavage	
MSGFPlusAdapter	+	precursor_mass_tolerance	double	10		
MSGFPlusAdapter	-	enzyme	string	trypsin	unspecific,trypsin,chymotrypsin,LysC,LysN,GluC,ArgC,AspN,alphaLP,no_cleavage	
MSGFPlusAdapter	-	precursor_mass_tolerance	double	20		
MSSimulator	+	algorithm:MSSim:Digestion:enzyme	string	Trypsin	no cleavage,unspecific cleavage,glutamyl endopeptidase,Arg-C,Formic_acid,Asp-N_ambic,Asp-N,Asp-N/B,V8-DE,proline endopeptidase,Alpha-lytic protease,Lys-C,Lys-N,Chymotrypsin,Arg-C/P,CNBr,Chymotrypsin/P,Trypsin,Trypsin/P,V8-E,2-iodobenzoate,leukocyte elastase,Lys-C/P,PepsinA,TrypChymo	
MSSimulator	-	algorithm:MSSim:Digestion:enzyme	string	Trypsin	Lys-C,Lys-C/P,Trypsin,CNBr,Formic_acid,Asp-N,Chymotrypsin,PepsinA,TrypChymo,Trypsin/P,V8-DE,V8-E,2-iodobenzoate,leukocyte elastase,proline endopeptidase,glutamyl endopeptidase,no cleavage,unspecific cleavage,Asp-N_ambic,Arg-C	
MapAlignerIdentification	+	design	input-file			*.tsv
MyriMatchAdapter	+	precursor_mass_tolerance	double	10		
MyriMatchAdapter	+	precursor_mass_tolerance_unit	string	ppm	Da,ppm	
MyriMatchAdapter	-	precursor_mass_tolerance	double	1.5		
MyriMatchAdapter	-	precursor_mass_tolerance_unit	string	Da	Da,ppm	
OMSSAAdapter	+	enzyme	string	Trypsin	Trypsin,Lys-C/P,Lys-C,Arg-C,CNBr,PepsinA,no cleavage,glutamyl endopeptidase,Chymotrypsin,Formic_acid,Asp-N,Asp-N_ambic,Trypsin/P,unspecific cleavage,TrypChymo	
OMSSAAdapter	+	precursor_error_units	string	ppm	Da,ppm	
OMSSAAdapter	+	precursor_mass_tolerance	double	10		
OMSSAAdapter	-	enzyme	string	Trypsin	Trypsin,Asp-N_ambic,unspecific cleavage,Chymotrypsin,glutamyl endopeptidase,no cleavage,TrypChymo,Trypsin/P,CNBr,Formic_acid,Arg-C,Asp-N,Lys-C,Lys-C/P,PepsinA	
OMSSAAdapter	-	precursor_mass_tolerance	double	1.5		
OMSSAAdapter	-	precursor_mass_tolerance_unit_ppm	string	false	true,false	
OpenSwathAnalyzer	+	algorithm:TransitionGroupPicker:PeakPickerMRM:method	string	corrected	legacy,corrected,crawdad	
OpenSwathAnalyzer	+	algorithm:TransitionGroupPicker:PeakPickerMRM:peak_width	double	-1		
OpenSwathAnalyzer	+	algorithm:TransitionGroupPicker:resample_boundary	double	15		
OpenSwathAnalyzer	-	algorithm:TransitionGroupPicker:PeakPickerMRM:method	string	legacy	legacy,corrected,crawdad	
OpenSwathAnalyzer	-	algorithm:TransitionGroupPicker:PeakPickerMRM:peak_width	double	40		
OpenSwathRTNormalizer	+	RTNormalization:RANSACMaxIterations	int	1000		
OpenSwathRTNormalizer	+	RTNormalization:RANSACMaxPercentRTThreshold	int	3		
OpenSwathRTNormalizer	+	RTNormalization:RANSACSamplingSize	int	10		
OpenSwathRTNormalizer	+	RTNormalization:outlierMethod	string	iter_residual	iter_residual,iter_jackknife,ransac,none	
OpenSwathRTNormalizer	+	RTNormalization:useIterativeChauvenet	string	false	true,false	
OpenSwathRTNormalizer	+	algorithm:TransitionGroupPicker:PeakPickerMRM:method	string	corrected	legacy,corrected,crawdad	
OpenSwathRTNormalizer	+	algorithm:TransitionGroupPicker:PeakPickerMRM:peak_width	double	-1		
OpenSwathRTNormalizer	+	algorithm:TransitionGroupPicker:resample_boundary	double	15		
OpenSwathRTNormalizer	-	algorithm:TransitionGroupPicker:PeakPickerMRM:method	string	legacy	legacy,corrected,crawdad	
OpenSwathRTNormalizer	-	algorithm:TransitionGroupPicker:PeakPickerMRM:peak_width	double	40		
OpenSwathRTNormalizer	-	outlierDetection:RANSACMaxIterations	int	1000		
OpenSwathRTNormalizer	-	outlierDetection:RANSACMaxPercentRTThreshold	int	3		
OpenSwathRTNormalizer	-	outlierDetection:RANSACSamplingSize	int	10		
OpenSwathRTNormalizer	-	outlierDetection:outlierMethod	string	iter_residual	iter_residual,iter_jackknife,ransac,none	
OpenSwathRTNormalizer	-	outlierDetection:useIterativeChauvenet	string	false	true,false	
OpenSwathWorkflow	+	RTNormalization:InitialQualityCutoff	double	0.5		
OpenSwathWorkflow	+	RTNormalization:MinBinsFilled	int	8		
OpenSwathWorkflow	+	RTNormalization:MinPeptidesPerBin	int	1		
OpenSwathWorkflow	+	RTNormalization:NrRTBins	int	10		
OpenSwathWorkflow	+	RTNormalization:OverallQualityCutoff	double	5.5		
OpenSwathWorkflow	+	RTNormalization:RANSACMaxIterations	int	1000		
OpenSwathWorkflow	+	RTNormalization:RANSACMaxPercentRTThreshold	int	3		
OpenSwathWorkflow	+	RTNormalization:RANSACSamplingSize	int	10		
OpenSwathWorkflow	+	RTNormalization:alignmentMethod	string	linear	linear,interpolated,lowess,b_spline	
OpenSwathWorkflow	+	RTNormalization:b_spline:num_nodes	int	5	0:	
OpenSwathWorkflow	+	RTNormalization:estimateBestPeptides	string	false	true,false	
OpenSwathWorkflow	+	RTNormalization:lowess:span	double	0.666666666666667	0:1	
OpenSwathWorkflow	+	RTNormalization:outlierMethod	string	iter_residual	iter_residual,iter_jackknife,ransac,none	
OpenSwathWorkflow	+	RTNormalization:useIterativeChauvenet	string	false	true,false	
OpenSwathWorkflow	+	Scoring:TransitionGroupPicker:resample_boundary	double	15		
OpenSwathWorkflow	-	outlierDetection:InitialQualityCutoff	double	0.5		
OpenSwathWorkflow	-	outlierDetection:MinBinsFilled	int	8		
OpenSwathWorkflow	-	outlierDetection:MinPeptidesPerBin	int	1		
OpenSwathWorkflow	-	outlierDetection:NrRTBins	int	10		
OpenSwathWorkflow	-	outlierDetection:OverallQualityCutoff	double	5.5		
OpenSwathWorkflow	-	outlierDetection:RANSACMaxIterations	int	1000		
OpenSwathWorkflow	-	outlierDetection:RANSACMaxPercentRTThreshold	int	3		
OpenSwathWorkflow	-	outlierDetection:RANSACSamplingSize	int	10		
OpenSwathWorkflow	-	outlierDetection:estimateBestPeptides	string	false	true,false	
OpenSwathWorkflow	-	outlierDetection:outlierMethod	string	iter_residual	iter_residual,iter_jackknife,ransac,none	
OpenSwathWorkflow	-	outlierDetection:useIterativeChauvenet	string	false	true,false	
PeptideIndexer	+	enzyme:name	string	Trypsin	proline endopeptidase,Alpha-lytic protease,glutamyl endopeptidase,Asp-N,Chymotrypsin,Chymotrypsin/P,CNBr,Formic_acid,Lys-C,Lys-N,Lys-C/P,PepsinA,TrypChymo,Trypsin/P,V8-DE,V8-E,leukocyte elastase,Asp-N_ambic,Asp-N/B,2-iodobenzoate,no cleavage,unspecific cleavage,Arg-C/P,Arg-C,Trypsin	
PeptideIndexer	-	enzyme:name	string	Trypsin	Lys-C/P,Trypsin,Formic_acid,Lys-C,Arg-C,PepsinA,TrypChymo,Trypsin/P,V8-DE,V8-E,leukocyte elastase,proline endopeptidase,2-iodobenzoate,glutamyl endopeptidase,no cleavage,unspecific cleavage,Chymotrypsin,CNBr,Asp-N,Asp-N_ambic	
RNPxlSearch	+	peptide:enzyme	string	Trypsin	Trypsin,proline endopeptidase,Alpha-lytic protease,Lys-C/P,leukocyte elastase,Chymotrypsin,no cleavage,Chymotrypsin/P,Lys-N,Asp-N_ambic,PepsinA,Arg-C/P,V8-DE,V8-E,Trypsin/P,unspecific cleavage,2-iodobenzoate,CNBr,Formic_acid,Asp-N,Lys-C,Asp-N/B,Arg-C,glutamyl endopeptidase,TrypChymo	
RNPxlSearch	+	precursor:isotopes	int			
RNPxlSearch	-	peptide:enzyme	string	Trypsin	Lys-C,Trypsin,Formic_acid,Lys-C/P,PepsinA,glutamyl endopeptidase,no cleavage,Chymotrypsin,CNBr,2-iodobenzoate,leukocyte elastase,proline endopeptidase,Asp-N,Arg-C,TrypChymo,Trypsin/P,V8-DE,V8-E,unspecific cleavage,Asp-N_ambic	
SimpleSearchEngine	+	enzyme	string	Trypsin	Lys-C/P,PepsinA,TrypChymo,Trypsin/P,V8-DE,V8-E,proline endopeptidase,leukocyte elastase,unspecific cleavage,Asp-N/B,Chymotrypsin,Trypsin,Asp-N_ambic,Formic_acid,Lys-N,CNBr,Chymotrypsin/P,Arg-C/P,Asp-N,Lys-C,no cleavage,Alpha-lytic protease,glutamyl endopeptidase,2-iodobenzoate,Arg-C	
SimpleSearchEngine	+	precursor:isotopes	int			
SimpleSearchEngine	-	enzyme	string	Trypsin	glutamyl endopeptidase,no cleavage,unspecific cleavage,TrypChymo,Trypsin/P,V8-DE,V8-E,leukocyte elastase,proline endopeptidase,2-iodobenzoate,Asp-N,Asp-N_ambic,Chymotrypsin,Arg-C,Lys-C/P,PepsinA,CNBr,Formic_acid,Lys-C,Trypsin	
XTandemAdapter	+	enzyme	string	Trypsin	Trypsin/P,Arg-C/P,V8-DE,Formic_acid,Asp-N,Chymotrypsin/P,CNBr,Lys-C/P,unspecific cleavage,Asp-N/B,Lys-C,Chymotrypsin,PepsinA,Lys-N,Trypsin,glutamyl endopeptidase,2-iodobenzoate,leukocyte elastase,Alpha-lytic protease,V8-E,Arg-C,TrypChymo,Asp-N_ambic	
XTandemAdapter	-	enzyme	string	Trypsin	Trypsin,Formic_acid,Lys-C,Chymotrypsin,CNBr,Lys-C/P,PepsinA,TrypChymo,Trypsin/P,V8-DE,V8-E,2-iodobenzoate,leukocyte elastase,glutamyl endopeptidase,unspecific cleavage,Asp-N_ambic,Asp-N,Arg-C	


------------------------------------------------------------------------------------------
----                                OpenMS 2.2                                        ----
------------------------------------------------------------------------------------------
OpenMS 2.2 introduces a considerable number of new features and bug fixes.

Notable changes since version 2.1 are:

New tools:
  - RNPxlSearch -- Annotate RNA to peptide crosslinks in MS/MS spectra (UTIL)
  - SpectraSTSearchAdapter -- Interface to the SEARCH Mode of the SpectraST executable (UTIL)
  - FeatureLinkerUnlabeledKD -- Feature linking using a KD tree (TOPP)
  - DatabaseFilter -- Filters a protein database (FASTA format) based on identified proteins (UTIL)
  - TargetedFileConverter -- Conversion of multiple targeted file formats (CSV, TraML etc)
  
Deprecated and removed tools:
  - ITRAQAnalyzer -- superseded by IsobaricAanalyzer
  - TMTAnalyzer -- superseded by IsobaricAanalyzer
  - ConvertTSVToTraML - superseded by TargetedFileConverter
  - ConvertTraMLToTSV - superseded by TargetedFileConverter
  - MapAlignmentEvaluation -- removed as deprecated
   
Major changes in functionality:
  - OpenSWATH analysis
    - Support for metabolomics workflows
    - Support for scanning SWATH (SONAR)
    - Support for SQL-based file formats
  - XTandemAdapter 
    - Simplified usage
    - Improved support for PTMs and newer X! Tandem versions ("Vengeance", "Alanine")
  - IsobaricAnalyzer
    - Support for TMT10plex
    - Support for quantification in MS3 data
  - IDMapper
    - Allows to map unidentified tandem mass spectra to features
  - FeatureFinderIdentification
    - Advanced multi-sample support using machine learning
  - FileFilter
    - Allows users to enable zlib and lossy compression (see "-lossy_compression")
    - Allows users to set desired mass accuracy
  - IDFilter
    - Added option to filter for valid digestion products
  - FalseDiscoveryRate
    - Allow filtering by q-value in the tool (no need for IDFilter with "score:pep" option)
    
Library:
  - Averagine approximation for fragment isotope distributions
  - Precursor mass correction supports correction to highest intensity peak in tolerance window
  - Functionality for resampling and adding of spectra
  - Protein-protein cross-link spectrum generator
  - Terminal modifications are now separated by "." in text output
  - SQLite support in OpenSWATH
  - TheoreticalSpectrumGenerator speed-up and removal of RichPeak code
  - Removal of template parameters from MSExperiment (reduced compile time and binary size)
  - Allow estimation of isotope distributions with predefined numbers of sulfur atoms
  - Improved handling of bracket notation for modified residues (e.g. N[2457.877]VSVK)
  - Improved handling of terminal and residue specificity of modifications
  - Improved annotation of peptide identifications with spectrum references
  - Improved handling of unknown amino acids ("X") in sequences

File formats:
  - Improved mzML support for SONAR data and mzML with drift time (experimental)
  - Improved support for cross-link data and unknown modifications in mzIdentML
  - mzXML writer able to write MaxQuant-compatible files
  - mzML files now routinely support substantial compression (up to 5x compression, see #2449, #2458)
  - Support for Percolator result files based on X! Tandem searches

Scripts:
  - New R script for visualizing RT transformations (trafoXML) 
 
Databases:
  - By default, decoy sequences are now denoted by the prefix "DECOY_"

Third-party software:
  
Changed tool parameters:

Tool name	Added/removed	Parameter name	Type	Default value	Restrictions	Supported formats
DecoyDatabase   +       only_decoy      string  false   true,false
DecoyDatabase   -       append  string  true    true,false
Digestor        +       enzyme  string  Trypsin CNBr,proline endopeptidase,TrypChymo,no cleavage,V8-E,leukocyte elastase,Trypsin/P,Lys-C,Formic_acid,glutamyl endopeptidase,Lys-C/P,2-iodobenzoate,Trypsin,V8-DE,Chymotrypsin,PepsinA,Asp-N_ambic,unspecific cleavage,Asp-N,Arg-C
Digestor        -       enzyme  string  Trypsin Trypsin,V8-E,leukocyte elastase,Lys-C,Asp-N_ambic,no cleavage,unspecific cleavage,Chymotrypsin,Arg-C,V8-DE,Lys-C/P,2-iodobenzoate,proline endopeptidase,glutamyl endopeptidase,CNBr,TrypChymo,Trypsin/P,Asp-N,PepsinA,Formic_acid
DigestorMotif   +       enzyme  string  Trypsin Lys-C,leukocyte elastase,Formic_acid,CNBr,2-iodobenzoate,V8-DE,Trypsin,Lys-C/P,PepsinA,unspecific cleavage,TrypChymo,glutamyl endopeptidase,Arg-C,Asp-N,Chymotrypsin,V8-E,no cleavage,proline endopeptidase,Trypsin/P,Asp-N_ambic
DigestorMotif   -       enzyme  string  Trypsin PepsinA,glutamyl endopeptidase,Lys-C,Chymotrypsin,unspecific cleavage,CNBr,Lys-C/P,V8-DE,leukocyte elastase,no cleavage,Asp-N_ambic,Trypsin,proline endopeptidase,2-iodobenzoate,TrypChymo,Trypsin/P,V8-E,Asp-N,Arg-C,Formic_acid
FalseDiscoveryRate      +       FDR:PSM double  1       0:1
FalseDiscoveryRate      +       FDR:protein     double  1       0:1
FalseDiscoveryRate      +       PSM     string  true    true,false
FalseDiscoveryRate      +       protein string  true    true,false
FalseDiscoveryRate      -       in_decoy        input-file                      *.idXML
FalseDiscoveryRate      -       in_target       input-file                      *.idXML
FalseDiscoveryRate      -       peptides_only   string  false   true,false
FalseDiscoveryRate      -       proteins_only   string  false   true,false
FeatureFinderIdentification     +       candidates_in   input-file                      *.featureXML
FeatureFinderIdentification     +       candidates_out  output-file                     *.featureXML
FeatureFinderIdentification     +       detect:mapping_tolerance        double  0       0:
FeatureFinderIdentification     +       detect:min_peak_width   double  0.2     0:
FeatureFinderIdentification     +       detect:peak_width       double  60      0:
FeatureFinderIdentification     +       detect:signal_to_noise  double  0.8     0.1:
FeatureFinderIdentification     +       extract:isotope_pmin    double  0       0:1
FeatureFinderIdentification     +       extract:n_isotopes      int     2       2:
FeatureFinderIdentification     +       extract:rt_quantile     double  0.95    0:1
FeatureFinderIdentification     +       extract:rt_window       double  0       0:
FeatureFinderIdentification     +       id_ext  input-file                      *.idXML
FeatureFinderIdentification     +       model:check:min_area    double  1       0:
FeatureFinderIdentification     +       svm:cache_size  double  100     1:
FeatureFinderIdentification     +       svm:epsilon     double  0.001   0:
FeatureFinderIdentification     +       svm:kernel      string  RBF     RBF,linear
FeatureFinderIdentification     +       svm:log2_C      double
FeatureFinderIdentification     +       svm:log2_gamma  double
FeatureFinderIdentification     +       svm:min_prob    double  0       0:1
FeatureFinderIdentification     +       svm:no_selection        string  false   true,false
FeatureFinderIdentification     +       svm:no_shrinking        string  false   true,false
FeatureFinderIdentification     +       svm:predictors  string  peak_apices_sum,var_xcorr_coelution,var_xcorr_shape,var_library_sangle,var_intensity_score,sn_ratio,var_log_sn_score,var_elution_model_fit_score,xx_lda_prelim_score,var_isotope_correlation_score,var_isotope_overlap_score,var_massdev_score,main_var_xx_swath_prelim_score
FeatureFinderIdentification     +       svm:samples     int     0       0:
FeatureFinderIdentification     +       svm:xval        int     5       1:
FeatureFinderIdentification     +       svm:xval_out    output-file                     *.csv
FeatureFinderIdentification     -       detect:all_features     string  false   true,false
FeatureFinderIdentification     -       detect:peak_width       double  30      0:
FeatureFinderIdentification     -       extract:isotope_pmin    double  0.03    0:1
FeatureFinderIdentification     -       extract:reference_rt    string  adapt   adapt,score,intensity,median,all
FeatureFinderIdentification     -       extract:rt_window       double  60      0:
FeatureFinderIdentification     -       trafo_out       output-file                     *.trafoXML
FeatureFinderMultiplex  +       algorithm:spectrum_type string  automatic       profile,centroid,automatic
FeatureLinkerUnlabeled  +       algorithm:distance_intensity:log_transform      string  disabled        enabled,disabled
FeatureLinkerUnlabeledQT        +       algorithm:distance_intensity:log_transform      string  disabled        enabled,disabled
FeatureLinkerUnlabeledQT        +       algorithm:nr_partitions int     100     1:
FeatureLinkerUnlabeledQT        -       algorithm:nr_partitions int     1       1:
FileConverter   +       force_MaxQuant_compatibility    string  false   true,false
FileConverter   +       lossy_compression       string  false   true,false
FileConverter   +       lossy_mass_accuracy     double  -1
FileConverter   +       write_scan_index        string  true    true,false
FileConverter   -       write_mzML_index        string  false   true,false
FileFilter      +       peak_options:zlib_compression   string  false   true,false
FileInfo        +       in      input-file                      *.mzData,*.mzXML,*.mzML,*.dta,*.dta2d,*.mgf,*.featureXML,*.consensusXML,*.idXML,*.pepXML,*.fid,*.mzid,*.trafoXML
FileInfo        +       in_type string          mzData,mzXML,mzML,dta,dta2d,mgf,featureXML,consensusXML,idXML,pepXML,fid,mzid,trafoXML
FileInfo        -       in      input-file                      *.mzData,*.mzXML,*.mzML,*.dta,*.dta2d,*.mgf,*.featureXML,*.consensusXML,*.idXML,*.pepXML,*.fid,*.mzid
FileInfo        -       in_type string          mzData,mzXML,mzML,dta,dta2d,mgf,featureXML,consensusXML,idXML,pepXML,fid,mzid
HighResPrecursorMassCorrector   +       highest_intensity_peak:mz_tolerance     double  0
IDFileConverter +       no_spectra_data_override        string  false   true,false
IDFilter        +       digest:enzyme   string  Trypsin unspecific cleavage,Arg-C,Trypsin,Formic_acid,proline endopeptidase,TrypChymo,V8-E,Asp-N_ambic,glutamyl endopeptidase,CNBr,PepsinA,2-iodobenzoate,Chymotrypsin,Lys-C/P,Asp-N,Lys-C,Trypsin/P,leukocyte elastase,no cleavage,V8-DE
IDFilter        +       digest:fasta    input-file                      *.fasta
IDFilter        +       digest:methionine_cleavage      string  false   true,false
IDFilter        +       digest:missed_cleavages int     -1      -1:
IDFilter        +       digest:specificity      string  full    full,semi,none
IDMapper        +       spectra:in      input-file                      *.mzML
IsobaricAnalyzer        +       extraction:reporter_mass_shift  double  0.002   0.0001:0.5
IsobaricAnalyzer        -       extraction:reporter_mass_shift  double  0.1     1e-08:0.5
LowMemPeakPickerHiRes   +       algorithm:report_FWHM_unit      string  relative        relative,absolute
LowMemPeakPickerHiRes   +       algorithm:signal_to_noise       double  0       0:
LowMemPeakPickerHiRes   -       algorithm:report_FWHM_unit      string  relative(ppm)   absolute,relative(ppm)
LowMemPeakPickerHiRes   -       algorithm:signal_to_noise       double  1       0:
LowMemPeakPickerHiRes_RandomAccess      +       algorithm:report_FWHM_unit      string  relative        relative,absolute
LowMemPeakPickerHiRes_RandomAccess      +       algorithm:signal_to_noise       double  0       0:
LowMemPeakPickerHiRes_RandomAccess      -       algorithm:report_FWHM_unit      string  relative(ppm)   absolute,relative(ppm)
LowMemPeakPickerHiRes_RandomAccess      -       algorithm:signal_to_noise       double  1       0:
LuciphorAdapter +       java_memory     int     3500
LuciphorAdapter +       java_permgen    int     0
MRMTransitionGroupPicker        +       algorithm:compute_peak_quality  string  false   true,false
MRMTransitionGroupPicker        +       algorithm:recalculate_peaks     string  false   true,false
MRMTransitionGroupPicker        +       algorithm:use_precursors        string  false   true,false
MRMTransitionGroupPicker        -       algorithm:compute_peak_quality  string  false
MRMTransitionGroupPicker        -       algorithm:recalculate_peaks     string  false
MSSimulator     +       algorithm:MSSim:Digestion:enzyme        string  Trypsin unspecific cleavage,Lys-C,Formic_acid,no cleavage,Chymotrypsin,V8-DE,glutamyl endopeptidase,V8-E,Trypsin,Asp-N,CNBr,Trypsin/P,TrypChymo,PepsinA,Arg-C,leukocyte elastase,Lys-C/P,proline endopeptidase,Asp-N_ambic,2-iodobenzoate
MSSimulator     +       algorithm:MSSim:RawTandemSignal:TandemSim:Simple:add_all_precursor_charges      string  false   true,false
MSSimulator     -       algorithm:MSSim:Digestion:enzyme        string  Trypsin Asp-N,leukocyte elastase,proline endopeptidase,Lys-C,Lys-C/P,V8-DE,Asp-N_ambic,Formic_acid,no cleavage,Chymotrypsin,glutamyl endopeptidase,2-iodobenzoate,CNBr,unspecific cleavage,V8-E,TrypChymo,Arg-C,Trypsin,Trypsin/P,PepsinA
MapAlignerPoseClustering        +       algorithm:pairfinder:distance_intensity:log_transform   string  disabled        enabled,disabled
MetaboliteSpectralMatcher       +       database        input-file      CHEMISTRY/MetaboliteSpectralDB.mzML             *.mzML
MetaboliteSpectralMatcher       +       out     output-file                     *.tsv
MetaboliteSpectralMatcher       -       out     output-file                     *.csv
OMSSAAdapter    +       enzyme  string  Trypsin Trypsin,TrypChymo,Lys-C/P,PepsinA,glutamyl endopeptidase,Asp-N,Lys-C,CNBr,Trypsin/P,Asp-N_ambic,Chymotrypsin,no cleavage,unspecific cleavage,Arg-C,Formic_acid
OMSSAAdapter    -       enzyme  string  Trypsin Trypsin,Lys-C/P,CNBr,Lys-C,Chymotrypsin,unspecific cleavage,no cleavage,Trypsin/P,Formic_acid,Asp-N_ambic,TrypChymo,PepsinA,glutamyl endopeptidase,Asp-N,Arg-C
OpenSwathAnalyzer       +       algorithm:Scores:use_sonar_scores       string  false   true,false
OpenSwathAnalyzer       +       algorithm:TransitionGroupPicker:compute_peak_quality    string  false   true,false
OpenSwathAnalyzer       +       algorithm:TransitionGroupPicker:recalculate_peaks       string  false   true,false
OpenSwathAnalyzer       +       algorithm:TransitionGroupPicker:use_precursors  string  false   true,false
OpenSwathAnalyzer       -       algorithm:TransitionGroupPicker:compute_peak_quality    string  false
OpenSwathAnalyzer       -       algorithm:TransitionGroupPicker:recalculate_peaks       string  false
OpenSwathMzMLFileCacher +       in      input-file                      *.mzML,*.sqMass
OpenSwathMzMLFileCacher +       in_type string          mzML,sqMass
OpenSwathMzMLFileCacher +       out     output-file                     *.mzML,*.sqMass
OpenSwathMzMLFileCacher +       out_type        string          mzML,sqMass
OpenSwathMzMLFileCacher -       in      input-file                      *.mzML
OpenSwathMzMLFileCacher -       out     output-file
OpenSwathRTNormalizer   +       algorithm:Scores:use_sonar_scores       string  false   true,false
OpenSwathRTNormalizer   +       algorithm:TransitionGroupPicker:compute_peak_quality    string  false   true,false
OpenSwathRTNormalizer   +       algorithm:TransitionGroupPicker:recalculate_peaks       string  false   true,false
OpenSwathRTNormalizer   +       algorithm:TransitionGroupPicker:use_precursors  string  false   true,false
OpenSwathRTNormalizer   -       algorithm:TransitionGroupPicker:compute_peak_quality    string  false
OpenSwathRTNormalizer   -       algorithm:TransitionGroupPicker:recalculate_peaks       string  false
OpenSwathWorkflow       +       Library:force_invalid_mods      string  false   true,false
OpenSwathWorkflow       +       Library:override_group_label_check      string  false   true,false
OpenSwathWorkflow       +       Library:retentionTimeInterpretation     string  iRT     iRT,seconds,minutes
OpenSwathWorkflow       +       Scoring:Scores:use_sonar_scores string  false   true,false
OpenSwathWorkflow       +       Scoring:TransitionGroupPicker:compute_peak_quality      string  true    true,false
OpenSwathWorkflow       +       Scoring:TransitionGroupPicker:recalculate_peaks string  true    true,false
OpenSwathWorkflow       +       Scoring:TransitionGroupPicker:use_precursors    string  false   true,false
OpenSwathWorkflow       +       irt_mz_extraction_window        double  0.05
OpenSwathWorkflow       +       out_chrom       output-file                     *.mzML,*.sqMass
OpenSwathWorkflow       +       out_osw output-file                     *.osw
OpenSwathWorkflow       +       out_tsv output-file                     *.tsv
OpenSwathWorkflow       +       ppm_irtwindow   string  false   true,false
OpenSwathWorkflow       +       readOptions     string  normal  normal,cache,cacheWorkingInMemory,workingInMemory
OpenSwathWorkflow       +       sonar   string  false   true,false
OpenSwathWorkflow       +       tr      input-file                      *.traML,*.tsv,*.pqp
OpenSwathWorkflow       +       tr_type string          traML,tsv,pqp
OpenSwathWorkflow       -       Scoring:TransitionGroupPicker:compute_peak_quality      string  true
OpenSwathWorkflow       -       Scoring:TransitionGroupPicker:recalculate_peaks string  true
OpenSwathWorkflow       -       out_chrom       output-file                     *.mzML
OpenSwathWorkflow       -       out_tsv string
OpenSwathWorkflow       -       readOptions     string  normal  normal,cache,cacheWorkingInMemory
OpenSwathWorkflow       -       tr      input-file                      *.traML,*.tsv,*.csv
OpenSwathWorkflow       -       tr_type string          traML,tsv,csv
PeakPickerHiRes +       algorithm:report_FWHM_unit      string  relative        relative,absolute
PeakPickerHiRes +       algorithm:signal_to_noise       double  0       0:
PeakPickerHiRes -       algorithm:report_FWHM_unit      string  relative(ppm)   absolute,relative(ppm)
PeakPickerHiRes -       algorithm:signal_to_noise       double  1       0:
PeptideIndexer  +       enzyme:name     string  Trypsin V8-E,Chymotrypsin,glutamyl endopeptidase,Formic_acid,proline endopeptidase,Trypsin/P,CNBr,Asp-N_ambic,Asp-N,Arg-C,Lys-C/P,PepsinA,Trypsin,2-iodobenzoate,V8-DE,TrypChymo,unspecific cleavage,no cleavage,leukocyte elastase,Lys-C
PeptideIndexer  -       enzyme:name     string  Trypsin Asp-N_ambic,V8-E,Arg-C,CNBr,Formic_acid,Asp-N,no cleavage,leukocyte elastase,proline endopeptidase,Trypsin/P,Trypsin,glutamyl endopeptidase,2-iodobenzoate,V8-DE,PepsinA,Lys-C,unspecific cleavage,Chymotrypsin,Lys-C/P,TrypChymo
RTModel +       out_oligo_params        output-file                     *.paramXML
RTModel +       out_oligo_trainset      output-file                     *.txt
RTPredict       +       in_oligo_params input-file                      *.paramXML
RTPredict       +       in_oligo_trainset       input-file                      *.txt
SimpleSearchEngine      +       enzyme  string  Trypsin TrypChymo,V8-E,2-iodobenzoate,proline endopeptidase,PepsinA,Lys-C,no cleavage,CNBr,leukocyte elastase,Formic_acid,Chymotrypsin,glutamyl endopeptidase,Trypsin/P,Trypsin,unspecific cleavage,Arg-C,Lys-C/P,Asp-N,V8-DE,Asp-N_ambic
SimpleSearchEngine      -       enzyme  string  Trypsin Trypsin/P,no cleavage,leukocyte elastase,PepsinA,2-iodobenzoate,Lys-C/P,Lys-C,V8-E,Formic_acid,Chymotrypsin,V8-DE,TrypChymo,unspecific cleavage,Asp-N,proline endopeptidase,Arg-C,Trypsin,CNBr,Asp-N_ambic,glutamyl endopeptidase
XTandemAdapter  +       default_config_file     input-file                      *.xml
XTandemAdapter  +       enzyme  string  Trypsin Asp-N_ambic,V8-E,unspecific cleavage,V8-DE,PepsinA,Trypsin/P,Lys-C,glutamyl endopeptidase,2-iodobenzoate,Lys-C/P,Arg-C,Formic_acid,CNBr,TrypChymo,Chymotrypsin,Asp-N,Trypsin,leukocyte elastase
XTandemAdapter  +       max_precursor_charge    int     4       0:
XTandemAdapter  +       no_isotope_error        string  false   true,false
XTandemAdapter  +       xml_out output-file                     *.xml
XTandemAdapter  -       allow_isotope_error     string  yes     yes,no
XTandemAdapter  -       cleavage_site   string  Trypsin Lys-C/P,CNBr,Arg-C,Chymotrypsin,PepsinA,2-iodobenzoate,Trypsin/P,TrypChymo,V8-DE,Asp-N,Asp-N_ambic,Lys-C,unspecific cleavage,Formic_acid,Trypsin,V8-E,leukocyte elastase,glutamyl endopeptidase
XTandemAdapter  -       default_config_file     input-file      CHEMISTRY/XTandem_default_input.xml             *.xml
XTandemAdapter  -       max_precursor_charge    int     4
XTandemAdapter  -       min_precursor_charge    int     2
XTandemAdapter  -       refinement      string  false   true,false
XTandemAdapter  -       use_noise_suppression   string  false   true,false

------------------------------------------------------------------------------------------
----                                OpenMS 2.1                                        ----
------------------------------------------------------------------------------------------
OpenMS 2.1 introduces a considerable number of new features and bug fixes.

Notable changes since version 2.0.1 are:

New tools:
  - ExternalCalibration -- Applies an external mass recalibration (TOPP)
  - OpenSwathFileSplitter -- Splits SWATH files into n files, each containing one window (TOPP)
  - MultiplexResolver -- Completes peptide multiplets and resolves conflicts within them (UTIL)
  - TICCalculator -- Calculates the TIC from a mass spectrometric raw file (useful for benchmarking) (UTIL)

Deprecated and removed tools:
  - PILISIdentification -- performs a peptide/protein identification with the PILIS engine (TOPP)
  - PILISModelCV -- Perform a cross validation of the PILIS model parameters (TOPP)
  - PILISModelTrainer -- Train the PILIS model with a given set of spectra and identifications (TOPP)
  - PILISSpectraGenerator -- Generate spectra given a list of peptides and a PILIS model (TOPP)

Major changes in functionality:
  - Update notification: starting with OpenMS 2.1 all TOPP tools will check for updated versions of the tools 
      online and will print an information message if a newer version is available. This version check occurs only 
      once per day and tool. Information on which tools are executed will be collected anonymously to identify which 
      tools are no longer used and to optimally distribute development resources. If the feature causes problems or
      concerns, it can be disabled through a command line switch or environment variable (see the documentation).
  - InternalCalibration:
    - supports calibration using a table of lock masses and peptide ids.
    - global or RT-chunked calibration
    - linear & quadratic models (with intensity weighting)
    - outlier removal via RANSAC
    - reoccurring calibrations can be quickly applied to other files using the novel ExternalCalibration tool
  - OpenSwathWorkflow
    - support for metabolites / small molecules
  - MapAlignerIdentification
    - support for "lowess" transformation model
  - AccurateMassSearch:
    - support for multiple databases
  - FeatureFinderMetabo
    - isotope spacing model for carbon rich molecules (e.g. lipids)
  - PeakPickerHiRes and MassTraceExtractor:
    - support for FWHM annotation

File formats:
  - Improved mzIdentML support (experimental)
  - Improved pepXML support
  - Improved support for indexed mzML files
  - Improved TraML support

Databases:
  - By default, decoy sequences are now denoted by a prefix 'DECOY_'.

Third-party software:
  - update for 64-bit X!Tandem VENGEANCE (2015.12.15) NOTE: 32-bit version kept at SLEDGEHAMMER (2013.09.01)
  - update for MS-GF+ Release v2016.10.14, released October 14, 2016
  - update for pwiz 3.0.9935

Changed tool parameters:

Tool name	Added/removed	Parameter name	Type	Default value	Restrictions	Supported formats
AccurateMassSearch	+	db:mapping	input-file			*.tsv
AccurateMassSearch	+	db:struct	input-file			*.tsv
AccurateMassSearch	-	db:mapping	input-file	CHEMISTRY/HMDBMappingFile.tsv		*.tsv
AccurateMassSearch	-	db:struct	input-file	CHEMISTRY/HMDB2StructMapping.tsv		*.tsv
DecoyDatabase	+	append	string	true	true,false	
DecoyDatabase	+	decoy_string	string	DECOY_		
DecoyDatabase	+	decoy_string_position	string	prefix	prefix,suffix	
DecoyDatabase	+	method	string	reverse	reverse,shuffle	
DecoyDatabase	-	append	string	false	true,false	
DecoyDatabase	-	decoy_string	string	_rev		
DecoyDatabase	-	decoy_string_position	string	suffix	prefix,suffix	
DecoyDatabase	-	shuffle	string	false	true,false	
FeatureFinderMetabo	+	algorithm:ffm:isotope_filtering_model	string	metabolites (5% RMS)	metabolites (2% RMS),metabolites (5% RMS),peptides,none	
FeatureFinderMetabo	+	algorithm:ffm:mz_scoring_13C	string	false	false,true	
FeatureFinderMetabo	+	algorithm:ffm:report_convex_hulls	string	false	false,true	
FeatureFinderMetabo	+	algorithm:mtd:quant_method	string	area	area,median	
FeatureFinderMetabo	-	algorithm:ffm:disable_isotope_filtering	string	false	false,true	
FeatureFinderMetabo	-	algorithm:ffm:isotope_model	string	metabolites	metabolites,peptides	
FeatureFinderMetabo	-	algorithm:ffm:isotope_noisemodel	string	5%RMS	5%RMS,2%RMS	
FeatureFinderMetabo	-	algorithm:ffm:quant_method	string	area	area,median	
FeatureFinderMultiplex	+	labels:Leu3	double	3.01883	0:	
FileConverter	+	in	input-file			*.mzData,*.mzXML,*.mzML,*.cachedMzML,*.dta,*.dta2d,*.mgf,*.featureXML,*.consensusXML,*.ms2,*.fid,*.tsv,*.peplist,*.kroenik,*.edta
FileConverter	+	in_type	string		mzData,mzXML,mzML,cachedMzML,dta,dta2d,mgf,featureXML,consensusXML,ms2,fid,tsv,peplist,kroenik,edta	
FileConverter	+	out	output-file			*.mzData,*.mzXML,*.mzML,*.cachedMzML,*.dta2d,*.mgf,*.featureXML,*.consensusXML,*.edta,*.csv
FileConverter	+	out_type	string		mzData,mzXML,mzML,cachedMzML,dta2d,mgf,featureXML,consensusXML,edta,csv	
FileConverter	-	in	input-file			*.mzData,*.mzXML,*.mzML,*.dta,*.dta2d,*.mgf,*.featureXML,*.consensusXML,*.ms2,*.fid,*.tsv,*.peplist,*.kroenik,*.edta
FileConverter	-	in_type	string		mzData,mzXML,mzML,dta,dta2d,mgf,featureXML,consensusXML,ms2,fid,tsv,peplist,kroenik,edta	
FileConverter	-	out	output-file			*.mzData,*.mzXML,*.mzML,*.dta2d,*.mgf,*.featureXML,*.consensusXML,*.edta,*.csv
FileConverter	-	out_type	string		mzData,mzXML,mzML,dta2d,mgf,featureXML,consensusXML,edta,csv	
InternalCalibration	+	RANSAC:enabled	string	false	true,false	
InternalCalibration	+	RANSAC:iter	int	70		
InternalCalibration	+	RANSAC:pc_inliers	int	30	1:99	
InternalCalibration	+	RANSAC:threshold	double	10		
InternalCalibration	+	RT_chunking	double	300		
InternalCalibration	+	cal:id_in	input-file			*.idXML,*.featureXML
InternalCalibration	+	cal:lock_fail_out	output-file			*.mzML
InternalCalibration	+	cal:lock_in	input-file			*.csv
InternalCalibration	+	cal:lock_out	output-file			*.mzML
InternalCalibration	+	cal:lock_require_iso	string	false	true,false	
InternalCalibration	+	cal:lock_require_mono	string	false	true,false	
InternalCalibration	+	cal:model_type	string	linear_weighted	linear,linear_weighted,quadratic,quadratic_weighted	
InternalCalibration	+	goodness:MAD	double	1		
InternalCalibration	+	goodness:median	double	4		
InternalCalibration	+	in	input-file			*.mzML
InternalCalibration	+	ms_level	int			
InternalCalibration	+	out	output-file			*.mzML
InternalCalibration	+	ppm_match_tolerance	double	25		
InternalCalibration	+	quality_control:models	output-file			*.csv
InternalCalibration	+	quality_control:models_plot	output-file			*.png
InternalCalibration	+	quality_control:residuals	output-file			*.csv
InternalCalibration	+	quality_control:residuals_plot	output-file			*.png
InternalCalibration	-	algorithm:mz_tolerance	double	1	0:	
InternalCalibration	-	algorithm:mz_tolerance_unit	string	Da	Da,ppm	
InternalCalibration	-	algorithm:rt_tolerance	int	10		
InternalCalibration	-	in	input-file			*.mzML,*.featureXML
InternalCalibration	-	out	output-file			*.mzML,*.featureXML
InternalCalibration	-	ref_peaks	input-file			*.csv,*.idXML
InternalCalibration	-	trafo	output-file			*.trafoXML
InternalCalibration	-	type	string	spectrumwise	spectrumwise,global	
LowMemPeakPickerHiRes	+	algorithm:report_FWHM	string	false	true,false	
LowMemPeakPickerHiRes	+	algorithm:report_FWHM_unit	string	relative(ppm)	absolute,relative(ppm)	
LowMemPeakPickerHiRes_RandomAccess	+	algorithm:report_FWHM	string	false	true,false	
LowMemPeakPickerHiRes_RandomAccess	+	algorithm:report_FWHM_unit	string	relative(ppm)	absolute,relative(ppm)	
LuciphorAdapter	+	java_executable	input-file	java		
LuciphorAdapter	-	selection_method	string	Peptide Prophet probability	Peptide Prophet probability,Mascot Ion Score,-log(E-value),X!Tandem Hyperscore,Sequest Xcorr	
MSGFPlusAdapter	+	java_executable	input-file	java		
MapAlignerIdentification	+	model:lowess:delta	double	-1		
MapAlignerIdentification	+	model:lowess:extrapolation_type	string	four-point-linear	two-point-linear,four-point-linear,global-linear	
MapAlignerIdentification	+	model:lowess:interpolation_type	string	cspline	linear,cspline,akima	
MapAlignerIdentification	+	model:lowess:num_iterations	int	3	0:	
MapAlignerIdentification	+	model:lowess:span	double	0.666666666666667	0:1	
MapAlignerIdentification	-	algorithm:peptide_score_threshold	double	0		
MapAlignerSpectrum	+	model:lowess:delta	double	-1		
MapAlignerSpectrum	+	model:lowess:extrapolation_type	string	four-point-linear	two-point-linear,four-point-linear,global-linear	
MapAlignerSpectrum	+	model:lowess:interpolation_type	string	cspline	linear,cspline,akima	
MapAlignerSpectrum	+	model:lowess:num_iterations	int	3	0:	
MapAlignerSpectrum	+	model:lowess:span	double	0.666666666666667	0:1	
MapRTTransformer	+	model:lowess:delta	double	-1		
MapRTTransformer	+	model:lowess:extrapolation_type	string	four-point-linear	two-point-linear,four-point-linear,global-linear	
MapRTTransformer	+	model:lowess:interpolation_type	string	cspline	linear,cspline,akima	
MapRTTransformer	+	model:lowess:num_iterations	int	3	0:	
MapRTTransformer	+	model:lowess:span	double	0.666666666666667	0:1	
MascotAdapterOnline	+	Mascot_server:export_params	string	_ignoreionsscorebelow=0&amp;_sigthreshold=0.99&amp;_showsubsets=1&amp;show_same_sets=1&amp;report=0&amp;percolate=0&amp;query_master=0		
MascotAdapterOnline	-	Mascot_server:export_params	string	_sigthreshold=0.99&amp;_showsubsets=1&amp;show_same_sets=1&amp;report=0&amp;percolate=0&amp;query_master=0		
MassTraceExtractor	+	algorithm:mtd:quant_method	string	area	area,median	
MetaProSIP	+	labeling_element	string	C	C,N,H,O	
MetaProSIP	+	pattern_18O_TIC_threshold	double	0.95		
MetaProSIP	-	labeling_element	string	C	C,N,H	
OpenSwathAssayGenerator	+	enable_identification_ms2_precursors	string	false	true,false	
PeakPickerHiRes	+	algorithm:report_FWHM	string	false	true,false	
PeakPickerHiRes	+	algorithm:report_FWHM_unit	string	relative(ppm)	absolute,relative(ppm)	
PeptideIndexer	+	decoy_string	string	DECOY_		
PeptideIndexer	+	decoy_string_position	string	prefix	prefix,suffix	
PeptideIndexer	-	decoy_string	string	_rev		
PeptideIndexer	-	prefix	string	false	true,false	

------------------------------------------------------------------------------------------
----                                OpenMS 2.0.1                                      ----
------------------------------------------------------------------------------------------
OpenMS 2.0.1 is a source only release of the core libraries and tools. 
With over 300 merged pull requests, it introduces a considerable number of new features, 
bug fixes and speed improvements.

Notable changes are:

File formats:
  - Improved mzIdentML support (experimental)
  - Improved mzTab support (experimental)
  - Comet pepXML file reading support (experimental) 
  - Search parameter units are retained through id files
  - Faster base64 decoding in XML files

Databases:
  - HMDB has been updated to version 3.6

TOPPView:
  - Added slight margin around data range (%2) for improved visualization
  - Added FeatureFinderMultiplex to the tools accessible from TOPPView
  - Some fixes to the scrollbar behaviour

Added tools:
  - IDScoreSwitcher -- Switches between different scores of peptide or protein hits in identification data (UTIL)
  - LuciphorAdapter -- Modification site localisation using LuciPHOr2 (TOPP)
  - MetaProSIP -- Performs proteinSIP on peptide features for elemental flux analysis (UTIL)
  - MzMLSplitter -- Splits an mzML file into multiple parts (UTIL)
  - OpenSwathAssayGenerator -- Generates assays according to different models for a specific TraML (TOPP)

Removed tools:
  - RTAnnotator -- Annotates identification files that are missing the RT field (UTIL)

Tools with major changes:
  - OpenSWATH now outputs peak apices
    - Improved iRT correction
    - Assay generator
    - UIS scoring
  - Deuterium labeling in MetaProSIP (experimental)
  - XTandemAdapter allows for external config file
  - TextExporter can optionally export PeptideIdentification and PeptideHits meta-values
  - FeatureLinkerUnlabeledQT speed improvements
  - FileMerger allows to concatenate files in RT
  - MzTabExporter supports protein IDs
  - PeakPickerWavelet speedup
  - HiResPrecursorMassCorrector supports correction of precursors to detected features
  - FeatureFinderMultiplex speed improvements

Library:
  - Support for user definable enzymes available in EnzymesDB.xml
  - PeptideIndexing is now available as internal algorithm
  - EnzymaticDigestion allows for minimum / maximum length constraints
  - HyperScore and PScore implementations
  - Fits allow extrapolation of data values
  - QT clustering is now order independent
  - Additional convinience functions to access the nearest spectrum peak in a mass tolerance window
  - User defined averagine compositions
  - A fast linear lowess implementation has been added
  - MetaInfoInterface has been added to FeatureMap to store additional meta-values
  - Calculation of Median Absolute Deviation

General:
  - OpenMS writes indexed mzML by default
  - OpenMS home directory can be configured through OPENMS_HOME_DIR environment variable
  - Updated GenericWrapper definitions for MS-GF+ and Mascot

Third party software:
  - LuciphorAdapter (experimental) PTM localization using the LuciPHOr2 algorithm (http://luciphor2.sourceforge.net/)


Changed tool parameters:

Tool name	Added/removed	Parameter name	Type	Default value	Restrictions	Supported formats
AccurateMassSearch	+	algorithm:mzTab:exportIsotopeIntensities	int	0	0:	
AccurateMassSearch	-	algorithm:report_mode	string	all	all,top3,best	
ConsensusID	+	algorithm	string	PEPMatrix	PEPMatrix,PEPIons,best,worst,average,ranks	
ConsensusID	-	algorithm:algorithm	string	PEPMatrix	ranked,average,PEPMatrix,PEPIons,Minimum	
ConsensusID	+	PEPIons:mass_tolerance	double	0.5	0:	
ConsensusID	+	PEPIons:min_shared	int	2	1:	
ConsensusID	+	PEPMatrix:matrix	string	identity	identity,PAM30MS	
ConsensusID	+	PEPMatrix:penalty	int	5	1:	
ConsensusID	+	filter:considered_hits	int	0	0:	
ConsensusID	+	filter:count_empty	string	false	true,false	
ConsensusID	+	filter:min_support	double	0	0:1	
ConsensusID	-	algorithm:PEPIons:MinNumberOfFragments	int	2	0:	
ConsensusID	-	algorithm:PEPIons:common	double	1.1	0:1.1	
ConsensusID	-	algorithm:PEPMatrix:common	double	1.1	0:1.1	
ConsensusID	-	algorithm:PEPMatrix:penalty	int	5		
ConsensusID	-	algorithm:considered_hits	int	10	1:	
ConsensusID	-	algorithm:number_of_runs	int	0	0:	
ConsensusID	-	min_length	int	6	1:	
ConsensusID	-	use_all_hits	string	false	true,false	
ConsensusMapNormalizer	+	accession_filter	string			
ConsensusMapNormalizer	+	algorithm_type	string	robust_regression	robust_regression,median,median_shift,quantile	
ConsensusMapNormalizer	+	description_filter	string			
ConsensusMapNormalizer	-	algorithm_type	string	robust_regression	robust_regression,median,quantile	
Digestor	+	enzyme	string	Trypsin	V8-DE,V8-E,2-iodobenzoate,leukocyte elastase,proline endopeptidase,glutamyl endopeptidase,no cleavage,unspecific cleavage,Arg-C,Lys-C/P,PepsinA,TrypChymo,Trypsin/P,CNBr,Formic_acid,Lys-C,Asp-N_ambic,Chymotrypsin,Asp-N,Trypsin	
Digestor	-	enzyme	string	Trypsin	Trypsin,none	
DigestorMotif	+	enzyme	string	Trypsin	Lys-C/P,PepsinA,TrypChymo,Trypsin/P,V8-DE,V8-E,Formic_acid,Lys-C,Trypsin,Chymotrypsin,CNBr,leukocyte elastase,proline endopeptidase,2-iodobenzoate,glutamyl endopeptidase,no cleavage,unspecific cleavage,Arg-C,Asp-N_ambic,Asp-N	
DigestorMotif	-	enzyme	string	Trypsin		
FalseDiscoveryRate	+	algorithm:no_qvalues	string	false	true,false	
FalseDiscoveryRate	+	in_decoy	input-file			*.idXML
FalseDiscoveryRate	+	in_target	input-file			*.idXML
FalseDiscoveryRate	-	algorithm:decoy_string	string	_rev		
FalseDiscoveryRate	-	algorithm:q_value	string	true	true,false	
FalseDiscoveryRate	-	fwd_in	input-file			*.idXML
FalseDiscoveryRate	-	rev_in	input-file			*.idXML
FeatureFinderMetabo	+	algorithm:ffm:enable_RT_filtering	string	true	false,true	
FeatureFinderMetabo	+	algorithm:ffm:quant_method	string	area	area,median	
FeatureFinderMetabo	+	algorithm:mtd:max_trace_length	double	-1		
FeatureFinderMetabo	-	algorithm:mtd:max_trace_length	double	300		
FeatureFinderMultiplex	+	algorithm:averagine_type	string	peptide	peptide,RNA,DNA	
FeatureLinkerUnlabeledQT	+	algorithm:nr_partitions	int	1	1:	
FidoAdapter	+	greedy_group_resolution	string	false	true,false	
FidoAdapter	-	prob_param	string	Posterior Probability_score		
FileFilter	+	algorithm:SignalToNoise:write_log_messages	string	true	true,false	
FileFilter	+	peak_options:pc_mz_list	double			
FileFilter	+	peak_options:pc_mz_range	string	:		
FileFilter	-	pc_mz	string	:		
FileMerger	+	raw:ms_level	int	0		
FileMerger	+	rt_concat:gap	double	0		
FileMerger	+	rt_concat:trafo_out	output-file			*.trafoXML
FileMerger	-	raw:ms_level	int	2		
FileMerger	-	raw:user_ms_level	string	false	true,false	
FuzzyDiff	+	matched_whitelist	string			
HighResPrecursorMassCorrector	+	feature:assign_all_matching	string	false	true,false	
HighResPrecursorMassCorrector	+	feature:believe_charge	string	false	true,false	
HighResPrecursorMassCorrector	+	feature:in	input-file			*.featureXML
HighResPrecursorMassCorrector	+	feature:keep_original	string	false	true,false	
HighResPrecursorMassCorrector	+	feature:max_trace	int	2		
HighResPrecursorMassCorrector	+	feature:mz_tolerance	double	5		
HighResPrecursorMassCorrector	+	feature:mz_tolerance_unit	string	ppm	Da,ppm	
HighResPrecursorMassCorrector	+	feature:rt_tolerance	double	0		
HighResPrecursorMassCorrector	+	nearest_peak:mz_tolerance	double	0		
HighResPrecursorMassCorrector	+	nearest_peak:mz_tolerance_unit	string	ppm	Da,ppm	
IDFileConverter	+	in	input-file			*.pepXML,*.protXML,*.mascotXML,*.omssaXML,*.xml,*.psms,*.tsv,*.idXML,*.mzid
IDFileConverter	+	score_type	string	qvalue	qvalue,PEP,score	
IDFileConverter	-	in	input-file			*.pepXML,*.protXML,*.mascotXML,*.omssaXML,*.xml,*.idXML,*.mzid
IDFileConverter	-	use_precursor_data	string	false	true,false	
IDFilter	+	blacklist:modifications	string		...	
IDFilter	+	blacklist:protein_accessions	string			
IDFilter	+	blacklist:proteins	input-file			*.fasta
IDFilter	+	charge	string	:		
IDFilter	+	length	string	:		
IDFilter	+	whitelist:ignore_modifications	string	false	true,false	
IDFilter	+	whitelist:modifications	string		...	
IDFilter	+	whitelist:peptides	input-file			*.idXML
IDFilter	+	whitelist:protein_accessions	string			
IDFilter	-	max_length	int	0	0:	
IDFilter	-	min_charge	int	1	1:	
IDFilter	-	min_length	int	0	0:	
IDFilter	-	precursor:allow_missing	string	false	true,false	
IDFilter	-	whitelist:by_seq_only	string	false	true,false	
IDPosteriorErrorProbability	+	fit_algorithm:max_nr_iterations	int	1000		
IDPosteriorErrorProbability	-	smallest_e_value	double	1e-19		
LowMemPeakPickerHiRes	+	algorithm:SignalToNoise:write_log_messages	string	true	true,false	
LowMemPeakPickerHiRes_RandomAccess	+	algorithm:SignalToNoise:write_log_messages	string	true	true,false	
MRMTransitionGroupPicker	+	algorithm:PeakPickerMRM:use_gauss	string	true	false,true	
MRMTransitionGroupPicker	+	algorithm:PeakPickerMRM:write_sn_log_messages	string	true	true,false	
MRMTransitionGroupPicker	-	algorithm:PeakPickerMRM:use_gauss	string	true		
MSGFPlusAdapter	+	legacy_conversion	string	false	true,false	
MSSimulator	+	algorithm:MSSim:Digestion:enzyme	string	Trypsin	leukocyte elastase,proline endopeptidase,2-iodobenzoate,glutamyl endopeptidase,no cleavage,unspecific cleavage,Arg-C,Formic_acid,Lys-C,Lys-C/P,PepsinA,TrypChymo,Trypsin/P,V8-DE,V8-E,Chymotrypsin,CNBr,Asp-N,Asp-N_ambic,Trypsin	
MSSimulator	+	algorithm:MSSim:RawTandemSignal:Precursor:min_mz_peak_distance	double	2	0.0001:	
MSSimulator	+	algorithm:MSSim:RawTandemSignal:Precursor:mz_isolation_window	double	2	0:	
MSSimulator	-	algorithm:MSSim:Digestion:enzyme	string	Trypsin	Trypsin,none	
MSSimulator	-	algorithm:MSSim:RawTandemSignal:Precursor:min_peak_distance	double	3	0:	
MSSimulator	-	algorithm:MSSim:RawTandemSignal:Precursor:selection_window	double	2	0:	
MapAlignerIdentification	+	model:interpolated:extrapolation_type	string	two-point-linear	two-point-linear,four-point-linear,global-linear	
MapAlignerSpectrum	+	model:interpolated:extrapolation_type	string	two-point-linear	two-point-linear,four-point-linear,global-linear	
MapRTTransformer	+	in	input-file			*.mzML,*.featureXML,*.consensusXML,*.idXML
MapRTTransformer	+	model:interpolated:extrapolation_type	string	two-point-linear	two-point-linear,four-point-linear,global-linear	
MapRTTransformer	+	out	output-file			*.mzML,*.featureXML,*.consensusXML,*.idXML
MapRTTransformer	+	store_original_rt	string	false	true,false	
MapRTTransformer	+	trafo_in	input-file			*.trafoXML
MapRTTransformer	+	trafo_out	output-file			*.trafoXML
MapRTTransformer	-	in	input-file			*.mzML,*.featureXML,*.consensusXML,*.idXML
MapRTTransformer	-	out	output-file			*.mzML,*.featureXML,*.consensusXML,*.idXML
MapRTTransformer	-	trafo_in	input-file			*.trafoXML
MapRTTransformer	-	trafo_out	output-file			*.trafoXML
MascotAdapterOnline	+	Mascot_server:skip_export	string	false	true,false	
MassTraceExtractor	+	algorithm:mtd:max_trace_length	double	-1		
MassTraceExtractor	-	algorithm:mtd:max_trace_length	double	300		
MyriMatchAdapter	+	SpectrumListFilters	string			
MyriMatchAdapter	+	ignoreConfigErrors	string	false	true,false	
MyriMatchAdapter	-	max_precursor_charge	int	3		
MyriMatchAdapter	-	min_precursor_charge	int	1		
MzTabExporter	+	in	input-file			*.featureXML,*.consensusXML,*.idXML,*.mzid
MzTabExporter	+	out	output-file			*.tsv
MzTabExporter	-	in_consensus	input-file			*.consensusXML
MzTabExporter	-	in_feature	input-file			*.featureXML
MzTabExporter	-	in_id	input-file			*.idXML
MzTabExporter	-	out	output-file			*.csv
OMSSAAdapter	+	enzyme	string	Trypsin	Trypsin,TrypChymo,Trypsin/P,Lys-C/P,PepsinA,Asp-N_ambic,Formic_acid,Arg-C,unspecific cleavage,CNBr,no cleavage,glutamyl endopeptidase,Lys-C,Chymotrypsin,Asp-N	
OMSSAAdapter	-	e	int	0		
OpenSwathAnalyzer	+	algorithm:Scores:use_uis_scores	string	false	true,false	
OpenSwathAnalyzer	+	algorithm:TransitionGroupPicker:PeakPickerMRM:use_gauss	string	true	false,true	
OpenSwathAnalyzer	+	algorithm:TransitionGroupPicker:PeakPickerMRM:write_sn_log_messages	string	true	true,false	
OpenSwathAnalyzer	+	algorithm:uis_threshold_peak_area	int	0		
OpenSwathAnalyzer	+	algorithm:uis_threshold_sn	int	-1		
OpenSwathAnalyzer	+	model:type	string	linear	linear,b_spline,interpolated,lowess	
OpenSwathAnalyzer	-	algorithm:TransitionGroupPicker:PeakPickerMRM:use_gauss	string	true		
OpenSwathAnalyzer	-	model:type	string	linear	linear,b_spline,interpolated	
OpenSwathChromatogramExtractor	+	model:type	string	linear	linear,b_spline,interpolated,lowess	
OpenSwathChromatogramExtractor	-	model:type	string	linear	linear,b_spline,interpolated	
OpenSwathDecoyGenerator	+	allowed_fragment_charges	string	1,2,3,4		
OpenSwathDecoyGenerator	+	allowed_fragment_types	string	b,y		
OpenSwathDecoyGenerator	+	enable_detection_specific_losses	string	false	true,false	
OpenSwathDecoyGenerator	+	enable_detection_unspecific_losses	string	false	true,false	
OpenSwathDecoyGenerator	-	enable_losses	string	false	true,false	
OpenSwathDecoyGenerator	-	theoretical	string	false	true,false	
OpenSwathRTNormalizer	+	algorithm:Scores:use_uis_scores	string	false	true,false	
OpenSwathRTNormalizer	+	algorithm:TransitionGroupPicker:PeakPickerMRM:use_gauss	string	true	false,true	
OpenSwathRTNormalizer	+	algorithm:TransitionGroupPicker:PeakPickerMRM:write_sn_log_messages	string	true	true,false	
OpenSwathRTNormalizer	+	algorithm:uis_threshold_peak_area	int	0		
OpenSwathRTNormalizer	+	algorithm:uis_threshold_sn	int	-1		
OpenSwathRTNormalizer	+	outlierDetection:outlierMethod	string	iter_residual	iter_residual,iter_jackknife,ransac,none	
OpenSwathRTNormalizer	+	outlierDetection:useIterativeChauvenet	string	false	true,false	
OpenSwathRTNormalizer	-	algorithm:TransitionGroupPicker:PeakPickerMRM:use_gauss	string	true		
OpenSwathRTNormalizer	-	outlierDetection:outlierMethod	string	iter_residual		
OpenSwathRTNormalizer	-	outlierDetection:useIterativeChauvenet	string	false		
OpenSwathWorkflow	+	Scoring:Scores:use_uis_scores	string	false	true,false	
OpenSwathWorkflow	+	Scoring:TransitionGroupPicker:PeakPickerMRM:use_gauss	string	false	false,true	
OpenSwathWorkflow	+	Scoring:TransitionGroupPicker:PeakPickerMRM:write_sn_log_messages	string	false	true,false	
OpenSwathWorkflow	+	Scoring:TransitionGroupPicker:background_subtraction	string	none	none,smoothed,original	
OpenSwathWorkflow	+	Scoring:uis_threshold_peak_area	int	0		
OpenSwathWorkflow	+	Scoring:uis_threshold_sn	int	-1		
OpenSwathWorkflow	+	enable_uis_scoring	string	false	true,false	
OpenSwathWorkflow	+	mz_correction_function	string	none	none,unweighted_regression,weighted_regression,quadratic_regression,weighted_quadratic_regression,weighted_quadratic_regression_delta_ppm,quadratic_regression_delta_ppm	
OpenSwathWorkflow	+	outlierDetection:InitialQualityCutoff	double	0.5		
OpenSwathWorkflow	+	outlierDetection:MinBinsFilled	int	8		
OpenSwathWorkflow	+	outlierDetection:MinPeptidesPerBin	int	1		
OpenSwathWorkflow	+	outlierDetection:NrRTBins	int	10		
OpenSwathWorkflow	+	outlierDetection:OverallQualityCutoff	double	5.5		
OpenSwathWorkflow	+	outlierDetection:RANSACMaxIterations	int	1000		
OpenSwathWorkflow	+	outlierDetection:RANSACMaxPercentRTThreshold	int	3		
OpenSwathWorkflow	+	outlierDetection:RANSACSamplingSize	int	10		
OpenSwathWorkflow	+	outlierDetection:estimateBestPeptides	string	false	true,false	
OpenSwathWorkflow	+	outlierDetection:outlierMethod	string	iter_residual	iter_residual,iter_jackknife,ransac,none	
OpenSwathWorkflow	+	outlierDetection:useIterativeChauvenet	string	false	true,false	
OpenSwathWorkflow	+	readOptions	string	normal	normal,cache,cacheWorkingInMemory	
OpenSwathWorkflow	-	Scoring:EMGScoring:deltaRelError	double	0.1		
OpenSwathWorkflow	-	Scoring:TransitionGroupPicker:PeakPickerMRM:use_gauss	string	false		
OpenSwathWorkflow	-	readOptions	string	normal	normal,cache	
PeakPickerHiRes	+	algorithm:SignalToNoise:write_log_messages	string	true	true,false	
PeptideIndexer	+	enzyme:name	string	Trypsin	Chymotrypsin,CNBr,Formic_acid,Lys-C,Lys-C/P,PepsinA,TrypChymo,Trypsin/P,V8-DE,V8-E,2-iodobenzoate,leukocyte elastase,proline endopeptidase,glutamyl endopeptidase,no cleavage,unspecific cleavage,Trypsin,Arg-C,Asp-N,Asp-N_ambic	
PeptideIndexer	+	filter_aaa_proteins	string	false	true,false	
PeptideIndexer	+	mismatches_max	int	0	0:	
PeptideIndexer	+	write_protein_description	string	false	true,false	
PeptideIndexer	-	annotate_proteins	string	false	true,false	
PeptideIndexer	-	enzyme:name	string	Trypsin	Trypsin	
PhosphoScoring	+	max_num_perm	int	16384	1:	
PhosphoScoring	+	max_peptide_length	int	40	1:	
RTEvaluation	-	sequences_file	input-file			*.fasta
Resampler	+	align_sampling	string	false	true,false	
Resampler	+	min_int_cutoff	double	-1		
Resampler	+	ppm	string	false	true,false	
SimpleSearchEngine	+	enzyme	string	Trypsin	Asp-N_ambic,Trypsin,PepsinA,TrypChymo,Arg-C,Trypsin/P,V8-DE,V8-E,leukocyte elastase,proline endopeptidase,2-iodobenzoate,glutamyl endopeptidase,no cleavage,Lys-C/P,Asp-N,CNBr,Formic_acid,Lys-C,unspecific cleavage,Chymotrypsin	
SimpleSearchEngine	+	peptide:max_size	int	40		
SpectraMerger	+	algorithm:average_gaussian:cutoff	double	0.01	0:1	
SpectraMerger	+	algorithm:average_gaussian:ms_level	int	1	1:	
SpectraMerger	+	algorithm:average_gaussian:rt_FWHM	double	5	0:100000000000	
SpectraMerger	+	algorithm:average_gaussian:spectrum_type	string	automatic	profile,centroid,automatic	
SpectraMerger	+	algorithm:average_tophat:ms_level	int	1	1:	
SpectraMerger	+	algorithm:average_tophat:rt_range	double	5	0:100000000000	
SpectraMerger	+	algorithm:average_tophat:rt_unit	string	scans	scans,seconds	
SpectraMerger	+	algorithm:average_tophat:spectrum_type	string	automatic	profile,centroid,automatic	
SpectraMerger	+	algorithm:mz_binning_width	double	5	0:	
SpectraMerger	+	algorithm:mz_binning_width_unit	string	ppm	Da,ppm	
SpectraMerger	+	merging_method	string	average_gaussian	average_gaussian,average_tophat,precursor_method,block_method	
SpectraMerger	-	algorithm:mz_binning_width	double	0.0001	0:	
SpectraMerger	-	algorithm:mz_binning_width_unit	string	Da	Da,ppm	
SpectraMerger	-	merging_method	string	block_method	precursor_method,block_method	
TextExporter	+	feature:add_metavalues	int	-1	-1:100	
TextExporter	+	id:add_hit_metavalues	int	-1	-1:100	
TextExporter	+	id:add_metavalues	int	-1	-1:100	
XTandemAdapter	+	cleavage_site	string	Trypsin	Trypsin,Asp-N_ambic,Lys-C/P,PepsinA,V8-E,unspecific cleavage,Asp-N,TrypChymo,leukocyte elastase,Formic_acid,Trypsin/P,V8-DE,CNBr,2-iodobenzoate,glutamyl endopeptidase,Lys-C,Chymotrypsin,Arg-C	
XTandemAdapter	+	default_config_file	input-file	CHEMISTRY/XTandem_default_input.xml		
XTandemAdapter	+	ignore_adapter_param	string	false	true,false	
XTandemAdapter	+	min_precursor_charge	int	2		
XTandemAdapter	+	precursor_mass_tolerance	double	10		
XTandemAdapter	+	use_noise_suppression	string	false	true,false	
XTandemAdapter	-	cleavage_site	string	[RK]|{P}		
XTandemAdapter	-	default_input_file	input-file			
XTandemAdapter	-	min_precursor_charge	int	1		
XTandemAdapter	-	precursor_mass_tolerance	double	1.5		

Note: If you are interested in details on the number of merged pull requests or the state of individual issues. 
      You can simple query this information from our github repository (see e.g. https://help.github.com/articles/searching-issues/). 

------------------------------------------------------------------------------------------
----                                OpenMS 2.0                                        ----
------------------------------------------------------------------------------------------
Release date: February 2015

OpenMS 2.0 is the first release after the switch to git and a complete overhaul of the
build system. It introduces a considerable number of new features and bug fixes.

Furthermore, we removed the dependency to GSL and replaced the functionality using
Eigen3 and Wildmagic. Thus, the OpenMS core and the full build are now under a more
permissive non-GPL (e.g., Apache or BSD) license.

File formats:
  - mzQuantML support (experimental)
  - mzIdentML support (experimental)
  - mzTab support (experimental)
  - Indexed mzML support
  - Support for numpress encoding in mzML
  - Major speed improvement in mzML / mzXML parsing (up to 4x for some setups)

TOPPView:
  - Support for visualizing mass fingerprinting hits from featureXML along with their raw spectra in MS1
  - Improved "Tools" -> "Goto" dialog
  - Improved display of m/z, RT, and intensity values 1D and 2D view

New tools:
  - FeatureFinderIdentification -- Detects features in MS1 data based on peptide identifications (TOPP)
  - FeatureFinderMultiplex -- Determination of peak ratios in LC-MS data (TOPP)
  - FidoAdapter -- Runs the protein inference engine Fido (TOPP)
  - LowMemPeakPickerHiRes -- Finds mass spectrometric peaks in profile mass spectra (UTIL)
  - LowMemPeakPickerHiRes_RandomAccess -- Finds mass spectrometric peaks in profile mass spectra (UTIL)
  - MRMTransitionGroupPicker (UTIL)
  - MSGFPlusAdapter -- MS/MS database search using MS-GF+ (TOPP)
  - MetaboliteSpectralMatcher -- Find potential HMDB ids within the given mass error window (UTIL)
  - OpenSwathWorkflow -- Complete workflow to run OpenSWATH (UTIL)
  - PeakPickerIterative -- Finds mass spectrometric peaks in profile mass spectra (UTIL)
  - RTAnnotator -- Annotates identification files that are missing the RT field (UTIL)
  - SimpleSearchEngine -- Annotates MS/MS spectra using SimpleSearchEngine (UTIL)
  - TopPerc -- Facilitate input to Percolator and reintegrate (UTIL)

Deprecated tools:
  - DBExporter -- Exports data from an OpenMS database to a file (TOPP)
  - DBImporter -- Imports data to an OpenMS database (TOPP)
  - FeatureFinderRaw -- Determination of peak ratios in LC-MS data (TOPP)
  - SILACAnalyzer -- Determination of peak ratios in LC-MS data (TOPP)

Status changes:
  - PhosphoScoring (UTIL -> TOPP)

Tools with major changes:
  - OpenSWATH now supports MS1 extraction and labelled workflows
  - OpenSWATHWorkflow single binary (high performance integrated workflow)
  - IsobaricAnalyzer now supports TMT 10-plex

General:
  - Removed GSL dependencies
  - Introduced low memory versions of various algorithms
  - OpenMS now offers a single interface for different implementations to access mass spectrometric data
      - in memory
      - on disk with index
      - cached on disc for fast access
    as well as a chainable, low memory sequential processor of MS data (using a separate interface)
  - pyOpenMS now supports python 3.x
  - Refactored AASequence, major speed improvement (~40x) for construction of unmodified sequences

Third party software:
  - Added Fido support
  - Added MS-GF+ support

Changes to the Build System / Package System:
  - Restructured repository layout and build system
  - Added support for Travis CI
  - Simplified pyOpenMS build system
  - Support for Visual Studio 2013

Changed parameters:

Tool name	Added/removed	Parameter name	Type	Default value	Restrictions	Supported formats
AccurateMassSearch	+	algorithm:ionization_mode	string	positive	positive,negative,auto	
AccurateMassSearch	+	algorithm:keep_unidentified_masses	string	false	false,true	
AccurateMassSearch	+	db:mapping	input-file	CHEMISTRY/HMDBMappingFile.tsv		*.tsv
AccurateMassSearch	+	db:struct	input-file	CHEMISTRY/HMDB2StructMapping.tsv		*.tsv
AccurateMassSearch	+	force	string	false	true,false	
AccurateMassSearch	+	negative_adducts_file	input-file	CHEMISTRY/NegativeAdducts.tsv		*.tsv
AccurateMassSearch	+	out_annotation	output-file			*.featureXML,*.consensusXML
AccurateMassSearch	+	positive_adducts_file	input-file	CHEMISTRY/PositiveAdducts.tsv		*.tsv
AccurateMassSearch	-	algorithm:ionization_mode	string	positive	positive,negative	
AccurateMassSearch	-	algorithm:negative_adducts_file	string			
AccurateMassSearch	-	algorithm:positive_adducts_file	string			
AdditiveSeries	+	force	string	false	true,false	
BaselineFilter	+	force	string	false	true,false	
CVInspector	+	force	string	false	true,false	
CompNovo	+	force	string	false	true,false	
CompNovoCID	+	force	string	false	true,false	
ConsensusID	+	force	string	false	true,false	
ConsensusMapNormalizer	+	force	string	false	true,false	
ConvertTSVToTraML	+	algorithm:override_group_label_check	string	false	true,false	
ConvertTSVToTraML	+	algorithm:retentionTimeInterpretation	string	iRT	iRT,seconds,minutes	
ConvertTSVToTraML	+	force	string	false	true,false	
ConvertTSVToTraML	+	in	input-file			*.tsv,*.csv,*.mrm
ConvertTSVToTraML	+	in_type	string		tsv,csv,mrm	
ConvertTSVToTraML	-	in	input-file			*.csv
ConvertTraMLToTSV	+	force	string	false	true,false	
DTAExtractor	+	force	string	false	true,false	
DeMeanderize	+	force	string	false	true,false	
Decharger	+	force	string	false	true,false	
DecoyDatabase	+	force	string	false	true,false	
Digestor	+	force	string	false	true,false	
DigestorMotif	+	force	string	false	true,false	
EICExtractor	+	auto_rt:FHWM	double	5		
EICExtractor	+	auto_rt:SNThreshold	double	5		
EICExtractor	+	auto_rt:enabled	string	false	true,false	
EICExtractor	+	auto_rt:out_debug_TIC	output-file			*.mzML
EICExtractor	+	force	string	false	true,false	
EICExtractor	+	in_header	input-file			*.txt
EICExtractor	+	out	output-file			*.csv
EICExtractor	+	out_separator	string	,		
EICExtractor	-	out	output-file			*.txt
EICExtractor	-	out_detail	output-file			*.txt
ERPairFinder	+	force	string	false	true,false	
ExecutePipeline	+	force	string	false	true,false	
FFEval	+	force	string	false	true,false	
FalseDiscoveryRate	+	force	string	false	true,false	
FeatureFinderCentroided	+	force	string	false	true,false	
FeatureFinderCentroided	+	out_mzq	output-file			*.mzq
FeatureFinderCentroided	-	algorithm:fit:epsilon_abs	double	0.0001	0:	
FeatureFinderCentroided	-	algorithm:fit:epsilon_rel	double	0.0001	0:	
FeatureFinderIsotopeWavelet	+	force	string	false	true,false	
FeatureFinderMRM	+	force	string	false	true,false	
FeatureFinderMetabo	+	algorithm:epd:enabled	string	true	true,false	
FeatureFinderMetabo	+	force	string	false	true,false	
FeatureFinderSuperHirn	+	force	string	false	true,false	
FeatureLinkerLabeled	+	force	string	false	true,false	
FeatureLinkerUnlabeled	+	force	string	false	true,false	
FeatureLinkerUnlabeledQT	+	force	string	false	true,false	
FileConverter	+	MGF_compact	string	false	true,false	
FileConverter	+	UID_postprocessing	string	ensure	none,ensure,reassign	
FileConverter	+	force	string	false	true,false	
FileConverter	+	out	output-file			*.mzData,*.mzXML,*.mzML,*.dta2d,*.mgf,*.featureXML,*.consensusXML,*.edta,*.csv
FileConverter	+	out_type	string		mzData,mzXML,mzML,dta2d,mgf,featureXML,consensusXML,edta,csv	
FileConverter	+	process_lowmemory	string	false	true,false	
FileConverter	+	write_mzML_index	string	false	true,false	
FileConverter	-	out	output-file			*.mzData,*.mzXML,*.mzML,*.dta2d,*.mgf,*.featureXML,*.consensusXML,*.edta
FileConverter	-	out_type	string		mzData,mzXML,mzML,dta2d,mgf,featureXML,consensusXML,edta	
FileFilter	+	force	string	false	true,false	
FileFilter	+	peak_options:indexed_file	string	false	true,false	
FileFilter	+	peak_options:numpress:intensity	string	none	none,linear,pic,slof	
FileFilter	+	peak_options:numpress:intensity_error	double	0.0001		
FileFilter	+	peak_options:numpress:masstime	string	none	none,linear,pic,slof	
FileFilter	+	peak_options:numpress:masstime_error	double	0.0001		
FileFilter	+	spectra:select_polarity	string		unknown,positive,negative	
FileInfo	+	force	string	false	true,false	
FileInfo	+	i	string	false	true,false	
FileInfo	+	in	input-file			*.mzData,*.mzXML,*.mzML,*.dta,*.dta2d,*.mgf,*.featureXML,*.consensusXML,*.idXML,*.pepXML,*.fid,*.mzid
FileInfo	+	in_type	string		mzData,mzXML,mzML,dta,dta2d,mgf,featureXML,consensusXML,idXML,pepXML,fid,mzid	
FileInfo	-	in	input-file			*.mzData,*.mzXML,*.mzML,*.dta,*.dta2d,*.mgf,*.featureXML,*.consensusXML,*.idXML,*.pepXML,*.fid
FileInfo	-	in_type	string		mzData,mzXML,mzML,dta,dta2d,mgf,featureXML,consensusXML,idXML,pepXML,fid	
FileMerger	+	force	string	false	true,false	
FuzzyDiff	+	force	string	false	true,false	
HighResPrecursorMassCorrector	+	force	string	false	true,false	
IDConflictResolver	+	force	string	false	true,false	
IDDecoyProbability	+	force	string	false	true,false	
IDEvaluator	+	force	string	false	true,false	
IDEvaluatorGUI	+	force	string	false	true,false	
IDExtractor	+	force	string	false	true,false	
IDFileConverter	+	force	string	false	true,false	
IDFileConverter	+	in	input-file			*.pepXML,*.protXML,*.mascotXML,*.omssaXML,*.xml,*.idXML,*.mzid
IDFileConverter	+	peptideprophet_analyzed	string	false	true,false	
IDFileConverter	-	in	input-file			*.pepXML,*.protXML,*.mascotXML,*.omssaXML,*.idXML
IDFilter	+	blacklist:ignore_modifications	string	false	true,false	
IDFilter	+	delete_unreferenced_peptide_hits	string	false	true,false	
IDFilter	+	force	string	false	true,false	
IDFilter	+	max_length	int	0	0:	
IDFilter	+	precursor:allow_missing	string	false	true,false	
IDFilter	+	precursor:mz	string	:		
IDFilter	+	precursor:rt	string	:		
IDFilter	+	remove_decoys	string	false	true,false	
IDFilter	-	max_length	int	0	:0	
IDMapper	+	consensus:annotate_ids_with_subelements	string	false	true,false	
IDMapper	+	force	string	false	true,false	
IDMapper	+	id	input-file			*.mzid,*.idXML
IDMapper	-	id	input-file			*.idXML
IDMassAccuracy	+	force	string	false	true,false	
IDMerger	+	add_to	input-file			*.idXML
IDMerger	+	force	string	false	true,false	
IDPosteriorErrorProbability	+	force	string	false	true,false	
IDPosteriorErrorProbability	+	out_plot	output-file			*.txt
IDPosteriorErrorProbability	-	fit_algorithm:output_name	output-file			
IDPosteriorErrorProbability	-	fit_algorithm:output_plots	string	false	true,false	
IDPosteriorErrorProbability	-	output_name	output-file			*.txt
IDRTCalibration	+	force	string	false	true,false	
IDRipper	+	force	string	false	true,false	
IDSplitter	+	force	string	false	true,false	
INIUpdater	+	force	string	false	true,false	
ITRAQAnalyzer	+	force	string	false	true,false	
ImageCreator	+	force	string	false	true,false	
InclusionExclusionListCreator	+	algorithm:PrecursorSelection:feature_based:max_number_precursors_per_feature	int	1	1:	
InclusionExclusionListCreator	+	algorithm:PrecursorSelection:feature_based:no_intensity_normalization	string	false	true,false	
InclusionExclusionListCreator	+	force	string	false	true,false	
InclusionExclusionListCreator	-	algorithm:PrecursorSelection:min_peak_distance	double	3	0:	
InclusionExclusionListCreator	-	algorithm:PrecursorSelection:selection_window	double	2	0:	
InspectAdapter	+	force	string	false	true,false	
InternalCalibration	+	force	string	false	true,false	
IsobaricAnalyzer	+	extraction:precursor_isotope_deviation	double	10	0:	
IsobaricAnalyzer	+	extraction:purity_interpolation	string	true	true,false	
IsobaricAnalyzer	+	force	string	false	true,false	
IsobaricAnalyzer	+	tmt10plex:channel_126_description	string			
IsobaricAnalyzer	+	tmt10plex:channel_127C_description	string			
IsobaricAnalyzer	+	tmt10plex:channel_127N_description	string			
IsobaricAnalyzer	+	tmt10plex:channel_128C_description	string			
IsobaricAnalyzer	+	tmt10plex:channel_128N_description	string			
IsobaricAnalyzer	+	tmt10plex:channel_129C_description	string			
IsobaricAnalyzer	+	tmt10plex:channel_129N_description	string			
IsobaricAnalyzer	+	tmt10plex:channel_130C_description	string			
IsobaricAnalyzer	+	tmt10plex:channel_130N_description	string			
IsobaricAnalyzer	+	tmt10plex:channel_131_description	string			
IsobaricAnalyzer	+	tmt10plex:correction_matrix	string			
IsobaricAnalyzer	+	tmt10plex:reference_channel	string	126	126,127N,127C,128N,128C,129N,129C,130N,130C,131	
IsobaricAnalyzer	+	type	string	itraq4plex	itraq4plex,itraq8plex,tmt10plex,tmt6plex	
IsobaricAnalyzer	-	extraction:precursor_isotope_deviation	double	0.02	0:	
IsobaricAnalyzer	-	type	string	itraq4plex	itraq4plex,itraq8plex,tmt6plex	
LabeledEval	+	force	string	false	true,false	
MRMMapper	+	force	string	false	true,false	
MRMPairFinder	+	force	string	false	true,false	
MSSimulator	+	force	string	false	true,false	
MSSimulator	+	in	input-file			*.FASTA
MSSimulator	+	out_id	output-file			*.idXML
MSSimulator	-	in	input-file			*.fasta
MapAlignerIdentification	+	force	string	false	true,false	
MapAlignerIdentification	+	model:b_spline:boundary_condition	int	2	0:2	
MapAlignerIdentification	+	model:b_spline:extrapolate	string	linear	linear,b_spline,constant,global_linear	
MapAlignerIdentification	+	model:b_spline:num_nodes	int	5	0:	
MapAlignerIdentification	+	model:b_spline:wavelength	double	0	0:	
MapAlignerIdentification	-	model:b_spline:break_positions	string	uniform	uniform,quantiles	
MapAlignerIdentification	-	model:b_spline:num_breakpoints	int	5	2:	
MapAlignerPoseClustering	+	force	string	false	true,false	
MapAlignerSpectrum	+	force	string	false	true,false	
MapAlignerSpectrum	+	model:b_spline:boundary_condition	int	2	0:2	
MapAlignerSpectrum	+	model:b_spline:extrapolate	string	linear	linear,b_spline,constant,global_linear	
MapAlignerSpectrum	+	model:b_spline:num_nodes	int	5	0:	
MapAlignerSpectrum	+	model:b_spline:wavelength	double	0	0:	
MapAlignerSpectrum	-	model:b_spline:break_positions	string	uniform	uniform,quantiles	
MapAlignerSpectrum	-	model:b_spline:num_breakpoints	int	5	2:	
MapAlignmentEvaluation	+	force	string	false	true,false	
MapNormalizer	+	force	string	false	true,false	
MapRTTransformer	+	force	string	false	true,false	
MapRTTransformer	+	model:b_spline:boundary_condition	int	2	0:2	
MapRTTransformer	+	model:b_spline:extrapolate	string	linear	linear,b_spline,constant,global_linear	
MapRTTransformer	+	model:b_spline:num_nodes	int	5	0:	
MapRTTransformer	+	model:b_spline:wavelength	double	0	0:	
MapRTTransformer	-	model:b_spline:break_positions	string	uniform	uniform,quantiles	
MapRTTransformer	-	model:b_spline:num_breakpoints	int	5	2:	
MapStatistics	+	force	string	false	true,false	
MascotAdapter	+	force	string	false	true,false	
MascotAdapterOnline	+	Mascot_parameters:special_modifications	string	Cation:Na (DE),Deamidated (NQ),Oxidation (HW),Phospho (ST),Sulfo (ST)		
MascotAdapterOnline	+	Mascot_server:export_params	string	_sigthreshold=0.99&amp;_showsubsets=1&amp;show_same_sets=1&amp;report=0&amp;percolate=0&amp;query_master=0		
MascotAdapterOnline	+	force	string	false	true,false	
MascotAdapterOnline	-	Mascot_server:max_hits	int	0	0:	
MascotAdapterOnline	-	Mascot_server:query_master	string	false	true,false	
MassCalculator	+	force	string	false	true,false	
MassTraceExtractor	+	force	string	false	true,false	
MyriMatchAdapter	+	CleavageRules	string		Trypsin,Trypsin/P,Arg-C,Asp-N,Asp-N_ambic,CNBr,Chymotrypsin,Formic_acid,Lys-C,Lys-C/P,PepsinA,TrypChymo,V8-DE,V8-E,glutamyl endopeptidase,leukocyte elastase,no cleavage,proline endopeptidase,unspecific cleavage	
MyriMatchAdapter	+	MonoisotopeAdjustmentSet	string	0		
MyriMatchAdapter	+	force	string	false	true,false	
MyriMatchAdapter	-	CleavageRules	string		Trypsin,Trypsin/P,Chymotrypsin,TrypChymo,Lys-C,Lys-C/P,Asp-N,PepsinA,CNBr,Formic_acid,NoEnzyme	
MyriMatchAdapter	-	MonoisotopeAdjustmentSet	string	[-1,2]		
MzTabExporter	+	force	string	false	true,false	
MzTabExporter	+	in_consensus	input-file			*.consensusXML
MzTabExporter	+	in_feature	input-file			*.featureXML
MzTabExporter	+	in_id	input-file			*.idXML
MzTabExporter	-	in	input-file			*.idXML
NoiseFilterGaussian	+	force	string	false	true,false	
NoiseFilterGaussian	+	processOption	string	inmemory	inmemory,lowmemory	
NoiseFilterSGolay	+	force	string	false	true,false	
NoiseFilterSGolay	+	processOption	string	inmemory	inmemory,lowmemory	
OMSSAAdapter	+	chunk_size	int	0		
OMSSAAdapter	+	force	string	false	true,false	
OpenSwathAnalyzer	+	algorithm:DIAScoring:peak_before_mono_max_ppm_diff	double	20	0:	
OpenSwathAnalyzer	+	algorithm:Scores:use_dia_scores	string	true	true,false	
OpenSwathAnalyzer	+	algorithm:Scores:use_ms1_correlation	string	false	true,false	
OpenSwathAnalyzer	+	algorithm:Scores:use_ms1_fullscan	string	false	true,false	
OpenSwathAnalyzer	+	algorithm:TransitionGroupPicker:PeakPickerMRM:gauss_width	double	50		
OpenSwathAnalyzer	+	algorithm:TransitionGroupPicker:PeakPickerMRM:method	string	legacy	legacy,corrected,crawdad	
OpenSwathAnalyzer	+	algorithm:TransitionGroupPicker:PeakPickerMRM:peak_width	double	40		
OpenSwathAnalyzer	+	algorithm:TransitionGroupPicker:PeakPickerMRM:remove_overlapping_peaks	string	false	false,true	
OpenSwathAnalyzer	+	algorithm:TransitionGroupPicker:PeakPickerMRM:sgolay_frame_length	int	15		
OpenSwathAnalyzer	+	algorithm:TransitionGroupPicker:PeakPickerMRM:sgolay_polynomial_order	int	3		
OpenSwathAnalyzer	+	algorithm:TransitionGroupPicker:PeakPickerMRM:signal_to_noise	double	1	0:	
OpenSwathAnalyzer	+	algorithm:TransitionGroupPicker:PeakPickerMRM:sn_bin_count	int	30		
OpenSwathAnalyzer	+	algorithm:TransitionGroupPicker:PeakPickerMRM:sn_win_len	double	1000		
OpenSwathAnalyzer	+	algorithm:TransitionGroupPicker:PeakPickerMRM:use_gauss	string	true		
OpenSwathAnalyzer	+	algorithm:TransitionGroupPicker:compute_peak_quality	string	false		
OpenSwathAnalyzer	+	algorithm:TransitionGroupPicker:min_peak_width	double	-1		
OpenSwathAnalyzer	+	algorithm:TransitionGroupPicker:minimal_quality	double	-10000		
OpenSwathAnalyzer	+	algorithm:TransitionGroupPicker:recalculate_peaks	string	false		
OpenSwathAnalyzer	+	algorithm:TransitionGroupPicker:recalculate_peaks_max_z	double	1		
OpenSwathAnalyzer	+	force	string	false	true,false	
OpenSwathAnalyzer	-	algorithm:EMGScoring:deltaAbsError	double	0.0001		
OpenSwathAnalyzer	-	algorithm:EMGScoring:deltaRelError	double	0.0001		
OpenSwathAnalyzer	-	algorithm:TransitionGroupPicker:gauss_width	double	50		
OpenSwathAnalyzer	-	algorithm:TransitionGroupPicker:peak_width	double	40	0:	
OpenSwathAnalyzer	-	algorithm:TransitionGroupPicker:sgolay_frame_length	int	15		
OpenSwathAnalyzer	-	algorithm:TransitionGroupPicker:sgolay_polynomial_order	int	3		
OpenSwathAnalyzer	-	algorithm:TransitionGroupPicker:signal_to_noise	double	1	0:	
OpenSwathAnalyzer	-	algorithm:TransitionGroupPicker:sn_bin_count	int	30		
OpenSwathAnalyzer	-	algorithm:TransitionGroupPicker:sn_win_len	double	1000		
OpenSwathAnalyzer	-	algorithm:TransitionGroupPicker:use_gauss	string	true		
OpenSwathAnalyzer	-	model:interpolation_type	string	cspline		
OpenSwathAnalyzer	-	model:num_breakpoints	int	5	2:	
OpenSwathChromatogramExtractor	+	extract_MS1	string	false	true,false	
OpenSwathChromatogramExtractor	+	force	string	false	true,false	
OpenSwathChromatogramExtractor	+	mz_window	double	0.05	0:	
OpenSwathChromatogramExtractor	+	rt_window	double	-1		
OpenSwathChromatogramExtractor	-	extraction_window	double	0.05	0:	
OpenSwathChromatogramExtractor	-	model:interpolation_type	string	cspline		
OpenSwathChromatogramExtractor	-	model:num_breakpoints	int	5	2:	
OpenSwathChromatogramExtractor	-	rt_extraction_window	double	-1		
OpenSwathConfidenceScoring	+	force	string	false	true,false	
OpenSwathDIAPreScoring	+	force	string	false	true,false	
OpenSwathDecoyGenerator	+	enable_losses	string	false	true,false	
OpenSwathDecoyGenerator	+	force	string	false	true,false	
OpenSwathDecoyGenerator	+	mz_threshold	double	0.05		
OpenSwathDecoyGenerator	+	remove_unannotated	string	false	true,false	
OpenSwathDecoyGenerator	-	max_transitions	int	6		
OpenSwathDecoyGenerator	-	min_transitions	int	2		
OpenSwathDecoyGenerator	-	mz_threshold	double	0.8		
OpenSwathFeatureXMLToTSV	+	force	string	false	true,false	
OpenSwathMzMLFileCacher	+	force	string	false	true,false	
OpenSwathRTNormalizer	+	algorithm:DIAScoring:dia_byseries_intensity_min	double	300	0:	
OpenSwathRTNormalizer	+	algorithm:DIAScoring:dia_byseries_ppm_diff	double	10	0:	
OpenSwathRTNormalizer	+	algorithm:DIAScoring:dia_centroided	string	false	true,false	
OpenSwathRTNormalizer	+	algorithm:DIAScoring:dia_extraction_window	double	0.05	0:	
OpenSwathRTNormalizer	+	algorithm:DIAScoring:dia_nr_charges	int	4	0:	
OpenSwathRTNormalizer	+	algorithm:DIAScoring:dia_nr_isotopes	int	4	0:	
OpenSwathRTNormalizer	+	algorithm:DIAScoring:peak_before_mono_max_ppm_diff	double	20	0:	
OpenSwathRTNormalizer	+	algorithm:EMGScoring:interpolation_step	double	0.2		
OpenSwathRTNormalizer	+	algorithm:EMGScoring:max_iteration	int	500		
OpenSwathRTNormalizer	+	algorithm:EMGScoring:statistics:mean	double	1		
OpenSwathRTNormalizer	+	algorithm:EMGScoring:statistics:variance	double	1		
OpenSwathRTNormalizer	+	algorithm:EMGScoring:tolerance_stdev_bounding_box	double	3		
OpenSwathRTNormalizer	+	algorithm:Scores:use_coelution_score	string	true	true,false	
OpenSwathRTNormalizer	+	algorithm:Scores:use_dia_scores	string	true	true,false	
OpenSwathRTNormalizer	+	algorithm:Scores:use_elution_model_score	string	true	true,false	
OpenSwathRTNormalizer	+	algorithm:Scores:use_intensity_score	string	true	true,false	
OpenSwathRTNormalizer	+	algorithm:Scores:use_library_score	string	true	true,false	
OpenSwathRTNormalizer	+	algorithm:Scores:use_ms1_correlation	string	false	true,false	
OpenSwathRTNormalizer	+	algorithm:Scores:use_ms1_fullscan	string	false	true,false	
OpenSwathRTNormalizer	+	algorithm:Scores:use_nr_peaks_score	string	true	true,false	
OpenSwathRTNormalizer	+	algorithm:Scores:use_rt_score	string	true	true,false	
OpenSwathRTNormalizer	+	algorithm:Scores:use_shape_score	string	true	true,false	
OpenSwathRTNormalizer	+	algorithm:Scores:use_sn_score	string	true	true,false	
OpenSwathRTNormalizer	+	algorithm:Scores:use_total_xic_score	string	true	true,false	
OpenSwathRTNormalizer	+	algorithm:TransitionGroupPicker:PeakPickerMRM:gauss_width	double	50		
OpenSwathRTNormalizer	+	algorithm:TransitionGroupPicker:PeakPickerMRM:method	string	legacy	legacy,corrected,crawdad	
OpenSwathRTNormalizer	+	algorithm:TransitionGroupPicker:PeakPickerMRM:peak_width	double	40		
OpenSwathRTNormalizer	+	algorithm:TransitionGroupPicker:PeakPickerMRM:remove_overlapping_peaks	string	false	false,true	
OpenSwathRTNormalizer	+	algorithm:TransitionGroupPicker:PeakPickerMRM:sgolay_frame_length	int	15		
OpenSwathRTNormalizer	+	algorithm:TransitionGroupPicker:PeakPickerMRM:sgolay_polynomial_order	int	3		
OpenSwathRTNormalizer	+	algorithm:TransitionGroupPicker:PeakPickerMRM:signal_to_noise	double	1	0:	
OpenSwathRTNormalizer	+	algorithm:TransitionGroupPicker:PeakPickerMRM:sn_bin_count	int	30		
OpenSwathRTNormalizer	+	algorithm:TransitionGroupPicker:PeakPickerMRM:sn_win_len	double	1000		
OpenSwathRTNormalizer	+	algorithm:TransitionGroupPicker:PeakPickerMRM:use_gauss	string	true		
OpenSwathRTNormalizer	+	algorithm:TransitionGroupPicker:background_subtraction	string	none	none,smoothed,original	
OpenSwathRTNormalizer	+	algorithm:TransitionGroupPicker:compute_peak_quality	string	false		
OpenSwathRTNormalizer	+	algorithm:TransitionGroupPicker:min_peak_width	double	-1		
OpenSwathRTNormalizer	+	algorithm:TransitionGroupPicker:minimal_quality	double	-10000		
OpenSwathRTNormalizer	+	algorithm:TransitionGroupPicker:recalculate_peaks	string	false		
OpenSwathRTNormalizer	+	algorithm:TransitionGroupPicker:recalculate_peaks_max_z	double	1		
OpenSwathRTNormalizer	+	algorithm:TransitionGroupPicker:stop_after_feature	int	-1		
OpenSwathRTNormalizer	+	algorithm:TransitionGroupPicker:stop_after_intensity_ratio	double	0.0001		
OpenSwathRTNormalizer	+	algorithm:add_up_spectra	int	1	1:	
OpenSwathRTNormalizer	+	algorithm:quantification_cutoff	double	0	0:	
OpenSwathRTNormalizer	+	algorithm:rt_extraction_window	double	-1		
OpenSwathRTNormalizer	+	algorithm:rt_normalization_factor	double	1		
OpenSwathRTNormalizer	+	algorithm:spacing_for_spectra_resampling	double	0.005	0:	
OpenSwathRTNormalizer	+	algorithm:stop_report_after_feature	int	-1		
OpenSwathRTNormalizer	+	algorithm:write_convex_hull	string	false	true,false	
OpenSwathRTNormalizer	+	estimateBestPeptides	string	false	true,false	
OpenSwathRTNormalizer	+	force	string	false	true,false	
OpenSwathRTNormalizer	+	outlierDetection:RANSACMaxIterations	int	1000		
OpenSwathRTNormalizer	+	outlierDetection:RANSACMaxPercentRTThreshold	int	3		
OpenSwathRTNormalizer	+	outlierDetection:RANSACSamplingSize	int	10		
OpenSwathRTNormalizer	+	outlierDetection:outlierMethod	string	iter_residual		
OpenSwathRTNormalizer	+	outlierDetection:useIterativeChauvenet	string	false		
OpenSwathRTNormalizer	+	peptideEstimation:InitialQualityCutoff	double	0.5		
OpenSwathRTNormalizer	+	peptideEstimation:MinBinsFilled	int	8		
OpenSwathRTNormalizer	+	peptideEstimation:MinPeptidesPerBin	int	1		
OpenSwathRTNormalizer	+	peptideEstimation:NrRTBins	int	10		
OpenSwathRTNormalizer	+	peptideEstimation:OverallQualityCutoff	double	5.5		
OpenSwathRewriteToFeatureXML	+	force	string	false	true,false	
PILISIdentification	+	force	string	false	true,false	
PILISModelCV	+	force	string	false	true,false	
PILISModelTrainer	+	force	string	false	true,false	
PILISSpectraGenerator	+	force	string	false	true,false	
PTModel	+	force	string	false	true,false	
PTPredict	+	force	string	false	true,false	
PeakPickerHiRes	+	algorithm:SignalToNoise:auto_max_percentile	int	95	0:100	
PeakPickerHiRes	+	algorithm:SignalToNoise:auto_max_stdev_factor	double	3	0:999	
PeakPickerHiRes	+	algorithm:SignalToNoise:auto_mode	int	0	-1:1	
PeakPickerHiRes	+	algorithm:SignalToNoise:bin_count	int	30	3:	
PeakPickerHiRes	+	algorithm:SignalToNoise:max_intensity	int	-1	-1:	
PeakPickerHiRes	+	algorithm:SignalToNoise:min_required_elements	int	10	1:	
PeakPickerHiRes	+	algorithm:SignalToNoise:noise_for_empty_window	double	1e+20		
PeakPickerHiRes	+	algorithm:SignalToNoise:win_len	double	200	1:	
PeakPickerHiRes	+	algorithm:missing	int	1	0:	
PeakPickerHiRes	+	algorithm:ms_levels	int		1:	
PeakPickerHiRes	+	algorithm:spacing_difference	double	1.5	0:	
PeakPickerHiRes	+	algorithm:spacing_difference_gap	double	4	0:	
PeakPickerHiRes	+	force	string	false	true,false	
PeakPickerHiRes	+	processOption	string	inmemory	inmemory,lowmemory	
PeakPickerHiRes	-	algorithm:ms1_only	string	false	true,false	
PeakPickerWavelet	+	algorithm:optimization:iterations	int	400	1:	
PeakPickerWavelet	+	force	string	false	true,false	
PeakPickerWavelet	-	algorithm:optimization:delta_abs_error	double	9.99999974737875e-05	0:	
PeakPickerWavelet	-	algorithm:optimization:delta_rel_error	double	9.99999974737875e-05	0:	
PeakPickerWavelet	-	algorithm:optimization:iterations	int	15	1:	
PepNovoAdapter	+	force	string	false	true,false	
PeptideIndexer	+	IL_equivalent	string	false	true,false	
PeptideIndexer	+	annotate_proteins	string	false	true,false	
PeptideIndexer	+	force	string	false	true,false	
PeptideIndexer	+	write_protein_sequence	string	false	true,false	
PeptideIndexer	-	write_protein_sequence	string	false	true,false	
PhosphoScoring	+	force	string	false	true,false	
PhosphoScoring	+	fragment_mass_tolerance	double	0.05		
PhosphoScoring	+	fragment_mass_unit	string	Da	Da,ppm	
PhosphoScoring	+	out	output-file			*.idXML
PhosphoScoring	-	fragment_mass_tolerance	double	0.5		
PhosphoScoring	-	out	output-file			
PrecursorIonSelector	+	algorithm:MIPFormulation:feature_based:max_number_precursors_per_feature	int	1	1:	
PrecursorIonSelector	+	algorithm:MIPFormulation:feature_based:no_intensity_normalization	string	false	true,false	
PrecursorIonSelector	+	force	string	false	true,false	
PrecursorIonSelector	+	ids	input-file			*.idXML
PrecursorIonSelector	-	ids	string			
PrecursorMassCorrector	+	force	string	false	true,false	
ProteinInference	+	force	string	false	true,false	
ProteinQuantifier	+	average	string	median	median,mean,weighted_mean,sum	
ProteinQuantifier	+	force	string	false	true,false	
ProteinQuantifier	+	protein_groups	input-file			*.idXML
ProteinQuantifier	-	average	string	median	median,mean,sum	
ProteinQuantifier	-	mzTab_out	output-file			*.csv
ProteinQuantifier	-	protxml	input-file			*.idXML
ProteinResolver	+	force	string	false	true,false	
QCCalculator	+	force	string	false	true,false	
QCEmbedder	+	force	string	false	true,false	
QCExporter	+	force	string	false	true,false	
QCExtractor	+	force	string	false	true,false	
QCImporter	+	force	string	false	true,false	
QCMerger	+	force	string	false	true,false	
QCShrinker	+	force	string	false	true,false	
RNPxl	+	continue	string	false	true,false	
RNPxl	+	force	string	false	true,false	
RNPxlXICFilter	+	force	string	false	true,false	
RTEvaluation	+	force	string	false	true,false	
RTModel	+	force	string	false	true,false	
RTPredict	+	force	string	false	true,false	
Resampler	+	force	string	false	true,false	
SeedListGenerator	+	force	string	false	true,false	
SemanticValidator	+	cv	input-file			*.obo
SemanticValidator	+	force	string	false	true,false	
SemanticValidator	+	in	input-file			*.analysisXML,*.mzML,*.TraML,*.mzid,*.mzData,*.xml
SemanticValidator	-	in	input-file			*.analysisXML,*.mzML
SequenceCoverageCalculator	+	force	string	false	true,false	
SpecLibCreator	+	force	string	false	true,false	
SpecLibSearcher	+	compare_function	string	ZhangSimilarityScore	PeakAlignment,SpectrumAlignmentScore,SpectrumCheapDPCorr,SpectrumPrecursorComparator,SteinScottImproveScore,ZhangSimilarityScore	
SpecLibSearcher	+	force	string	false	true,false	
SpecLibSearcher	-	compare_function	string	ZhangSimilarityScore	CompareFouriertransform,PeakAlignment,SpectrumAlignmentScore,SpectrumCheapDPCorr,SpectrumPrecursorComparator,SteinScottImproveScore,ZhangSimilarityScore	
SpectraFilterBernNorm	+	force	string	false	true,false	
SpectraFilterMarkerMower	+	force	string	false	true,false	
SpectraFilterNLargest	+	force	string	false	true,false	
SpectraFilterNormalizer	+	force	string	false	true,false	
SpectraFilterParentPeakMower	+	force	string	false	true,false	
SpectraFilterScaler	+	force	string	false	true,false	
SpectraFilterSqrtMower	+	force	string	false	true,false	
SpectraFilterThresholdMower	+	force	string	false	true,false	
SpectraFilterWindowMower	+	force	string	false	true,false	
SpectraMerger	+	force	string	false	true,false	
SvmTheoreticalSpectrumGeneratorTrainer	+	force	string	false	true,false	
TMTAnalyzer	+	force	string	false	true,false	
TOFCalibration	+	algorithm:PeakPicker:optimization:iterations	int	400	1:	
TOFCalibration	+	force	string	false	true,false	
TOFCalibration	-	algorithm:PeakPicker:optimization:delta_abs_error	double	9.99999974737875e-05	0:	
TOFCalibration	-	algorithm:PeakPicker:optimization:delta_rel_error	double	9.99999974737875e-05	0:	
TOFCalibration	-	algorithm:PeakPicker:optimization:iterations	int	15	1:	
TextExporter	+	force	string	false	true,false	
TransformationEvaluation	+	force	string	false	true,false	
XMLValidator	+	force	string	false	true,false	
XMLValidator	+	in	input-file			*.mzML,*.mzData,*.featureXML,*.mzid,*.idXML,*.consensusXML,*.mzXML,*.ini,*.pepXML,*.TraML,*.xml
XMLValidator	-	in	input-file			*.mzML,*.mzData,*.featureXML,*.idXML,*.consensusXML,*.mzXML,*.ini,*.pepXML
XTandemAdapter	+	allow_isotope_error	string	yes	yes,no	
XTandemAdapter	+	force	string	false	true,false	
XTandemAdapter	+	output_results	string	all	all,valid,stochastic	

Resolved issues and merged pull requests:
  #644 Fix header macros
  #649 Fix ms numpress
  #651 [INTERNAL,API] Removal of the GSL
  #656 Repository layout restructuring
  #657 [FIX, INTERNAL]
  #658 [FIX] PeptideIndexer crashes on empty idXML (#653)
  #659 [NOP] replaced c like file ending C with cpp
  #660 [FIX] fix Cython 0.20 compatibility issue
  #661 [BUILD,PYOPENMS] simplify pyOpenMS build system
  #662 CMake and docu cleanups w.r.t. to the new layout
  #664 [BUILD] build system fixes / cleanups
  #665 Fix coverity errors
  #666 [FEATURE] ib spectra format export
  #667 [BUILD] improved handling of boost in OpenMS build system
  #668 [NOP] added support for travis-ci to OpenMS
  #669 [FIX] fixed AccurateMassSearch_test
  #673 [FEATURE,FIX] Added min/max values to go-to dialog
  #675 Checker/Test fixes and adds test for CTD writing
  #677 [PYOPENMS] setup.py as minimal as possible + other improvements
  #678 [FIX] fix how swath files are annotated
  #679 [FIX,TEST] fixed OpenSwathDecoyGenerator / MRMDecoy
  #680 [INTERNAL] Feature/CachedMzML fixes
  #684 [FIX] Bugfix for threading issue in MascotGenericFile
  #685 Typo fixes in documentation and licence files
  #688 Fix/file size limit
  #689 [FIX] disable OpenMP again for ILPDCWrapper
  #690 Fix/misc
  #691 further improvements to MGF::load()
  #693 Major speedup of String --> Double conversion
  #694 added missing index file for OMSSA test, which gets recreated when runni...
  #696 [FIX] fix RAM usage when adding dataprocessing to chromatograms
  #697 [FIX] proper usage of map in ControlledVocabulary
  #698 Updates to FeatureFinderIdentification and the ...TraceFitter classes
  #702 Feature/parallel reader
  #703 Feature/aa sequence tpp
  #705 [FIX] Propagate metadata in OpenSwathWorkflow
  #707 [FEATURE] variable stylesheet support for qcml
  #708 [BUILD] fix build system bug
  #711 [FEATURE,BUILD] fix install target
  #713 Fix for pepXML loading bug (#710)
  #715 Feature/pyopenms wrapping improvements neu
  #716 [NOP,TEST] clean up MRMDecoy, add more tests
  #717 fixed 32bit memory limitation of OMSSA by chunking input data
  #718 [FIX] fixed misleading warning ("Removed x peptide identifications...
  #719 [CI,FIX] fix travis contrib clone problems
  #721 [INTERNAL] cleanup of iostream includes
  #722 Feature/mz xml consumer
  #724 Feature/pyopenms mzxml consumer
  #725 Fix/misc
  #726 IDPosteriorErrorProbability fix
  #729 Fix/coverity
  #730 Feature/peak picker sn performance
  #734 Feature/more pyopenms improvements
  #735 [FEATURE] clang warning level
  #737 [FIX] several minor fixes
  #739 Feature/uids fileconverter
  #741 ProteinResolver fix
  #742 svn cleanup
  #743 [FIX] fixed compilation error on vs2013
  #747 Speedup OMSSA-XML parsing and some stats for OMSSA&XTandem
  #749 Feature/python3
  #750 [PYOPENMS,FIX] fixed streampos->long conversion
  #751 [FEATURE] track base name when reading pep.xml files
  #752 [FIX] fixed missing adaption PeptideIdentification::empty()
  #754 [PYOPENMS] changed extra methods on MSSpectrum
  #755 [FIX] fixed shadow warning
  #756 Unity Builds
  #760 [FIX-#618] fix spelling errors in headers
  #761 Feature/header fixes
  #764 [FEATURE] lib superhirn
  #765 Feature/db removal
  #768 [FIX] fixed warnings in CONCEPTS
  #770 [FIX] fixed some clang warnings in stream manipulation
  #771 New warnings
  #773 [BUILD,PYOPENMS] fix pyOpenMS build
  #775 [FIX] typos in the CMake file
  #776 Fix for IDPosteriorErrorProbability on Mascot search results (#740)
  #777 Memory profiling class
  #779 [FIX] replaced DoubleReal and Real by double and float.
  #780 [FIX] fix Swath window estimation
  #781 Fix/open swath fixes
  #784 [FEATURE] fix macosx pyopenms errors
  #785 [FIX] VS2013 compile fixes
  #786 [FEATURE] added openms_add_library function
  #787 [FEATURE,BUILD] move pyOpenMS to src
  #789 small fix to Win install doc for VS2013
  #790 Remove "RT"; and "MZ"; metavalues from PeptideIdentification
  #791 [FIX] forgot writtenDigits fixes in tests VS2013
  #792 [FIX] AASequence refactoring
  #794 Generic Wrapping of R scripts using GenericWrapper
  #797 [NOP,DOC] removed all remaining references to FeatureFinderRaw and SILAC...
  #798 Fix/py open ms testfix
  #799 [DOC] removed migrated pages from doxygen. replaced by link to wiki
  #800 spline interpolation of MS1 spectra
  #801 RTPredict: fixed order of parameters and doc
  #802 [FIX] fixed copy-paste mistake in error message
  #804 [FIX] MRMDecoy: Fix neutral losses for higher charge states
  #805 [PYOPENMS] added getters/setters for MZ and RT in PeptideIdentification....
  #807 cubic spline implementation
  #810 cubic spline interpolation
  #811 [NOP] add better debug information and error handling
  #812 [FIX] per cppcheck
  #813 Fix/openswath
  #814 [FEATURE] ConvertTSVToTraML: Support for SpectraST MRM Transition Lists
  #816 Feature/cached mz ml format change
  #817 [FIX] fix spline derivative for cubic spline
  #819 Feature/custom i rt
  #820 Fix/warnings
  #821 [FIX] suppress clang warnings
  #823 Feature/update numpress
  #824 Fix/coverity
  #826 Feature/funny pictures
  #827 [FIX] fixes export macro warnings
  #831 [FEATURE] fix all gcc warnings and turn warnings into errors
  #832 several pyopenms fixes + updates
  #833 Feature/visibility hidden
  #834 Fix/fix werror
  #835 Fix spline spectrum
  #836 [FIX,TEST] MRMRTNormalizer_test: Windows compatibility
  #838 [FIX] fixed uninitialized pointer warning
  #840 [FIX] fix pyOpenMS test
  #841 [BUILD] disable -Werror by default
  #842 [FIX] fix dereference of iterator
  #843 [FIX] fixes tests failing win debug mode
  #844 [FIX] evaluation at m/z in first package now possible
  #845 [FEATURE] replace String classes with StringUtils
  #846 Fix/fixes from822
  #847 peak boundaries and new cubic splines for PeakPickerHiRes
  #850 [FEATURE] modified tests to reflect X!Tandem SLEDGEHAMMER as default
  #851 Fix and tests for a bug in reading Mascot XML files
  #852 [FIX] fix windows compile error
  #854 [FIX] ConsensusID doesn't sort peptide hits before processing (idXML)
  #855 [FIX] FalseDiscoveryRate "target+decoy"; hits should be considered as targets
  #856 [FEATURE] KNIME package generation updates
  #857 Fix/py open ms fix
  #858 [FEATURE] ~40x speedup for constructions of unmodified AASequence
  #859 Feature/SystemWildMagic
  #863 [BUILD] added test for x!tandem version to enable tests only with newer ...
  #865 Work-around for special modifications in Mascot (fixes #864)
  #866 [FEATURE] git version embedding
  #867 [FIX-#861,DOC] fixed eigen 3.2.1 problems with GammaDistributionFitter
  #868 multiplex filtering
  #869 [FIX] fixed problems with negative sizeof values in CachedMzML
  #870 [FIX,DOC] doxygen 1.8.7 fixes
  #873 [FIX] fixed macosx version query
  #875 Rewrite of 'AASequence::parseString_', increasing robustness of parsing (fixes #818)
  #876 [DOC] added new doc_class_only target
  #880 PeakPickerHiRes peak boundaries fixed
  #881 [FEATURE] mzTab 1.0
  #882 [FEATURE] coding style improvements
  #884 [FIX] Convert XTandem search results into .pepXML by IDFileConverter
  #885 [NOP] added moc files to gitignore
  #888 [FIX-#887] IDFilter errornousely removed peptidhits in multiple run files
  #889 multiplex clustering
  #891 [FIX] converting uniform distributed generators with normal distributions
  #892 Enable loading of some pepXML files that used to cause crashes
  #894 [FEATURE] improved 3rd party lib finding
  #895 [FEATURE] simple search engine
  #896 added scan-polarity filter to FileFilter ...
  #897 (feature for Windows developers) added a small Windows .reg file
  #898 More compact format for MGF files (fixes #890)
  #899 [DOC] some minor documentation addition
  #901 [FIX] fix MS level for DTA file reader
  #902 [FIX,PYOPENMS] fix pyOpenMS after #875
  #903 [FIX] mzXML fix (filterLine, basePeakMz)
  #904 Feature/fix peak boundaries
  #910 [FIX] fixed unity build error introduced in #845
  #911 [FIX] FFCentroided replace exception handling with proper check
  #914 fix index in CubicSpline2d
  #916 IDMapper extension for featureMaps
  #917 AccurateMassSearchEngine annotation of input map (not only mzTab output)
  #919 [FIX] libc++ test fixes
  #920 [FIX] fixed minor problem with knime package generation and cmake versions >2.8.11
  #921 MS1 annotation in TOPPView
  #922 [FIX] build system improvements
  #923 EmpiricalFormula: fix (negative counts were casted away)
  #924 Switch to disable tracking of Git version within OpenMS
  #925 Fix/small docu improvement
  #926 Feature/spellcheck
  #927 PeptideIndexer: support for treating isoleucine/leucine as equivalent (resolves #872)
  #928 Build System
  #929 TextFile feature (skip empty lines) and docu fix
  #930 check for missing peaks
  #931 fix for evaluation at last node
  #936 [FIX] fixed the 'variable' consumption of xslt files for a QcML file.
  #938 [FEATURE] precursor scoring
  #939 [FIX] fix compile error
  #940 coding convention violations in MultiplexClustering fixed
  #943 [FIX,PYOPENMS] fix pyOpenMS after #889
  #944 [FIX,TOOLS] pyopenms parser fix
  #945 [FEATURE] pyopenms wrap improved
  #946 OPENMS_DLLAPI removed from GridBasedClustering
  #947 [FEATURE] FeatureFinderMultiplex
  #949 Fix/xml escape
  #950 Feature/traml heavylight
  #951 [FIX] add setOptions method for FileHandler
  #955 Fix/xml escape
  #958 [FIX] disallow concurrent access to the static PRNG
  #959 Feature/pyopenms copyconstr
  #960 [FEATURE] peptide group label new
  #962 [FIX] QCCalculator now computes TIC only on MS1 spectra (fixes #96)
  #964 [FIX] check for invalid charge ranges in search engine adapters (see #963)
  #965 [FEATURE] tmt 10plex support
  #966 [FEATURE] chaining consumer
  #967 [FEATURE,TEST] mssim more ground truth in id xml
  #968 [FEATURE] export PT value analogous to predicted rt value in TextExporte...
  #969 [FEATURE] add a low memory FileConverter option
  #970 [FEATURE] test if java can be executed
  #972 Fix/file cleanup
  #973 [FIX] validate presence of input file before starting executable
  #977 [FEATURE] replaced pphires ms1_only flag with ms_levels parameter
  #981 Feature/TextExporter_mzML
  #983 [FEATURE] add library check on Windows for correct lib arch
  #984 [NOP] add heavy methyl SILAC labels to unimod.xml
  #985 [FEATURE] bspline support using eol bsplines implementation
  #988 [FIX] simplified EmpiricalFormula
  #990 [FIX,FEATURE] TransformationModelInterpolated readded
  #993 Feature/sort on load (mzML, mzXML)
  #994 fixes mass traces in featureXML output
  #995 fixes CubicSpline2d constructor exceptions
  #996 allow for SplinePackages based on just two data points
  #1000 fixes problems with ">>" generated in nested C++ templates
  #1001 Fix/py open ms test
  #1002 [pyOPENMS] features
  #1003 [FIX] fixes random fails of MSSim_test
  #1006 [FEATURE] enable gui less OpenMS
  #1009 update unimod.xml with newest version from unimod.org
  #1010 [FIX] external code tests updated/fixed
  #1011 [FIX] external project doc
  #1012 [FEATURE] decreased memory footprint of Feature class by up to 44%
  #1014 TOPPView: group separator for mz,rt and int values in 1D and 2D canvas
  #1019 [FIX] fixed unitybuild problem on win32 with eol-bsplines
  #1020 [NOP] updated copyright/license header to 2014
  #1021 Feature/py open ms fixes and wraps
  #1024 sorting mass shifts in FeatureFinderMultiplex
  #1025 Fix/checker fixes
  #1026 additional example in SplineSpectrum test
  #1027 Adapter for Fido (protein inference engine), solves #808
  #1029 [FIX-#184] remove public vector/map inheritance
  #1032 fixes peak boundaries in PeakPickerHiRes (resolves #1022)
  #1034 [FIX] improve set_peaks documentation
  #1035 B-spline interpolation for peak width estimation in MultiplexClustering class
  #1036 [FEATURE,API] Removed template parameter from FeatureMap
  #1037 Fix/ TraML load/store
  #1038 Feature/py open ms wraps
  #1039 Fix/debug fix
  #1040 Fix/spellcheck
  #1044 [FIX:#1043]fixed featureXML reading spectrum_reference as String
  #1045 [FIX] fix compile issue on win32 systems
  #1046 Fix/py open ms wrap
  #1047 [FIX] first probe install path, then the build path for share/OpenMS
  #1048 Feature/peptide hit protein locations
  #1050 Re-added B-spline transformation for non-linear RT alignment in MapAlignerIdentification
  #1051 [FIX] made arguments and functions in BSpline2d const (if possible)
  #1055 [FEATURE] improved purity computation for IsobaricAnalyzer
  #1056 [FIX] UniqueIdGenerator susceptible to identical RNG seeds
  #1057 GenericWrapper doc has minor quirks
  #1058 Feature/openswathwf add
  #1059 Switch to version 2.0
  #1061 FeatureFinderIdentification: documentation, tests, parameter improvements
  #1063 Fix/accession nr
  #1065 PeakPickerHiRes docu updated
  #1067 Testing/mzid
  #1069 Fix and test for issue #1068 (bug in "AASequence::operator<" involving N-terminal modifications)
  #1070 removing zeros in profile data caused by Thermo bug
  #1072 PeakPickerHiRes: disable spacing constraints for chromatograms (fixes #1060)
  #1074 'intensity weighted mean'; averaging added to ProteinQuantifier, solves #830
  #1076 Adapter for MS-GF+ search engine
  #1077 [TESTING] download and add MSGFPlus in travis-ci
  #1078 [FEATURE] export aabefore and aaafter in peptideindexer
  #1079 Linear extrapolation (and other options) for B-spline transformation
  #1080 [NOP] refactored PeptideHit protein accession extraction to true member
  #1082 [NOP] removed index file as these are recreated by MSGF+ anyways
  #1083 Feature/mz tab fixes
  #1084 [FIX] compile fixes
  #1086 Update (indistinguishable) protein groups when filtering protein identifications (fixes #748)
  #1087 centroided input data for FeatureFinderMultiplex
  #1088 Fix FileConverter's "write_mzML_index" flag
  #1089 Fix/mzid
  #1090 Enable mzIdentML input in IDFileConverter
  #1091 Feature/mz tab cleanup
  #1092 [NOP] removed unnecessary index files
  #1094 [FIX] fixed small bugs preventing a build on windows
  #1097 [FIX] consistent use of wildmagic
  #1098 Revert "[FIX] consistent use of wildmagic"
  #1099 [FIX,BUILD] fix Windows build
  #1100 Fix/windows fix
  #1101 optimisation for knockout searches in FeatureFinderMultiplex
  #1102 Fix/fix spellcheck
  #1104 [FIX] fix compile warning from unused variables
  #1108 [FIX] fix compile warnings and increase QT min version to 4.6
  #1109 [FIX] removed support for multiple id formats in tools without
  #1115 fix some windows compile warnings
  #1116 fix segfaults in XTandemXMLFile and IsobaricChannelExtractor
  #1118 Feature/swath window loader
  #1121 [FIX] some VC 2013 static tests fixed
  #1122 Fix PeakPicker Wavelet
  #1123 [FEATURE] remove PeakType template argument from FeatureFinder
  #1124 [NOP] addendum to #1123
  #1125 optimisations in FeatureFinderMultiplex
  #1126 [FIX] intermediate fix for win32 systems
  #1127 [FEATURE] create uncrustify branch
  #1128 Fix/RT meta value related bug, removed unused comment
  #1131 Make BuildSystem's LibCheck fail-safe
  #1135 Fix/ams mz tab export
  #1136 [NOP] uncrustified
  #1137 [FIX] added -b option to create new branch
  #1140 [FIX] fixed bugs in AScore implementation and added deisotoping as
  #1141 Fix AccurateMassSearch and visualization
  #1145 Fix/spellchecks
  #1147 Fix/copyright update
  #1150 Added PhosphoScoring tool to TOPP documentation
  #1151 Changelog 2.0
  #1152 [FIX,PYOPENMS] fix and adopt pyOpenMS
  #1153 minor amendmend to last fix (better console output)
  #1154 [TEST] fix test
  #1156 [FIX-#618] fix spelling errors
  #1157 [NOP] correct version in LICENSE file
  #1158 [FIX] make identifier of multiple identification runs unique
  #1161 pyOpenMS 2.0 features
  #1162 [FIX] fixed study variable index start at 1. Added global identifiert to
  #1164 [FIX] pepXML does on some occassion contain very small fixed
  #1165 Added minimal test cases for checker.php Missing test errors
  #1169 [FIX] fixed segfault if searchparam requested on empty proteinids
  #1170 [FIX,TEST] FidoAdapter test
  #1172 [FIX] fix for the write out of mzid
  #1173 [FIX] changed path String parameter to input files
  #1174 [TRAVIS] added Fido executables and adapted to new directory structure
  #1175 [FEATURE] add ConsensusMap push_back
  #1176 [BUILD] added support for new thirdparty executables in KNIME
  #1179 [FIX] added missing option to apply e-value filtering
  #1180 [FIX] fix toolnames for KNIME packaging
  #1181 fixed minor typo in error message
  #1184 [FIX] we decided to add the missing struct mapping file and in the
  #1185 [FIX] added missing elements and spike ins
  #1186 Fix/docu qc mzid
  #1187 [FIX] AMS: export observed-Mass in mzTab as well
  #1188 [Build] Added support for new third party binaries for dmg packaging. Adapted Li...
  #1189 Feature/sn
  #1190 [TEST] fix test
  #1192 [FIX] HMDB: removed duplicates introduced by including spike ins
  #1194 [NOP] removed deprecated qc toppas workflow
  #1195 [STYLE] Changed header guards mentioned by checker.php
  #1196 [FIX] XTandemAdapter added option to disable isotope error flag
  #1198 [TEST] fix
  #1199 [TEST,FIX] changing the order of the test fixes the issue
  #1201 Fix/lp wrapper param file
  #1203 [TEST,FIX] set reasonable comparison tolerance
  #1204 Removes debug code from FeatureFinderMultiplex
  #1206 [TEST] fix test error
  #1212 [FIX] and/or extension to IDFilter: Added support for old target_decoy user param in decoy filtering.
  #1213 [DOC] improve linux install doc
  #1215 [FIX] export AMS result as valid mzTab
  #1218 [FIX] consistent use of wildmagic: TransformationModelLinear
  #1219 [FIX] Map index stored as meta value in peptide identification
  #1220 change parameter ranges in FeatureFinderMultiplex
  #1224 updated KNIME license
  #1225 [FIX][TEST] Fido replacing scores
  #1226 Ammend to pull request #1212
  #1228 [FIX, PYOPENMS] fixed pxd file
  #1229 [DOC] merged License.txt and LICENSE for more complete description
  #1230 Updated ACTIVE_MAINTAINERS with people commiting, starting in 2012. Remo...
  #1231 Added Deuterium and Tritium to Elements.xml, as LIPIDMAPS contains sum f...
  #1232 Fix amt
  #1237 [FIX] minimum value for max_length should be 0 not -Inf
  #1240 [FIX] Fix/id filter blacklist
  #1242 Fix amt
  #1243 fixes INIUpdater test
  #1246 Updated problematic FidoAdapter test (fixes #1171)
  #1247 [FIX] added missing function
  #1248 [FIX, PYOPENMS] ammend to last commit
  #1249 Documentation improvements (and minor fixes)
  #1250 Another FidoAdapter test fix
  #1253 [FIX] IsobaricAnalyzer: set charge states of consensus features
  #1254 [DOC,FIX] Updated CHANGELOG, changelog_helper.sh
  #1256 Fix MSGFPlusAdapter running in TOPPAS (mzid output)
  #1257 Clean-up of UTILS documentation
  #1261 [KNIME] adapted parameter naming for FidoAdapter in KNIME
  #1262 IDFilter reports empty results
  #1263 [FIX] moved TopPerc to UTILS and changed experimental status of MSGFPlus
  #1266 [FIX] ammend to last commit
  #1267 [FIX] fix conversion from Feature with Masstraces to MSExperiment
  #1269 IsobaricAnalyzer: documentation, warning fix
  #1270 [FIX] lexical cast is discouraged. Use of build in functions.
  #1273 [FIX][BUILD] Fixes linking issue with boost in UTILS #1272
  #1275 [FEATURE] [FIX] mass trace RT spacing
  #1283 [PYOPENMS] Better PepXMLFile write support
  #1284 [FIX] KNIME execution of MSGFPlusAdapter
  #1286 [FIX] set low memory log type correctly
  #1290 [FIX, PYOPENMS] fix python binding for MassTrace
  #1305 [FIX] Fix/id mapper statistics
  #1307 remove OS X specific code for opening folders
  #1309 [FIX] Ammend to #1284
  #1315 sync develop additions

------------------------------------------------------------------------------------------
----                                OpenMS 1.11.1                                     ----
------------------------------------------------------------------------------------------
Release date: November 2013

OpenMS 1.11.1 is a bugfix release resolving the following issues with OpenMS 1.11:

TOPPAS:
- fixed bug that caused TOPPAS to crash when a connection between nodes was added under certain circumstances

TOPP:
- XMLValidator can now be used on mzML files
- fixed bug in MSSimulator/EnzymaticDigestion where amino acid "U" was leading to crash
- fixed some problems with protein modifications in MascotAdapterOnline
- fixed potential problems of TOPP help screens on small screens / small terminal windows

Build system:
- fixed issues with CMake 2.8.12
- fixed potential clang compile errors

General:
- fixed issues with MIME types in KNIME

Resolved issues:
  #606 TOPPAS crashes during creation of certain edges.
  #609 MascotAdapterOnline: Problems with modifications
  #614 Amino acid "U" leads to crash in MSSimulator/EnzymaticDigestion
  #629 OpenMS is incompatible with CMake 2.8.12
  #630 Knime mime.types file should have lower case mime type names
  #633 ConsoleUtils::breakString triggers uncaught exception if terminal size is too small

------------------------------------------------------------------------------------------
----                                  OpenMS 1.11                                     ----
------------------------------------------------------------------------------------------
Release date: August 2013

OpenMS 1.11 is the first release with fully integrated Python bindings (termed pyOpenMS).
For further details, please refer to https://pypi.python.org/pypi/pyopenms

File formats:
- QcML support
- pepXML exported from Mascot (added support)
- mzTab updated to 1.0RC3
- ParamXML updated to v 1.6.2
- support for CTD schema 0.3
- full support of sourceFile tag in mzML (all source files are written, SHA1 support)

TOPPView:
- handle .mzML file with mixed spectra and chromatograms (prefer spectra)
- chromatograms of all types can be displayed (not just SRM)
- link to documentation and webpage fixed
- fix a segfault when loading empty chromatograms into TOPPView

TOPPAS:
- link to documentation and webpage fixed

TOPP tools:
- MODIFIED:
  - FeatureLinkerUnlabeledQT: performance (speed and memory) improvement
  - FeatureLinkerUnlabeled: performance (memory) improvement (now constant in number of input maps)
  - MapAlignerPoseClustering: performance (memory) improvement (now constant in number of input maps)
  - EICExtractor: critical bugfix if the input map was not sorted
  - PeptideIndexer: by default now demands that the peptide is fully tryptic ("-enzyme:specificity none" restores the old behavior)
  - FileFilter: filter MS2 spectra by consensus map feature overlap, collision energy, isolation window width
  - ProteinResolver: documentation and interface improvements
  - QCCalculator/QCEmbedder/QCExtractor: multiple improvements
  - WindowMower: speed improvement (movetype either slide or jump [faster])
- ADDED
  - AccurateMassSearch: AccurateMassSearch assembles metabolite features from singleton mass traces.
  - IsobaricAnalyzer: Extracts and normalizes isobaric labeling information from an MS experiment. This merges the previous TMTAnalyzer and ITRAQAnalyzer functionality
  - QCExtractor: Extracts a table attachment to a given qc parameter
  - QCImporter: Embed tables or pictures in QcML

General:
- Python bindings allow full access to the OpenMS API from Python
- TOPPTools now support passing of all parameters on the command line (use --helphelp)
- Better chromatogram support (for NoiseFilterGaussian, NoiseFilterSGolay, PeakPickerHiRes)

Search engine support:
- Mascot 2.4 is now supported
- OMSSAAdapter with improved memory footprint
- N-terminal modifications work now with X!Tandem

Changes to the Build System / Package System:
- shared linking works for all contrib packages with automated detection using CMake find modules
- upgrade of xerces to version 3.1.1
- upgrade of libsvm to version 3.12

Development:
- public inheritance from std::vector and std::set has been reduced in the
  OpenMS codebase (removed from ConsensusFeature, FeatureMap, ConsensusMap,
  MSExperiment)
- addition of the OpenMS/INTERFACES folder which contains proposed OpenMS
  interfaces for reading/writing spectra

Deprecated:
- TMTAnalyzer, ITRAQAnalyzer -> please use IsobaricAnalyzer instead
- Several functions provided by std::vector in the MSSpectrum interface are now
  deprecated (e.g. push_back, reserve etc.)

Resolved issues:
  #120	Improve visual representation of edges
  #151	Optimize time/memory efficiency of critical tools/algorithms
  #184	Some OpenMS classes are derived from std::vector
  #309	FileConverter puts incorrect/incomplete information in <sourceFile>
  #343	OpenMS build system should allow searching for contrib libs also in system paths (e.g., /opt/local/..)
  #382	Excessive memory usage by MapAligners and FeatureLinkers
  #398	INIFileEditor doesn't save modified values if still in edit mode
  #457	Use system libraries instead of contrib
  #465	"-debug" option in TOPP tools doesn't show LOG_DEBUG messages
  #497	Non-intuitive way to edit parameters in TOPPView/TOPPAS/INIFileEditor
  #516	TOPPAS: "Refresh parameters" complains if no input files are present
  #517	MSQuantification::load declared but not implemented
  #519	Merge ITRAQAnalyzer and TMTAnalyzer
  #520	Support linking against shared libs
  #521	Upgrade contrib libsvm
  #522	Make parameters from subsections addressable from command line
  #523	Link to OpenMS website from within TOPPAS/TOPPView broken
  #524	PeptideIndexer does not honor cleavage sites
  #525	EICExtractor will report wrong intensities if input map is not sorted
  #527	pyOpenMS compile issue with clang
  #529	Strange naming of TextExporter parameters
  #531	Upgrade xerces-c version in contrib to 3.1.1
  #533	pyOpenMS
  #534	MascotAdapterOnline does not support Mascot 2.4
  #535	mzML with Spectra and Chromatograms
  #536	MascotAdapterOnline SSL and Mascot 2.4
  #537	Invalid Doxygen XML Files
  #540	IsobaricAnalyzer
  #541	AccurateMassSearch
  #542	TOPPView: switch to 3D view should pick the data layer automatically
  #544	featureXML version at 1.4 while 1.6 is the current version
  #549	Problems converting Mascot XML to idXML
  #552	pyOpenMS build system
  #553	TOPPView's "Apply TOPP tool" functionality is broken
  #554	FeatureLinkerUnlabeled(QT) - speed/memory enhancements
  #556	Setting parameter may not take effect
  #557	XTandemAdapter/mz-out scramble
  #562	cmake doesn't check for MSBuild.exe location on Windows
  #565	XTandemAdapter fails to add terminal modifications correctly to X!Tandem search
  #569	Segfault of IDEvaluator and IDEvaluatorGUI
  #570	FeatureLinkerUnlabeledQT regression
  #574	Update ParamXMLHandler to support v1.6.2 of Param schema
  #575	Upgrade TOPPBase's CTD support to new version of CTD schema
  #576	Cython 0.19 does not compile current pyOpenMS
  #578	Add qcML CV terms
  #580	XTandemAdapter finds non-tryptic peptides although cleavage rule is set to "[RK]|{P}"
  #582	Compile error with Boost 1.46
  #583	MascotAdapterOnline with Mascot 2.4.0 may never finish
  #584	FileFilter parameter -mz (mz range to extract) applies to all MS levels and not to a specified level
  #586	ModificationsDB_test relies on raw memory addresses
  #587	MascotAdapterOnline does not support SSL connections
  #588	MascotAdapterOnline does not support connections to public MatrixScience Mascot instance
  #591	Detection of MGF format via file content fails on our own files
  #593	Parameter default of 'tab' will be returned as single space
  #598  SILACAnalyzer (no label) crash
  #603  TOPPView: showing peptide annotations of feature maps also shows feature indexes

------------------------------------------------------------------------------------------
----                                  OpenMS 1.10                                     ----
------------------------------------------------------------------------------------------
Release date: March 2013

OpenMS 1.10 is the first release integrated into KNIME (www.knime.org).
To use OpenMS in KNIME please refer to the www.OpenMS.de for additional information.

File formats:
- TraML 1.0.0 support
- Initial mzQuantML, mzIdentML and mzTab support (not fully supported)

TOPPView:
- Concurrent zoom
- SRM data visualization

New tools:
- Superhirn
- OpenSWATH
- QCCalculator
- IDRipper
- FeatureFinderMetabo
- IDEvaluation
- RNPxl

General:
- Better chromatogram support
- Decoy strings can now be prepended
- Filter modified peptides
- Many memory and speed improvements
- TMT-6plex support
- EDTA conversion from feature and consensusXML in FileConverter
- Filtering of MS2 spectra by identifications

Search engine support:
- MyriMatch adapter

Changes to the Build System / Package System:
- Cpplint coding convention check integrated into build system
- Integration of OMSSA search engine in Windows and Mac installers
- Integration of X!Tandem search engine in Windows and Mac installers
- Integration of MyriMatch search engine in Windows and Mac installers

Development:
- Style corrections of the OpenMS source base using uncrustify

Deprecated:
- Conversion of Sequest files in IDFileConverter

Resolved issues:
	#513	Commented out the functionality of smartFileNames_() (not mature enough for the 1.10 release)
	#508	allow free columns for TSV
	#473	change in/out types again to csv
	#507	TOPPDocumenter now expects the path to the executables and can generate doc for TOPPView/TOPPAS on mac osx
	#506	added custom info.plist containing the path to OMSSA/XTandem for the GUI tools
	#505	goto dialogs now act with error tolerance
	#504	Fixed XTandemXMLFile loading when no encoding is given by XTandemXML file by enforcing ISO-Latin-1 (default would be utf-8, breaking the aminoacid sequence readin). Introduced enforceEncoding(encoding) to XMLFile.
	#316	SpectraViewWidget is not cleaned up when last layer is deleted
	#283	TOPPView: Scan view widget does not clear after closing last file
	#379	MapAlignerPoseClustering: -reference:index has no effect
	#384	replace zip libraries with The Boost Iostreams Library (already in contrib)
	#280	IonizationSimulation_test can not be compiled with OpenMP support on Mac OS X	(Unit) Tests
	#368	Check Example pipelines and tutorials if they still contain the Tools using the type parameters
	#341	Move IMS Mass Decomposition Code to OpenMS and remove IMS from contrib
	#330	Remove static references to 10.5 SDK in OpenMS and contrib builds
	#135	Remove temporary files after completion
	#301	IDExtractor has no documentation
	#78		Write generic Nightly Testing Script
	#355	Adapt documentation to the changes in the contrib handling of the build system
	#348	Update TOPP tool names in documentation
	#383	iTRAQ isotope correction & simulation broken for 8plex
	#333	CMake returning incorrect configurations.
	#378	Intensity issue for simulation of MS2 signals
	#264	PrecursorIonSelector crashs (SegFault) with minimal input
	#322	PeakPicker (wavelet) writes lots of "dataProcessing" junk to mzML file
	#327	Feature width not stored in featureXML
	#372	Calculation of rank correlation coefficient buggy
	#376	Command line parser does not recognize --help and --helphelp
	#374	IonizationSimulation takes ages to complete on very high abundance peptides
	#371	FileFilter should support filtering by meta values
	#359	Remove type argument from SpectrumFilter
	#346	Implement mechanism to convert pre1.9 toppas workflows to 1.9 workflows
	#345	Implement mechanism to convert pre1.9 ini files to 1.9 workflows
	#212	Nicer formatting of parameter listings in documentation
	#356	PeakPickerWavelet fails for broad peaks
	#332	TOPPAS: QWebView for downloading pipelines does not work behind proxy
	#366	SILACLabeler should adjust all channels to have the same RT elution profiles
	#365	Sampling of RT parameters in RTSimulation can produces abnormal RT parameters
	#364	Improve handling of user input while downloading workflows from the online repository
	#363	TOPP test need to define their dependencies to avoid wrong execution
	#360	Remove type argument from FeatureFinder
	#357	IDPosteriorError Prob crashes with small number of peptides
	#354	Adapt documentation to the changes in the contrib handling of the build system
	#344	remove TOPPBase type argument from MSSimulator
	#347	Contaminant simulation might produce wrong masses when used in unintended way
	#41		AndiMS for 32/64bit Windows and 64bit Linux.
	#326	PepXMLFile: use RT of MS2 spectra for peptide RT
	#321	Update Seqan to 1.3	Build System
	#331	TOPPAS: Active tab changes all the time under MacOSX (10.6 and 10.7)
	#106	Export for Workflows as image
	#325	No HTML for Internal FAQ
	#324	DecoyDatabase should support shuffling and contaminants	TOPP
	#323	MapAligner -apply_given_trafo's "invert" option only works from commandline	TOPP
	#209	Reading Bruker XMassFile failes with invalid DateTime String
	#236	TOPP tool API change will crash existing TOPPAS pipelines
	#282	TOPPAS updateParameters() might create invalid Pipeline
	#298	"Open in TOPPView" broken for MacOSX
	#320	TOPPAS Workflows should support a short documentation
	#318	FuzzyStringComparator::compareLines_ throws exception on gcc-4.6
	#317	ostream::operator<< for MSSpectrum is not working
	#314	Crash when selecting empty window
	#227	TOPPAS tmp directory not multi-user friendly
	#178	Warn if merger node is followed by a tool for single files, not lists
	#313	MascotAdapterOnline does not support Mascot 2.3
	#312	FilterFilter should support filtering by precursor charge
	#226	Specific isotopes in ElementsDB are generated with wrong masses
	#308	AASequence(iterator, iterator) constructor is invalid, since it ignores terminal modifications
	#305	TOPPView fails while opening mzML with intensities stored in an int32 array
	#234	File forwarding/merging broken
	#303	TOPPAS, TOPPView and ExecutePipeline: looking for TOPP tools
	#302	Simulator should support picked peak Ground Truth
	#300	Allow input node recycling	TOPPAS	closed	fixed
	#299	Enable automatic static code analysis of OpenMS using cppcheck
	#205	TOPPAS crashes
	#210	TOPPAS Merger nodes are buggy
	#259	Resume button broken
	#43		Discuss overhaul of OpenMS web site and possible migration to CMS	Website, FAQs, Screencasts
	#297	Simulation: Ionization does not consider n-term to carry charge
	#295	Split OpenMS library in two or more parts
	#296	PeptideIndexer might keep 1 old ProteinAccession

------------------------------------------------------------------------------------------
----                                  OpenMS 1.9                                      ----
------------------------------------------------------------------------------------------
Release date: February 2012

OpenMS 1.9 has some major changes in TOPP tool names and usage. Therefore all .ini files
for "typed" TOPP tools (i.e. those with a "type" parameter) built with OpenMS 1.8 and below
are incompatible! To fix your old .ini and .toppas files use the new
INIUpdater tool (see its documentation and the TOPP documentation in general).

OpenMS 1.9 removed support for Mac OS X 10.5.

Documentation:
- new Quickstart tutorial
- dedicated and reworked TOPPAS tutorial

TOPPView improvements:
-MODIFIED:
  - ConsensusFeatures can now be colored using MetaValues
  - better grid line drawing/calculation, extracted AxisPainter class
  - IdentificationView:
    - added automatic labeling with peptide fragment sequence
    - theoretical spectrum is now hidden by default (labeling contains relevant information for most use cases)
    - automatic zoom to measured MS2 data range

TOPPAS improvements:
	- TOPPAS allows for interactive download of preconfigured TOPPAS pipelines from OpenMS homepage
	- "Recycling" mode for nodes, useful for database input files (see docu for details)
- more flexible pipeline design for Merger nodes
- Merger nodes (merge, merge all) renamed to "Merge" (one round) and "Collect" (all rounds)


TOPP tools:
- ADDED:
  - MapStatistics: statistics for low level quality control
  - EICExtractor: quantify known RT, m/z locations in one or many LC/MS maps and align them
  - MassTraceExtractor: annotate mass traces in centroided LC/MS maps - useful for metabolomics and top-down proteomics (use FeatureFinder tools for peptides)
  - FeatureFinderRaw: feature finding on raw data
	- FeatureFinderMetabo: feature finding for metabolites
  - IDConflictResolver: resolve ambiguous annotations of features with peptide identifications
- MODIFIED:
  - FeatureFinder: split into FeatureFinderMRM, FeatureFinderCentroided, FeatureFinderIsotopeWavelet
  - FeatureLinker: split into FeatureLinkerLabeled, FeatureLinkerUnlabeled, FeatureLinkerUnlabeledQT
  - FeatureLinker tools remove unneeded data after loading featureXML files to conserve memory
  - MapAligner: split into MapAlignerIdentification, MapAlignerPoseClustering, MapAlignerSpectrum, and MapRTTransformer
  - model parameters of MapAligner tools are now set in the INI file
  - MapAlignerIdentification: don't fail if parameter "min_run_occur" is set too high, warn and use possible maximum instead
  - NoiseFilter: split into NoiseFilterGaussian and NoiseFilterSGolay
  - PeakPicker: split into PeakPickerWavelet and PeakPickerHiRes
  - PILISModel: split into PILISModelCV, PILISModelTrainer, and PILISSpectraGenerator
  - MascotAdapterOnline: now supports Mascot 2.3 servers
  - ProteinQuantifier: added support for writing idXML (suitable for export to mzTab)
  - IDFileConverter: when reading pepXML, fail if the requested experiment (parameters "mz_file"/"mz_name") could not be found in the file
- REMOVED:
  - AndiMS/NetCDF is no longer supported on any platform
  - removed IDDecoyProbability tool

UTIL tools:
- ADDED:
  - INIUpdater: update INI and TOPPAS files
  - TransformationEvaluation: evaluate a (RT) transformation by applying it to a range of values
- REMOVED:
  - CaapConvert
  - UniqueIdAssigner
  - HistView

Changes to the Build System:
	- TOPPAS now requires Qt's Webkit library
	- Use CMAKE_BUILD_TYPE instead of OPENMS_BUILD_TYPE (removed)
	- Use CMAKE_FIND_ROOT_PATH instead of CONTRIB_CUSTOM_DIR (deprecated)
  - Removed AndiMS, NetCDF and dependencies
	- Removed dependency to imslib, relevant classes were moved directly to OpenMS/CHEMISTRY/MASSDECOMPOSITION/IMS
- OpenMS now supports ctests functionality for optimized and parallel testing (see ticket #363)

Fixed Issues: (see also http://sourceforge.net/apps/trac/open-ms/report)
	#341 	Move IMS Mass Decomposition Code to OpenMS and remove IMS from contrib
	#330 	Remove static references to 10.5 SDK in OpenMS and contrib builds
	#301 	IDExtractor has no documentation
	#78 	Write generic Nightly Testing Script
	#355 	Adapt documentation to the changes in the contrib handling of the build system
	#348 	Update TOPP tool names in documentation
	#333 	CMake returning incorrect configurations
	#264 	PrecursorIonSelector crashs (SegFault) with minimal input
	#280	IonizationSimulation_test can not be compiled with OpenMP support on Mac OS X
	#322 	PeakPicker (wavelet) writes lots of "dataProcessing" junk to mzML file
	#327 	Feature width not stored in featureXML
	#372 	Calculation of rank correlation coefficient buggy
	#376 	Command line parser does not recognize --help and --helphelp
	#371 	FileFilter should support filtering by meta values
	#359 	Remove type argument from SpectrumFilter
	#346 	Implement mechanism to convert pre1.9 toppas workflows to 1.9 workflows
	#345 	Implement mechanism to convert pre1.9 ini files to 1.9 workflows
	#212 	Nicer formatting of parameter listings in documentation
	#356 	PeakPickerWavelet fails for broad peaks
	#363 	TOPP test need to define their dependencies to avoid wrong execution
	#360 	Remove type argument from FeatureFinder
	#357 	IDPosteriorErrorProb crashes with small number of peptides
	#354 	Adapt documentation to the changes in the contrib handling of the build system
	#41 	AndiMS for 32/64bit Windows and 64bit Linux..
	#326 	PepXMLFile: use RT of MS2 spectra for peptide RT
	#321 	Update to Seqan 1.3
	#324 	DecoyDatabase should support shuffling and contaminants
	#323 	MapAligner -apply_given_trafo's "invert" option only works from commandline
	#209 	Reading Bruker XMassFile failes with invalid DateTime String
	#236 	TOPP tool API change will crash existing TOPPAS pipelines
	#318 	FuzzyStringComparator::compareLines_ throws exception on gcc-4.6
	#317 	ostream::operator<< for MSSpectrum is not working
	#297 	Simulation: Ionization does not consider n-term to carry charge
	#383 	Simulation: iTRAQ isotope correction & simulation broken for 8plex
	#378 	Simulation: Intensity issue for simulation of MS2 signals
	#374 	Simulation: IonizationSimulation takes ages to complete on very high abundance peptides
	#366 	Simulation: SILACLabeler should adjust all channels to have the same RT elution profiles
	#365 	Simulation: Sampling of RT parameters in RTSimulation can produces abnormal RT parameters
	#344 	Simulation: remove TOPPBase type argument from MSSimulator
	#347 	Simulation: Contaminant simulation might produce wrong masses when used in unintended way
	#303 	TOPPAS, TOPPView and ExecutePipeline: looking for TOPP tools
	#305 	TOPPView fails while opening mzML with intensities stored in an int32 array
	#314 	TOPPView: Crash when selecting empty window
	#205 	TOPPAS crashes
	#227 	TOPPAS: tmp directory not multi-user friendly
	#282 	TOPPAS: updateParameters() might create invalid Pipeline
	#332 	TOPPAS: QWebView for downloading pipelines does not work behind proxy
	#135 	TOPPAS: Remove temporary files after completion
	#320 	TOPPAS: Workflows should support a short documentation
	#298 	TOPPAS: "Open in TOPPView" broken for MacOSX
	#106 	TOPPAS: Export for Workflows as image
	#364 	TOPPAS: Improve handling of user input while downloading workflows from the online repository
	#331 	TOPPAS: Active tab changes all the time under MacOSX (10.6 and 10.7)
	#210 	TOPPAS: Merger nodes are buggy
	#259 	TOPPAS: Resume button broken
	#300 	TOPPAS: Allow input node recycling
	#234 	TOPPAS: File forwarding/merging broken
	#178 	TOPPAS: Warn if merger node is followed by a tool for single files, not lists
	#313 	MascotAdapterOnline does not support Mascot 2.3
	#312 	FilterFilter should support filtering by precursor charge
	#226 	Specific isotopes in ElementsDB are generated with wrong masses
	#308 	AASequence(iterator, iterator) constructor is invalid, since it ignores terminal modifications
	#302 	Simulator should support picked peak Ground Truth
	#299 	Enable automatic static code analysis of OpenMS using cppcheck
	#43 	Discuss overhaul of OpenMS web site and possible migration to CMS
	#295 	Split OpenMS library in two or more parts
	#296 	PeptideIndexer might keep 1 old ProteinAccession
	#379  MapAlignerPoseClustering: -reference:index has no effect


Detailed list of changes to specific OpenMS classes:
- NEW:
	- compose_f_gx_hy_t (from imslib)
	- compose_f_gx_t (from imslib)
	- IMSAlphabet (from imslib)
	- IMSAlphabetParser (from imslib)
	- IMSAlphabetTextParser (from imslib)
	- IMSElement (from imslib)
	- IMSIsotopeDistribution (from imslib)
	- IntegerMassDecomposer (from imslib)
	- MassDecomposer (from imslib)
	- RealMassDecomposer (from imslib)
	- Weights (from imslib)
  - sum/mean/median functions added to header "StatisticFunctions"
  - PeptideAndProteinQuant: contains quantification code formerly included in ProteinQuantifier (TOPP tool)
- MODIFIED:
  - AASequence: removed AASequence(ConstIterator, ConstIterator) constructor, since it ignored Terminal Modifications; since there was no way to enable correct construction from two Iterators, we removed it
  - MapAlignmentAlgorithmIdentification: don't fail (exception: InvalidParameter) if value for "min_run_occur" is too high, warn and use possible maximum instead
  - MSSimulator: "type" parameter moved to "MSSim:Labeling:type"
  - Param: added new command line parser with improved functionality
  - PepXMLFile:
    - added reading support for pepXML version 1.17
    - set RT's of peptide identifications based on MS2 spectra, not the MS1 precursors as before (flag "use_precursor_rt" switches to the old behavior)
    - fail with ParseError if a requested experiment could not be found in a pepXML file
  - ProtXMLFile: set score type for peptides
  - TOPPBase: added methods to turn Param objects into command line parameters
  - TransformationModel: simplified handling of parameters
  - TransformationModelBSpline: new option to distribute breakpoints evenly at data quantiles (instead of uniformly over the data range)
  - lots more... too much to list



------------------------------------------------------------------------------------------
----                                  OpenMS 1.8                                      ----
------------------------------------------------------------------------------------------

TOPP tools:
- MODIFIED:
  - MapAligner: separated data extraction from transformation modelling - this allows to combine different algorithms and models; new option "invert"; reworked parameters (please see the MapAligner documentation and update your INI files)
  - FeatureLinker: now able to link consensus maps; added new experimental algorithm "unabeled_qt"; improved quality calculation in "unlabeled" algorithm
  - IDMapper, FeatureLinker ("unlabeled"/"unlabeled_qt" algorithms): now consider charge states by default (use parameter "ignore_charge" if you want to avoid this)
  - FileInfo: improved formatting of output
  - TextExporter: unified output formats
  - FileConverter: added conversion to consensusXML
  - ProteinQuantifier: redefined meaning of parameter combination "top 0"/"consensus:fix_peptides"
  - ITRAQAnalyzer: isotope corrected quantitation result is written to "-out" instead of the uncorrected values
  - GenericWrapper: now supports arbitrary external programs, when a .ttd file is present (see <OpenMS>/share/OpenMS/TOOLS/EXTERNAL)

UTIL tools:

TOPPView improvements:
- NEW:
  - Identification View (load idXML through Tools->annotate with identifications)
  - 1D view now supports vector graphics export when saving an image
  - Peaks in 2D view are drawn as circles at a high zoom level
  - TOPPAS pipelines can be edited and run directly from TOPPView

TOPPAS improvements:
- MODIFIED:
  - improved stability when using longer filenames
  - minor fixes (see bug tickets below)

OpenMS library improvements:
- Stability and consistency fixes mostly (see bug tickets below)

Changes to the Build System:
- minor only


Fixed Issues:
#277 	Crash upon annotation with idXML
#271 	Filename generation in TOPPAS broken
#278 	TOPP tools update only values from INI files, not restrictions
#273 	TOPPAS appends an extra "toppas" when saving files with uppercase TOPPAS extension
#272 	TOPPAS doesn't update the tab title after saving a new pipeline
#261 	ProteinQuantifier: handling of mod. peptides during protein quantification
#153 	"Unlabeled" FeatureLinker produces quality values that make no sense
#220 	TOPPAS: mzML.gz files are not recognized as correct input
#260 	InclusionExclusionListCreator creates invalid lists for Thermo instruments
#269 	OMSSAAdapter crashes when run from directory containing spaces
#267 	bug in StablePairfinder (distances)
#266 	TOPPAS "store" button for vertex' INI files always writes default INI
#129 	TOPPAS: Allow opening files in one layer
#105 	TOPPAS: Split TOPPAS.ini into Resource and Workflow files
#262 	PrecursorIonSelector handles input/output arguments incorrectly
#100 	TOPPView memory consumption high when copying data
#257 	CLang++ crashes with "SCEVAddRecExpr operand is not loop-invariant!" on EnzymaticDigestion
#233 	TOPPView's updateLayer does not reload all data
#247 	TOPPView: crashes if file is deleted while opened
#66 	"Tools -> Go to" coordinates should default to current view
#239 	seg. fault when loading featureXML into TOPPView from the wrong context
#221 	TOPPView: when loading a new layer, the zoom should not reset
#222 	IDMapper should support mapping charge-matched entities only
#255 	TOPPView's Projection is showing only single peaks at high zoom
#253 	TOPP tools should be able to write their type into ini file, without knowing it a priori
#252 	OMSSAAdapter crashes when v2.1.7 and 'precursor_mass_tolerance_unit_ppm' are used
#251 	XTandem Adapter ignores "no_refinement" flag
#198 	add Proteowizward to Windows binary installer
#246 	TOPPView: Update Layer broken
#149 	Support external tools not derived from TOPPBase
#245 	PeptideIndexer fails on ambiguous AA's
#244 	merging by Precursor in SpectraMerger
#242 	Protein coverage should be reported
#237 	RT corrections via BSpline transformation is unreliable for sparse regions (e.g. borders and extrapolation)
#235 	TOPPAS input file name lists should be sorted
#231 	FeatureFinder has faulty Averagine model
#229 	Digestor UTIL cannot write FASTA output
#27 	generate publication ready figures in SVG format - 1D view
#215 	FeatureFinder crashes with Segmentation fault
#213 	TOPPView crashs when loading mzML and featureXML
#224 	PepXMLFile produces invalid files (mod_aminoacid_mass position is 1-based)
#225 	msInspect pepXML parser can not handle OpenMS pepXML due to massdiff attribute
#223 	TOPPAS restores wrong parameter name when deleting an input/output edge
#217 	Caching in LogStream is not thread safe
#218 	FF should work on non-sorted data, but gracefully exit on negative m/z values
#214 	MapAligner crashes on certain data
#211 	TOPPAS: IDFilter RTPredict linking not possible
#150 	TOPPAS does not use user environment to find executables
#208 	Windows: hide extra console window when starting GUI apps
#207 	Projections show wrong axis names
#179 	adapt to command/console width
#206 	Parameter names should include subsection
#204 	TOPPView "Go To" Dialog should support UniqueID's
#202 	"Open file" dialog: "readable files" should include .gz files
#191 	changing from 1D to 2D,3D View and 3D to 2D if MS1 spectra are present
#196 	NoiseFilter, PeakPicker, BaselineFilter crash on certain input-data

Detailed list of changes to specific OpenMS classes:
- NEW:
  - BaseFeature: parent of Feature and ConsensusFeature
  - FeatureGroupingAlgorithmQT, QTClusterFinder, QTCluster, GridFeature: feature grouping for unlabeled data based on QT clustering
  - FeatureDistance: distance measure for features
  - TransformationModel: different models for retention time transformations
  - SvmTheoreticalSpectrumGenerator: simulator for MS/MS spectra

- MODIFIED:
  - Feature, ConsensusFeature: moved common parts to BaseFeature
  - StablePairFinder: moved distance calculation to FeatureDistance
  - TransformationDescription: reworked, some functionality moved to TransformationModel
  - all MapAlignmentAlgorithm... classes, PoseClustering[Affine/Shift]Superimposer, TransformationXMLFile, InternalCalibration: adapted to changes in RT alignment/transformation modelling
  - FeatureGroupingAlgorithm: support linking of consensus maps; new algorithm "unlabeled_qt"
  - BaseGroupFinder: new algorithm "qt"
  - IDMapper: consider charge states for matching
  - PepXMLFile: use E-value (instead of hyperscore) as score for X! Tandem results
  - FileHandler: accept endings ".pep.xml" and ".prot.xml" for pepXML/protXML
  - FeatureMap, ConsensusMap: "clear" also clears meta data by default
  - ConsensusMap: adapted signature of "convert" for feature maps (to mirror that for peak maps)
  - Param: remove() and ::removeAll() now delete empty nodes which have no subnodes nor entries (otherwise writing paramXML breaks)
  - TheoreticalSpectrumGenerator: getSpectrum() now generates all selected ion types not only b- and y-ions

------------------------------------------------------------------------------------------
----                                  OpenMS 1.7                                      ----
------------------------------------------------------------------------------------------
Release date: Sep 5th 2010

TOPP tools:
- TOPP tool categories have been reorganized
- TOPP documentation now has a predecessor/successor tool section and uniform algorithms subsection parameter documentation
- MODIFIED:
  - IDFilter: reworked parameter names and documentation (please see the IDFilter documentation and update your INI files)
  - IDMapper: reworked parameter handling (please see the IDMapper documentation and update your INI files)
  - FileMerger: can now merge featureXML
  - IDMerger: new option to integrate data from pepXML and protXML
  - MapAligner: improved handling of reference files, added several options to the "identification" algorithm
  - SeedListGenerator: new option to use monoisotopic peptide mass instead of precursor m/z for seeds from idXML input
  - Resampler: PNG image creation functionality removed and transferred to ImageCreator UTIL
  - FeatureFinder: deprecated algorithms "simple" and "simplest"
  - FeatureLinker: deprected algorithm "identification"
- NEW:
  - ProteinQuantifier: compute protein/peptide abundances from annotated featureXML or consensusXML files
  - GenericWrapper: wrap external programs (e.g. ProteinProphet) in TOPPAS
  - ConsensusID: [rewritten] combine several peptide search engine results to improve precision and recall
  - InclusionExclusionListCreator: creates inclusion or exclusion lists for MS/MS based on identifications, feature maps or protein databases
- REMOVED:
  - TextImporter (functionality moved to FileConverter)

UTIL tools:
- MODIFIED:
  - DecoyDatabase now uses "_rev" as decoy string by default (previously: "_ref"), as required by PeptideIndexer by default
  - MSSimulator provides a framework for the simulation of labeled data (#88)
- NEW:
  - ImageCreator: creates PNG's from MS maps
  - IDSplitter: splits peptide/protein annotations off of data files (inverse operation as IDMapper)
  - MassCalculator: calculates masses and mass-to-charge ratios of peptide sequences

OpenMS library improvements:
- read protXML files
- support protein groups in ProteinIdentification/idXML
- line numbers in errors of Textbased files (most formats: dta, dta2D, FASTAFile, PepNovoOutfile, MascotGenericFile, MS2File, MSPFile, OMSSACSVFile, TextImporter (csv, msInspect, SpecArray?, Kroenik))
- FeatureFinderAlgorithmPicked is now able to fit asymmetric retention time profiles (experimental)
- added generic labeling framework to SIMULATION (#88) (experimental)

TOPPView improvements:
- basic visualization of peptide identifications in idXML
- when the amount of loaded data causes memory depletion, an error is issued and TOPPView does not crash (only a problem on 32bit systems)
- zooming beyond the last zoom stack item using the mouse wheel or CTRL+

TOPPAS improvements:
- added copy/paste for workflow items
- workflows can now include other workflows (File>Include)
- several bug fixes
- split TOPPAS in TOPPAS and PipelineExecute TOPP-tool

Changes to the Build System:
- external code support for CMake 2.8:
  External code using "include (${OpenMS_USE_FILE})" in its CMakeLists.txt cannot be configured against OpenMS 1.7, however, only minor changes are required to fix this. See the documentation for "Programming with OpenMS".
- nightly tests for external code
- SVN revision used to build the lib is remembered (finer version tracking)
- nightly coverage builds
- GUI testing (experimental)
- Visual Studio 2010 support
- building on Mac OS X requires CMake 2.8.1 due to bugs in CMake < 2.8.1

Fixed Issues:
[new tracker: http://sourceforge.net/apps/trac/open-ms/query?status=closed&group=resolution&milestone=Release+1.7]
-	#23	  implement protXML
-	#44  	TOPPView warning "Cannot show projections!"
-	#46  	All TOPP/UTILS segfault if /share is not found
-	#53  	TOPPAS select directory has save as dialog
-	#54  	TOPPAS select directory has save as dialog
-	#56  	TOPPAS context menu "open in TOPPView" does not work under MacOSX
-	#58  	Unit tests for nested classes
-	#59  	Test of external Code
-	#61  	automatic ini file Version number update
-	#62  	nightly tests for external code
-	#63  	rename methods named min() or max() to something else...
-	#64  	TOPPView - update_layer reload is incomplete
-	#69  	FileMerger needs ability to merge featureXML
-	#73  	Resampler: can't create PNGs with TOPPAS
-	#74  	Default parameters of PTModel cause infinite loop
-	#76  	Add deployment target for compatibility with older MacOSX versions
-	#77  	FuzzyDiff always returns 'true' when comparing any two PNG images
-	#81  	Terminal modification with residue specificity
-	#85	  IDMapper will crash on negative RT's or big deltas
-	#87  	Gzipped files work as input, but arrow stays red
-	#88  	Implement Labeling Framework for MSSimulator
-	#90	  Quantification on protein level
-	#91	  Simple FF crashes on very sparse data
-	#92	  Encoding of XML files (invalid multcharacter)
-	#93	  TOPPAS layer bug
-	#98	  display RT value when viewing 1D data
-	#104	Split TOPPAS in TOPPAS and PipelineExecute TOPP-tool
-	#110	"Copy&paste, include workflows in current window"
-	#121	Tool categories and menu items in context menus have arbitrary order
-	#122	Projection view: mouse-over text on RT projection says "m/z"
-	#123	Reorganize TOPP tool categories
-	#124	TOPPAS fails to load files correctly
-	#127	catch out-of-memory exceptions in TOPPView
-	#131	TOPP input files check too restrictive...
-	#132	check all system calls
-	#133	Textexporter runs indefinitely when input has no IDs and -consensus_features as output
-	#134	[Windows] failure of TOPP tools in TOPPAS due to _out and _temp directory not writeable
-	#136	TOPPView: #of Isotopes in TheoreticalSpectrumGenerator not forwarded
-	#137	Implement asymmetric elution profile shapes for model fitting in FeatureFinderAlgorithmPicked
-	#141	CMake 2.8.1 causes linker errors on Mac OS 10.6.3
-	#143	Incompatibility between String and string methods
-	#147	Internal Compiler Error with gcc 4.3
-	#152	Remove/hide deprecated algorithms
-	#154	Update TOPPAS workflows params
-	#155	linking OpenMS.so using a relative contrib directory fails
-	#156	use MSBuild instead of devenv for contrib building on Windows
-	#158	FeatureFinder (centroided) might crash on certain input
-	#159	IDMapper will crash when given empty FeatureMap
-	#161	TOPPAS Output file naming can lead to wrong "merge all" behaviour
-	#163	rework IDFilter
-	#164	DecoyDatabase creates faulty protein names by default
-	#170	TheoreticalSpectrumGenerator computes wrong prefix/suffix masses
-	#171	Remove/hide entire deprecated tools
-	#175	Internal Compiler error in BaseModel/FeatureFinder
-	#182	INIFileEditor crashes upon execution
For more minor bugfixes visit the above URL.

Detailed list of changes to specific OpenMS classes:
- ConsensusMap, FeatureHandle, ConsensusFeature:
  - element index replaced by unique id
- DPosition:
  - min() renamed to minPositive()
  - min_negative() to minNegative()
- DIntervalBase
  - min() renamed to minPosition()
  - max() renamed to maxPosition()
- String
  - removed:
     String substr(SignedSize start, SignedSize n) const;
     String substr(SignedSize start) const;
  - added:
     String substr(size_t pos = 0, size_t n = npos) const;
     String chop(Size n) const;

------------------------------------------------------------------------------------------
----                                  OpenMS 1.6                                      ----
------------------------------------------------------------------------------------------
Release date: Nov 19th 2009

Main improvements of TOPPView:
- Storing peak data is now possible in mzData, mzXML and mzML format
- Feature and consensus feature peaks are now configurable (icon and size)
- Added new label mode for feature layers: all peptide hits of a feature are displayed
- Added visualization of unassigned peptide hits for feature layers
- Measuring to arbitrary end points is now supported in 1D and 2D view
- file load progress bar stays responsive under load on Windows
- rudimentary chromatogram support

Main improvements of TOPP-Framework:
- Major update of TOPPAS
- TOPP tools now warn when used with parameter files from a different version
- Combining '-write_ini' and '-ini' option now allows to transfer settings with identical
  path and names from an old ini file into a new one.

New TOPP tools:
- SeedListGenerator
  - generates seed lists for feature detection (still experimental)
- PrecursorMassCorrector
  - update precursor m/z information of MS/MS spectra based on MS1 peptide isotope fits
    (still experimental)

Main improvements of TOPP-Tools:
- all tools:
  - gzipped and bzipped XML files (e.g. mzML) can be directly read
- FeatureFinder
  - Centroided
    - supports parallel execution now
    - supports user-specified seeds now
    - Wavelet: removed (Isotope-Wavelet is still available)
- FileMerger: accumulated processingMethod entries, which all contained the same
  information
- IDMapper
  - has new default m/z tolerance and uses ppm as new default measure! Da is still
    supported.
  - referenze m/z of ID can now be either: 1) precursor mass, 2) [new] mass of identified
    peptide
  - assigns more peptides to features with convex hulls (the deltas are used)
- InternalCalibration
  - supports calibration functions calculated seperately for each spectrum or one global
    function
  - supports peptide ids as reference peaks
  - works on peak or feature data now
- MapAligner
  - new "identification" algorithm for alignment based on identified peptides
    (still experimental)
- PeakPicker
  - support for automatic estimation of peak width
- TextImporter can now import Koenik(Hardkloer) feature files
- TextExporter
  - added option for string quoting
  - improved export of consensusXML
- PepNovoAdapter: complete rewrite of the code, including classes

New UTILS:
- UniqueIdAssigner can be used to assign unique ids to FeatureXML and ConsensusXML files

Main improvements of UTILS:


Main improvements of OpenMS C++ library:
- MGF file creation speedup (also affects some TOPP tools)
- removed FeatureFinder-Wavelet (IsotopeWavelet is still available)
- support for bzip2 and gzip compressed XML files
- chromatogram support
- comments and other strings of XML writers are now escaped to prevent reading problems
- fixed IdXMLFile segmentation fault if no protein identification given

Detailed list of changes to specific OpenMS classes
- [New classes]:
  - UniqueIdGenerator, UniqueIdInterface, UniqueIdIndexer
  - SVOutStream
  - MapAlignmentAlgorithmIdentification
  - SeedListGenerator
- [Removed classes]:
  - FeatureFinderAlgorithmWavelet
- [Renamed classes]:
  - IDTagger -> DocumentIDTagger
- String:
  - improved behaviour of split(...) method
  - added support for quoting and unquoting of strings
- ConsensusMap: added clear(...) method
- IDMapper:
  - uses bounding boxes of mass traces instead of convex hulls now
  - the given deltas are used for features with convex hulls as well
- PoseClusteringShiftSuperimposer:
  - full rewrite, uses a similar algorithm like PoseClusteringAffineSuperimposer now
- TranformationDescription:
  - added cubic b-spline transformation
  - PairsType uses DoubleReal instead of Real now, thus can be used for m/z as well
- VersionInfo:
  - includes (if available) SVN revision number that the library is build upon via support
    by the build system
  - SVN revision information is displayed in the TOPP tools help text
- PepXMLFile: improved handling of PTMs

Changes to the Build System:
- unit tests are now in a separate sub-project in <OpenMS/source/TEST/> avoiding huge
  Solution files in MSVC IDE
- new targets: test_build, tutorials_build, tutorials_exec
- SVN revision (if available) is determined and compiled into OpenMS before the library is
  built
- added real install prefix and install target to be able to do a 'make install'

Changes to OpenMS XML formats:
- FeatureXML and ConsensusXML files use unique ids now instead of running indices. New XML
  Schema versions: 1.4

Changes to the contrib package:
- updated GSL to version 1.13
- updated SVM to version 2.89
- added Z lib and bz2 lib

Bug fixes:

[old tracker: http://sourceforge.net/tracker/?func=detail&aid=2857130&group_id=90558&atid=1059012]
- [2857042]: RTModel/PTModel unable to find modification
- [2857040]: Modification names with brackets fail to parse
- [2849215]: OMSSAAdapter fails with Acetlyation not found
- [2849201]: Parameters in INI files are duplicated
- [2849439]: Compilation error with Qt 4.3.x
- [2900457]: idXML files with more than ProteinIdentification might be incorrect

[new tracker: http://sourceforge.net/apps/trac/open-ms/query?status=closed&group=resolution&milestone=Release+1.6]
- #29: FilerMerger accumulates processingMethod entries
- #28: Segfault if idXML file does not contain a protein identification.
- #24: XML formats are written with unescaped special chars like "&"

------------------------------------------------------------------------------------------
----                                  OpenMS 1.5                                      ----
------------------------------------------------------------------------------------------

Main improvements of TOPPView:
- Added new labeling options for feature data
- Fixed crash when zooming in snap-mode
- Added context menu to spectra selection bar
- Feature editing mode can be enabled/disabled in the context menu (to avoid accidental editing)
- Several minor fixes and improvements

Main improvements of TOPP:
- Made mzML 1.1.0 the default format for all TOPP tools
- Added data processing information to all output files to improve traceability
- FileFilter:
  - added 'sort_peaks' option
  - added filtering according to scan type
  - added filtering according to activation type
- FileInfo:
  - added flag for data processing output
  - corrupt data checks: sorting is checked now, improved speed
- Added new tool IDFileConverter, which can convert between identification file formats
- Added TOPPAS, a tool for visual creation and execution of TOPP pipelines (beta)
- TextImporter can now import SpecArray and msInspect feature files
- Added CompNovo, a de novo identification tool for combined CID/ETD experiments
- MapAligner uses a new algorithm for pose clustering with less parameters

Main improvements of UTILS:
- Added PeptideIndexer, assign proteins to peptides including target/decoy specification
- Added MRMPairFinder, ERPairFinder to extract ratios of labeled experiments
- Added IDMassAccurracy, given mzML files and identification, it calculates distributions of mass deviations
- Added MapAlignmentEvaluation, a tool to evaluate alignment results
- Added MSSimulator, a highly configurable simulator for mass spectrometry experiments

Main improvements of OpenMS C++ library:
- mzML 1.1.0 support
- Improved the precision of mass values in several file formats

Detailed list of changes to specific OpenMS classes
- New classes:
  - CompNovo-classes
  - StablePairFinder, which is now used by MapAligner and FeatureLinker
  - Simulation-classes
- Removed classes:
  - FeatureFinderAlgorithmWatershed
  - PeakIcon
  - FactoryProduct (replaced by DefaultParamHandler)
  - DSpectrum (all the functionalty was moved to MSSpectrum)
- Renamed and moved classes:
  - moved PersistentObject from FORMAT/ to FORMAT/DB/
  - renamed PepXMLFile to PepXMLFileMascot
- Changes to Classes:
  - MSExperiment: added 'isSorted' method
  - MSSpectrum:
    - added 'isSorted' method
    - renamed MetaDataArray to FloatDataArray
    - added IntegerDataArrays
    - added StringDataArrays
  - DataValue: added constructor for 'std::string' and QString
  - MetaInfo: 'setValue' method takes only DataValue now
  - MetaInfoInterface: 'setMetaValue' method takes only DataValue now
  - Param: 'setValue' method takes only DataValue now
  - ExperimentalSettings: moved DataProcessing to SpectrumSettings (for mzML)
  - Precursor: supports multiple dissociation methods now (for mzML)
  - MetaInfoDescription: removed comment and source file; added data processing (for MzML)
  - ElementDB: isotopes are now possible
  - EmpiricalFormula: isotopes are now possible (e.g. (2)H for deuterium)
  - ModificationsDB: switched completely to UniMod (www.unimod.org). PSI-MOD still provided for convenience
  - PepXMLFile: added new 'load' method (moved the old 'load' method to PepXMLFileMascot)
  - TextFile:
    - is now derived from StringList
    - the 'asString' method was replaced by 'concatenate' from StringList
  - MzMLFile:
    - added support for integer and string binary arrays
    - added support for compressed binary data arrays
    - loading a file with unknown CV terms in certain tags no longer causes an error
  - DBConnection:
    - The 'executeQuery' method no longer sets the internal pointer to the first record of the result.
      It is now positioned before the first record. A boolean flag can be used to switch to the old behaviour.
  - SourceFile: changed native ID type to string
  - PoseClusteringAffineSuperimposer: full rewrite, not using CGAL

Changes to the contrib package:
- Added CoinMP 1.3.3
- Added IMSlib 0.1.0
- Update Xerces-C to revision 806068 of SVN trunk

Bug fixes:
- [2778461]: mzData files containing 'supDataArray' elements no longer crash OpenMS
- [2777173]: TOPPView 2D view projections no longer forget the draw mode on repaint
- [2776386]: TOPPView snap-to-max intensity mode no longer crashes with empty spectra
- [2775912]: PeakPickerCWT no longer assigns RT=-1 to MS/MS spectra

------------------------------------------------------------------------------------------
----                                  OpenMS 1.4                                      ----
------------------------------------------------------------------------------------------

Main improvements of TOPPView:
- Drag-and-drop is now supported from the layer bar, spectrum bar and for files from the operating system
- Improved visualization of very high-resolution data
- Improved painting speed of 2D view

Main improvements of TOPP:
- Added new tool TextImporter, which can convert text files to featureXML
- TextExporter can now export peptide/protein information stored in consensusXML
- PeakPicker: reduced the number of parameters, added parallization support
- FeatureFinder: added new MRM algorithm and removed the tool 'FeatureFinderMRM'
- FileInfo: added support for idXML

Main improvements of OpenMS C++ library:
- mzML 1.1.0 RC5 support
- removed support for external memory (use the 64bit builds if you want to process large datasets)
- added support for three kinds of parallization architectures
  - OpenMP
  - Intel Threading Building Blocks
  - Nvidia Cuda

Detailed list of changes to specific OpenMS classes:
- SpectrumSettings: several precursor peaks are now supported, added product list
- Precursor: complete rewrite for better support of mzData, mzXML and mzML
- PeakPickerCWT: cleaned up interface, improved meta data handling, improved parameters, added parallelization support
- GaussFilter: cleaned up interface, improved meta data handling
- SavitzkyGolayFilter: cleaned up interface, improved meta data handling
- MorphologicalFilter: cleaned up interface
- LinearResampler: cleaned up interface
- LabeledPairFinder: estimated negative sigma values are now treated as positive values
- FeatureFinder: added new algorithm 'MRM' for MRM feature detection; replaces FeatureFinderMRM
- ExperimentalSettings: remove native ID type (for mzML support)
- SourceFile: added native ID type (for mzML support)
- File: replaced vector<String> by StringList in all methods

Bug fixes:
- [2645436]: TOPPView - Data Filter for "Size" not available
- [2645510]: OpenMS - libOpenMS.so is built but linking fails (TOPP, tests) (on Debian "Lenny")
- [2665055]: FileFilter ignores -sort option for FeatureXML and Consensus
- [2659013]: windows contrib can fail when copying compiled libraries
- [2606068]: TOPP tools with list parameters do not work with INI files
- [2690367]: Protein references missing on peptide identifications

------------------------------------------------------------------------------------------
----                                   OpenMS 1.3                                     ----
------------------------------------------------------------------------------------------

New features and improvements of OpenMS:
- The build system is now based on CMake - supporting Linux, MacOS and Windows.
- Finalized mzML implementation (version 1.1.0 RC4)
  - previously unsupported parts
  - indexed mzML
  - semantic validation (see FileInfo)
- Kernel: Replaced comparators NthPositionLess by the comparator(s) RTLess and/or MZLess.
- Kernel: Replaced methods sortByNthPosition() by the method(s) sortByRT() and/or sortByMZ().
- Improved the framework for meta data visualization.
- Several extensions to the meta data classes were made for mzML compliance.
- The macros used for unit testing in source/TEST have been revised.
- More consistent handling of single vs. double numeric precision, esp. in file output.
- Added ANALYSIS/PIP/PeakIntensityPredictor class for peak intensity prediction (contributed by Alexandra Scherbart).
- Added support for Intel Compiler versions 10 and 11
- Added support for Qt up to 4.5 rc1

New features and improvements of TOPP:
- Added SILACAnalyzer: A specialized tool for quantitation of SILAC experiments (contributed by Lars Nilse).
- Added ITRAQAnalyzer: A specialized tool for quantitation of ITRAQ experiments.
- Added IDMapper: Assigns protein/peptide identifications to features or consensus features.
- FeatureLinker: Added automated RT parameter estimation for 'labeled' algorithm.
- MapAligner: Added spectrum_alignment and apply_given_trafo, IdXML is supported.
- Resampler: This tool is now used for resampling raw data instead of resampling in NoiseFilter or BaselineFilter.
- FileInfo: The option '-v' now also does a semantic validation of mzML files.
- FileMerger: Improved interface
- ConsensusID: Now also supports consensus identification of features and consensus features.
- INIFileEditor: Support for string/int/double lists and input/output files was added.
- Added PrecursorIonSelector: A tool for result-driven precursor ion selection.
- FalseDiscoveryRate: corrected FDR calculations and added optional support for q-values
- Added MascotAdapterOnline: which allows queries to Mascot via network (together with Daniel Jameson)

New features and improvements of TOPPView:
- Added functionality for editing feature data
- Added support for consensus features (consensusXML)
- Added measuring and generic annotations to 1D view
- Several minor interface improvements and bugfixes

Changes to OpenMS XML formats:
- ParamXML:
  - Restrictions in Param .ini files are represented by 'min:max' instead
    of 'min-max' now, to avoid issues with small (1e-06) and negative numbers.
  - Replaced 'advanced' attribute by the more general 'tags' attribute.
  - Added support for float, int and string lists
- featureXML:
  - Added tag <subordinate> to store competing features that did not qualify for the final map
  - Removed <description> section
  - Added document identifier
  - Added protein and peptide information
- consensusXML:
  - Added document identifier
  - Added protein and peptide information
- idXML:
  - Added document identifier

Changes to the contrib package:
- The build system is now based on CMake - supporting Linux, MacOS and Windows.
- Updated SeqAn package to revision 2666 (this fixes the STL debug error)
- Updated xerces-c to version 3.0.0
- Updated boost to version 1.37.0
- Downgraded GSL to 1.8 (because of Mac/Windows support)

Detailed list of changes to specific OpenMS classes:
- Renamed and moved classes
  - Renamed MSMetaDataExplorer to MetaDataBrowser
  - Renamed ProcessingMethod to DataProcessing
  - Moved XMLValidator from FORMAT/ to FORMAT/VALIDATORS/
- Removed classes
  - DPeakArray (moved the functionality to the classes that inherited from it)
  - IDSpectrumMapper (replaced by IDMapper)
  - IDFeatureMapper (replaced by IDMapper)
  - FeatureXMLHandler (merged into FeatureXMLFile)
  - ConsensusXMLHandler (merged into ConsensusXMLFile)
  - PeakPicker (merged into PeakPickerCWT)
  - MorphFilter (merged into MorphologicalFilter)
  - TopHatFilter (merged into MorphologicalFilter)
- New classes
  - DATASTRUCTURES/IntList
  - DATASTRUCTURES/StringList
  - ANALYSIS/ID/IDMapper
  - ANALYSIS/MAPMATCHING/MapAlignmentAlgorithmApplyGivenTrafo
  - ANALYSIS/MAPMATCHING/MapAlignmentAlgorithmSpectrumAlignment
- Changes to classes
  - InstrumentSettings
    - Revisited scan modes
    - Added bool member for zoom scans (no longer a scan mode)
  - MassAnalyzer: Removed tandem scanning method. This is stored in the ScanMode of InstrumentSettings.
  - DataProcessing: Now contains Software and can handle multiple processing actions.
  - Software: Only contains name and version now.
  - SourceFile: Added MetaInfointerface and checksum type
  - ContactPerson: Added URL and address
  - Instrument:
    - Can contain multiple detectors and multiple ion sources now
    - Added Software
    - Added ion optics type
  - AcquisitionInfo: Added MetaInfoInterface
  - Acquisition: integer 'number' member was changed to a string 'identifier' (for mzML)
  - ExperimentalSettings
    - Now contains multiple SourceFiles and DataProcessings
    - ExperimentType was removed
  - SpectrumSettings
    - Added nativeID (from acquisition software)
  - DSpectrum
    - The peaks are no longer stored in a container member, but DSpectrum is derived
      from std::vector<PeakType>.
    - The container type is no longer a template argument. Peak type and allocator type
      are the new template arguments.
  - LabeledPairFinder: Added automated RT parameter estimation.
  - GaussFitter: Removed several unneeded methods.
  - GammaDistributionFitter: Removed several unneeded methods.
  - DataValue: Added support for IntList and DoubleList types
  - Param:
    - Added a new remove(key) method, that removed only exact matches.
      The old remove() method was renamed to removeAll(prefix)
    - Replaced 'advanced' flag by a generic tagging mechanism
    - Added support for IntList and DoubleList types
  - File: find(...) now throws an exception, of the file is not found.
  - DPeak and DRichPeak are metafunctions now, e.g. DPeak<1>::Type is a typedef for Peak1D.
  - VersionInfo: Added support for SVN revision info. Slight interface changes.
  - TOPPBase: Print revison info (if meaningful).
  - MetaInfo: Uses double precision now.
  - Date
    - get() now returns a string instead of modifying a string reference.
    - Made today() is static now and returns the current DateTime instead of modifying the object.
  - DateTime
    - get(), getDate() and getTime() now return a string instead of modifying a string reference.
    - Made now() is static now and returns the current Date instead of modifying the object.
  - MSExperiment: The date is now a DateTime object.
  - ProgressLogger: Nested application uses indentation.
  - XMLValidator: The output stream for error messages can now be set in the isValid(...) method
  - XMLFile: The output stream for validation error messages can now be set in the isValid(...) method
  - MzMLFile: The output stream for validation error messages can now be set in the isValid(...) method
  - IdXMLFile: Adden document identifier to the load(...) and store(...) method

------------------------------------------------------------------------------------------
----                                   OpenMS 1.2                                     ----
------------------------------------------------------------------------------------------

New features and improvements of OpenMS:
- GCC 4.3 is now supported (GCC 3.4 and 4.0 are no longer supported)
- Added support for GCC STL debug mode (configure option --enable-stl-debug)
- Complete reimplementation of map alignment and feature grouping classes.
  This affected some classes in KERNEL and nearly all classes in ANALYSIS/MAPMATCHING.
  The affected classes are not listed in detail here.
- Added meta data arrays to spectra as the new standard way of handing peak meta information
- Improved interface of SpectrumCanvas and derived classes for easier reuse outside of TOPPView
- Added support for arbitrary modifications to peptide/protein modifications (based on PSI-MOD)
- Exceptions thrown by member functions are no longer declared in the header files.
  They are however documented in the class documentation.
- Added *beta* support for the HUPO PSI format mzML
  Currently only reading is supported and some features are not implemented yet
  e.g. chromatograms, zlib compression of base64 data, base64 integer data, base64 16 bit data
- Added the UTILS package, a bundle of small helper tools.
- Changed handling of amino acid sequences and modifications. Modifications are taken from
  PSI-MOD and are fully supported via the class AASequence.
- Added new framework for generic clustering

New features and improvements of TOPP:
- Replaced 'MapAlignment', 'UnlabeledMatcher' and 'LabeledMatcher' tools by 'MapAligner' and 'FeatureLinker' tools
- Added map alignment algorithm based on spectrum similarity to 'MapAlignment'
- Added 'PTModel' and 'PTPredict' tool for prediction of proteotypic peptides
- Added XTandemAdapter with a minimal interface (shared with OMSSAAdapter) all advanced option can be set using a
  standard X!Tandem configuration file
- Changed OMSSAAdapter to same minimal interface as XTandemAdapter, advanced option are additionally available
- Added IDDecoyProbability which implements the transformation of a forward and reversed search into probability
  scores (target-decoy approach)
- Added FalseDiscoveryRate, which implements FDR calculation from forward and reversed searches at peptide
  and protein levels

New features and improvements of TOPPView:
- Major update to the user interface and functionality
- Speed improvements of the 2D view
- Many bug fixes
- Updated tutorial

Changes to OpenMS XML formats:
- Added TransformationXML which stores information about map alignment
- Removed map alignment information from ConsensusXML
- FeaturePairsXML is now deprecated (ConsensusXML is used instead)

Changes to the contrib package:
- Updated to NetCDF 3.6.3
- Updated to SeqAn 1.1 (r2416)
- Updated to CGAL 3.3.1
- Updated to GSL 1.11
- Updated to xerces-c 2.80
- Updated to boost 1.35.0
- Updated to libsvm 2.86

Detailed list of changes to specific OpenMS classes:
- Renamed and moved classes
  - Renamed 'Exception::Base' to 'Exception::BaseException'
  - Renamed all 'Peak' classes to 'RichPeak'
  - Renamed all 'RawDataPoint' classes to 'Peak'
  - Renamed 'KERNEL/DPeakConstRefArray' to 'DATASTRUCTURES/ConstRefVector'

- Removed classes
  - KERNEL/PickedPeak1D
  - DATASTRUCTURES/HashMap (replace by Map)
  - ANALYSIS/MAPMATCHING/BaseAlignment (restructuring of map alignment)
  - ANALYSIS/MAPMATCHING/BaseMapMatcher (restructuring of map alignment)
  - ANALYSIS/MAPMATCHING/BasePairFinder (restructuring of map alignment)
  - ANALYSIS/MAPMATCHING/BasePairFinder_impl (restructuring of map alignment)
  - ANALYSIS/MAPMATCHING/BasePairwiseMapMatcher_impl (restructuring of map alignment)
  - ANALYSIS/MAPMATCHING/BaseSuperImposer_impl (restructuring of map alignment
  - ANALYSIS/MAPMATCHING/ElementPair (restructuring of map alignment)
  - ANALYSIS/MAPMATCHING/Grid (restructuring of map alignment)
  - ANALYSIS/MAPMATCHING/GridCell (restructuring of map alignment)
  - ANALYSIS/MAPMATCHING/Group (restructuring of map alignment)
  - ANALYSIS/MAPMATCHING/IndexTuple (restructuring of map alignment)
  - ANALYSIS/MAPMATCHING/LinearMapping (restructuring of map alignment)
  - ANALYSIS/MAPMATCHING/MapDewarper (restructuring of map alignment)
  - ANALYSIS/MAPMATCHING/MapMatcherRegression (restructuring of map alignment)
  - ANALYSIS/MAPMATCHING/PairMatcher (restructuring of map alignment)
  - ANALYSIS/MAPMATCHING/PoseClusteringPairwiseMapMatcher (restructuring of map alignment)
  - ANALYSIS/MAPMATCHING/StarAlignment (restructuring of map alignment)
  - ANALYSIS/CLUSTERING/BinnedRep (reimplemented in BinnedSpectrum)
  - COMPARISON/SPECTRA/BinnedRepCompareFunctor (reimplemented in BinnedSpectrumCompareFunctor)
  - COMPARISON/SPECTRA/BinnedRepMutualInformation (reimplemented in BinnedMutualInformation)
  - COMPARISON/SPECTRA/BinnedRepSharedPeakCount (reimplemented in BinnedSharedPeakCount)
  - COMPARISON/SPECTRA/BinnedRepSpectrumContrastAngle (reimplemented in BinnedSpectralContrastAngle)
  - COMPARISON/SPECTRA/BinnedRepSumAgreeingIntensities (reimplemented in BinnedSumAgreeingIntensities)
  - CONCEPT/Benchmark
  - CONCEPT/HashFunction
  - FILTERING/SMOOTHING/SmoothFilter
  - FORMAT/FeaturePairsXMLFile (restructuring of map alignment)
  - FORMAT/GridFile (restructuring of map alignment)
  - FORMAT/HANDLER/FeaturePairsHandler (restructuring of map alignment)
  - FORMAT/HANDLER/GridHandler (restructuring of map alignment)
  - FORMAT/HANDLER/OMSAAXMLHandler (replaced by OMSSAXMLFile)
  - KERNEL/ConsensusPeak (restructuring of map alignment)
  - KERNEL/FeatureHandle
  - KERNEL/MSExperimentExtern
  - KERNEL/PeakIndex
  - TRANSFORMATIONS/RAW2PEAK/PeakShapeType

- New classes
  - CHEMISTRY/ModificationsDB which handles the PSI-MOD modifications
  - CHEMISTRY/ModificationDefinition class, which specifies modification search options
  - CHEMISTRY/ModificationDefinitionSet class, which specifies modification search options
  - CHEMISTRY/ResidueModification which represents a PSI-MOD modification
  - ANALYSIS/ID/FalseDiscoveryRate class, which calculates FDRs on peptide and protein level
  - ANALYSIS/ID/IDDecoyProbability class, which implements a target decoy probability estimation
  - DATASTRUCTURES/Map class and replaced HashMap usage with Map
  - ANALYSIS/MAPMATCHING/BaseGroupFinder (restructuring of map alignment)
  - ANALYSIS/MAPMATCHING/FeatureGroupingAlgorithm (restructuring of map alignment)
  - ANALYSIS/MAPMATCHING/FeatureGroupingAlgorithmLabeled (restructuring of map alignment)
  - ANALYSIS/MAPMATCHING/FeatureGroupingAlgorithmUnlabeled (restructuring of map alignment)
  - ANALYSIS/MAPMATCHING/LabeledPairFinder (restructuring of map alignment)
  - ANALYSIS/MAPMATCHING/MapAlignmentAlgorithm (restructuring of map alignment)
  - ANALYSIS/MAPMATCHING/MapAlignmentAlgorithmPoseClustering (restructuring of map alignment)
  - ANALYSIS/MAPMATCHING/MapAlignmentAlgorithmSpectrumAlignment (new map alignment type using spectral alignments)
  - ANALYSIS/MAPMATCHING/TransformationDescription (new map alignment type using spectral alignments)
  - ANALYSIS/CLUSTERING/AverageLinkage (new framework for clustering)
  - ANALYSIS/CLUSTERING/ClusterFunctor (new framework for clustering)
  - ANALYSIS/CLUSTERING/ClusterHierachical (new framework for clustering)
  - ANALYSIS/CLUSTERING/CompleteLinkage (new framework for clustering)
  - ANALYSIS/CLUSTERING/SingleLinkage (new framework for clustering)
  - COMPARISON/SPECTRA/BinnedSpectrum (Binned represenetation of a spectrum)
  - COMPARISON/SPECTRA/BinnedMutualInformation
  - COMPARISON/SPECTRA/BinnedSumAgreeingIntensities
  - COMPARISON/SPECTRA/BinnedSpectralContrastAngle
  - COMPARISON/SPECTRA/BinnedSharedPeakCount
  - COMPARISON/SPECTRA/BinnedSpectrumCompareFunctor
  - COMPARISON/SPECTRA/CompareFourierTransform
  - COMPARISON/SPECTRA/PeakAlignment
  - COMPARISON/SPECTRA/SteinScottImproveScore
  - DATASTRUCTURE/DistanceMatrix
  - FORMAT/ControlledVocabulary
  - FORMAT/HANDLER/MzMLHandler
  - FORMAT/HANDLER/UnimodXMLHandler
  - FORMAT/HANDLER/XTandemInFileXMLHandler
  - FORMAT/MSPFile
  - FORMAT/MzMLFile
  - FORMAT/OMSSACSVFile
  - FORMAT/PepXMLFile (only for Mascot output, not complete implementation of pepXML)
  - FORMAT/TransformationXMLFile
  - FORMAT/XTandemInfile
  - FORMAT/XTandemXMLFile
  - MATH/STATISTICS/GammaDistributionFitter
  - MATH/STATISTICS/GaussFitter
  - TRANSFORMATIONS/FEATUREFINDER/FeatureFinderAlgorithmIsotopeWavelet
  - TRANSFORMATIONS/FEATUREFINDER/FeatureFinderAlgorithmWavelet

- Changes to classes
  - Changed AASequence to support PSI-MOD modifications
  - Changed Residue to support PSI-MOD modifications



------------------------------------------------------------------------------------------
----                                  OpenMS 1.1.1                                    ----
------------------------------------------------------------------------------------------

Bug fixes:
- [1953335]: TOPP - TOPPView: Filter bar is not updated when deleting a layer
- [1953339]: TOPP - TOPPView: Crash when pressing cancel button of the DB password dialog
- [1948699]: TOPP - TOPPView: Opening a file from command-line containing spaces fails
- [1948080]: TOPP - MascotAdapter: Variable modification were added to fixed modifications
- [1941268]: TOPP - TOPPView: Crash when displaying files with intensity 0 peaks only
- [1941270]: TOPP - TOPPView: Recent file paths in TOPPView are wrong under certain conditions (Windows only)
- [1941273]: TOPP - TOPPView: Crash when loading an INI file without type in TOPP dialog
- [1934199]: OpenMS - SpectrumWidget: Crash when painted without layers
- [1933097]: OpenMS - TOPPBase: Invalid default values of string parameters were not handled correctly


------------------------------------------------------------------------------------------
----                                   OpenMS 1.1                                     ----
------------------------------------------------------------------------------------------

New features and improvements of OpenMS:
- Added support for Windows XP
- Improved configure
  - prefix option now works as expected
  - Fixed several bugs in handling of Qt
  - Fixed several minor bugs
- Added support for large datasets through a custom allocator
- Added support for XML schemas, which allows validation of files
- Added optional schema version tag to all OpenMS XML formats
- Removed classes: DataReducer, MaxReducer, SumReducer, SavitzkyGolaySVDFilter,
                   MSExperimentExtern, BaseMapping
- Added classes: StringList, SuffixArray, DataFilters
- Renamed/moved classes:
  - ExternalCalibraton -> TOFCalibration,
  - SavitzkyGolayQRFilter -> SavitzkyGolayFilter
  - FORMAT/Param.h -> DATASTRUCTURES/Param.h
- Refactoring of FeatureFinder framework
- Refactoring of MapAlignment framework
- Refactoring of XML parsing classes
- Refactoring of the visualization widgets
- Reorganization of the OpenMS documentation
- Lots of minor bug fixes and improvements to documentation

New features and improvements of TOPP:
- Added support for advanced parameters and parameter value restrictions
- Added file type/name checks before use of input/output files
- Improved parameter handling of the tools that offer different methods:
  FeatureFinder, NoiseFilter and SpectraFilter
- Lots of minor bug fixes and improvements to documentation
- FileFilter: Added option to sort data points according to RT and m/z
- FileInfo: Added validation of files against the XML schema, added check for corrupt data
- Added TextExporter: exports featureXML, featurePairsXML, consensusXML and idXML to text
                      files for import to other tools
- Added FeatureFinderMRM: performs peptide quantitation using Multiple-Reaction-Monitoring (MRM)

New features and improvements of TOPPView:
- Refactoring of the interface: Moved a lot of functions to context menus
- Added data filters (intensity, quality, ...)
- Lots of minor bug fixes
- Added tutorial

Detailed list of changes to specific OpenMS classes:
- BoundingBox2D
  - Added constructor from PointArrayType
- DataValue
  - Simplified to Int, DoubleReal and String types only
  - Direct cast to all data types is not possible anymore
- DefaultParamHandler
  - Added support for restrictions
  - Added support for advanced parameters
- String
  - Improved implementations of implode and substr
  - Renamed implode(...) method to concatenate(...)
- DSpectrum
  - Added method to find the nearest peak to an m/z value (findNearest)
- Feature
  - Added support for convex hulls of individual mass traces
- Param
  - Added support for value restrictions
  - Added support for advanced parameters
  - Replaced STL iterator by Param-specific iterator, which is aware of the tree strucure
  - The getValue method now throws an exception in case of a non-existing name.
    Use exists(...) to check if a parameter exists
- FileHandler
  - Added support for IdXML, ConsensusXML and mgf format
- Factory
  - Added methods to find out which products are registered
- MetaInfo/MetaInfoInterface/MetaInfoRegistry
  - Names are automatically registered now
- FileHandler
  - Renamed some of the Type enum values to make them consistent

------------------------------------------------------------------------------------------
----                                   OpenMS 1.0                                     ----
------------------------------------------------------------------------------------------
- Kernel redesign (improvement of usability)
- Removed Boost dependencies
- Qt4 port
- Experimental support for MacOS 10
- Experimental support for Windows (XP & VISTA via MinGW)
- New OpenMS and TOPP tutorial
- Redesign of protein and peptide identification datastructures
- New format for protein and peptide identification: IdXML
- Release of annotated schemas for all OpenMS XML formats
- New features and improvements of TOPPView
  - Visualization of peaks, feature and feature pairs has been speeded up
  - Meta data browsing and editing
  - TOPP tools can be invoked via TOPPView
  - Visualization of protein/peptide identification annotated to LC-MS/MS data
- New features and improvements of TOPP
  - Added INIFileEditor - A GUI editor for TOPP configuration files
  - Added ConsensusID - A tool to unify protein and petide identification from several
                        search engines
  - Added Decharger - Decharging feature maps
  - Added MapAlignment - Multiple alignment of LC-MS maps
  - Added MapNormalizer - Normalization of peak intensities
  - Added InternalCalibration - Calibration of peak m/z using reference masses
  - Added ExternalCalibration - Conversion of flight times into m/z using external
                                calibrant spectra<|MERGE_RESOLUTION|>--- conflicted
+++ resolved
@@ -46,11 +46,7 @@
 - AdditiveSeries -- Computes an additive series to quantify a peptide in a set of samples (TOPP)
 - IDEvaluator -- Computes a 'q-value vs. #PSM' plot which is saved as an image to visualize the number identifications for a certain q-value (UTIL)
 - IDEvaluatorGUI -- Computes a 'q-value vs. #PSM' plot to visualize the number identifications for a certain q-value (UTIL)
-<<<<<<< HEAD
-- RNPxl -- Tool for RNP cross linking experiment analysis (UTIL)
-=======
 - RNPxl -- Tool for RNP cross linking experiment analysis (UTIL) (superseded by RNPxlSearch)
->>>>>>> c3145c38
   
 Changed Tools:
 - SiriusAdapter now supports several input data
