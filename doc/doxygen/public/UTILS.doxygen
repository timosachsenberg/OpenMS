--- conflicted
+++ resolved
@@ -88,12 +88,8 @@
   <b>Quantitation</b>
   - @subpage UTILS_ERPairFinder - Evaluate pair ratios on enhanced resolution (zoom) scans.
   - @subpage UTILS_FeatureFinderSuperHirn - Find Features using the SuperHirn Algorithm (it can handle centroided or profile data, see .ini file).
-<<<<<<< HEAD
-  - @subpage UTILS_MetaboliteAdductDecharger - Decharges and merges different feature charge variants of the same small molecule.
-=======
-  - @subpage UTILS_ProteomicLFQ - A standard Proteomics LFQ pipeline.
+  - @subpage UTILS_ProteomicsLFQ - A standard Proteomics LFQ pipeline.
   - @subpage UTILS_MetaboliteAdductDecharger - Decharges and merges different feature charge variants of the same small molecule.  
->>>>>>> be54debd
   - @subpage UTILS_MRMPairFinder - Evaluate labeled pair ratios on MRM features.
   - @subpage UTILS_OpenSwathWorkflow - Complete workflow to run OpenSWATH.
   - @subpage UTILS_SILACWorkflow - Complete workflow to run SILAC analysis.
