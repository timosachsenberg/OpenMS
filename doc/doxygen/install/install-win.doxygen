--- conflicted
+++ resolved
@@ -157,10 +157,7 @@
           otherwise you might get an error "This application failed to start because it could not find or load the Qt platform plugin "windows".
           Alternatively, you can copy the entire platforms-folder into the folder where your openms executables will be created (but they will depend on the build-type, i.e. release|debug|...).
     </ol>
-<<<<<<< HEAD
-=======
-
->>>>>>> 511dc7a5
+
 
 
 @section create_doc Building the documentation (optional)
@@ -171,11 +168,7 @@
   you will need to install three programs:
 
   <ol>
-<<<<<<< HEAD
-    <li> Doxygen (version 1.5.8 and 1.8.2 and 1.8.14 are tested, others might work as well)
-=======
     <li> Doxygen (>= 1.8.14 is tested, others might work as well; older versions produce (mildly) incomplete documentation due to lack of support for certain commands or bugs)
->>>>>>> 511dc7a5
       <ul>
         <li> Download the installer for Windows (http://www.doxygen.org)
         <li> Execute the installer. It should automatically add doxygen.exe to the Windows PATH Environment (please recheck)
@@ -233,11 +226,7 @@
         Example:
         \code
         cd c:\dev\OpenMS_Win64
-<<<<<<< HEAD
-        cmake -D OPENMS_CONTRIB_LIBS="C:\dev\contrib_win64_build" -G "Visual Studio 15 2017 Win64" ..\OpenMS
-=======
         cmake -D OPENMS_CONTRIB_LIBS="C:\dev\contrib_win64_build" -D CMAKE_PREFIX_PATH=c:\dev\Qt5.6.2\5.6\msvc2015_64\ -G "Visual Studio 15 2017 Win64" ..\OpenMS
->>>>>>> 511dc7a5
         \endcode
     </ol>
 
