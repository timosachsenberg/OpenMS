/**

  @page install_linux Building %OpenMS on GNU/Linux

  This document describes how to build %OpenMS on a GNU/Linux system from source.
  If you encounter errors during configuring/compiling our software,
  have a look at our @ref known_dev_bugs section and search in our <a href="https://github.com/OpenMS/OpenMS/issues">issue tracker</a>,
  maybe the error is already known.
  If not, please write to the <a href="https://lists.sourceforge.net/lists/listinfo/open-ms-general">mailing list</a>
  or report the error on our <a href="https://github.com/OpenMS/OpenMS/issues">issue tracker</a>.

  @note If you do not have root privileges on your system,
  make sure you read the section @ref build_linux_noroot.

  We are working on adding %OpenMS to the <a href=http://pkgs.org/search/openms>repositories</a> of the most popular distributions,
  but for many platforms the toolkit needs to be manually compiled on your system.
  The same applies if you want to use the most recent source files from our git repository.

  @section checkout_and_build Checkout OpenMS

  You can find the links to the release and development versions on the
  <a href="http://www.openms.de/downloads/">Downloads</a> page of the
  %OpenMS project.
  All source code, including the latest development version, is on github and can be obtained via git:

    \code
    # Assuming you are in ~/Development
    git clone https://github.com/OpenMS/OpenMS.git
    \endcode

  From here on, the instructions assume you have either an extracted tar.gz of a release and are inside its root, or checked out the development (git) version.

  Next, we will care for the dependencies upon which building %OpenMS from source relies.

  @section bin_dep Dependencies obtainable in binary form

  %OpenMS requires several other libraries to be present on your system.
  Most of these should be available in the repositories of your GNU/Linux distribution.

  For those libraries/versions often not found in the distro repositories, we provide sources and build scripts.
  The Release tar.gz archive contains the libraries in the contrib/ folder,
  if you build the development (git) version, you'll find an empty submodule in that folder that you have to update first with
  \code
    git submodule update --init contrib
  \endcode

  <b>Despite that, in the following is a list of all required packages and libraries:</b>

  <ul>
    <li>
      Essential are \b GCC (> 4.0) or other ANSI C++ compiler, \b CMake (> 2.8.3), \b Qt5, \b patch, \b autoconf (> 2.60), \b automake (> 1.9), \b libtool (libtoolize/glibtoolize).
    </li>
    <li>
      For the complete feature set to be enabled, %OpenMS needs recent versions of \b Boost (>= 1.48), \b Eigen3 (>= 3.3.2), \b WildMagic5, \b libSVM (2.91 or higher but not 3.15), \b SeqAn (>= 1.4.0 but < 2.0 needed), \b glpk (>= 4.45) or \b CoinMP (>= 1.3.3), \b zlib, \b libbz2, and \b Xerces-C (>= 3.1.1). These can be obtained via your package manager (if possible) or build through our contrib build script.
    </li>
    <li>
<<<<<<< HEAD
      Building the documentation from the development version requires doxygen (> 1.5.4, some might be buggy inbetween) and pdflatex/texlive/texlive-full.
=======
      Building the documentation from the development version requires doxygen (recommended: >= 1.8.13, required: > 1.5.4, some might be buggy in between) and pdflatex/texlive/texlive-full.
>>>>>>> 511dc7a5
    </li>
    <li>
      Building pyOpenMS, the Python bindings for %OpenMS, requires Python, Cython and a few Python packages. See \ref pyOpenMS "here" for more detailed pyOpenMS build instructions.
    </li>
  </ul>

  For the most common distributions, we have compiled these commands which will install the required compatible libraries. There may be more libraries in your distributions packaging system, but beware of version incompatibilities:

  <table style="border-style:solid; border-collapse:collapse; border-color:#c0c0c0;" cellpadding="3px">
  <tr>
    <td><B>Fedora/RHEL/CentOS</B>
    <a href="http://koji.fedoraproject.org/koji/packages">packages</a>
	</td>
    <td><pre>
    # In newer distros change yum to dnf
    sudo yum groupinstall 'Development Tools'
    sudo yum install git tar
    # Especially on older CentOS versions <= 6 add the EPEL repo with additional updated packages
    sudo yum install epel-release
    # Update repo list for the thirdparty repository EPEL
    sudo yum repolist
    # Get installable contrib libraries
    sudo yum install qt5-qtbase-gui qt5-qtbase-devel qt5-qtsvg python-devel boost-devel \
        libsvm-devel glpk-devel libzip-devel zlib-devel xerces-c-devel bzip2-devel
    </pre>
    </td>
  </tr>
  <tr>
      <td><B>openSUSE >= 13.2<br/></B></td>
      <td><pre>
      # register obs://build.opensuse.org/devel:libraries:c_c++
      sudo zypper install cmake gcc-c++ autoconf libqt5-qtbase-devel \
        libqt5-qtsvg-devel python-devel boost-devel  glpk-devel \
        libzip-devel zlib-devel libxerces-c-devel libbz2-devel \
        git patch automake libtool libsvm-devel
      </pre></td>
  </tr>
  <tr>
    <td><B>Ubuntu/Debian <br/>(16.04)</B></td>
    <td><pre>
    # include the ubuntu universe repository and update
    sudo apt-get install build-essential cmake autoconf patch libtool git automake
    sudo apt-get install qtbase5-dev libqt5svg5-dev libboost-regex-dev libboost-iostreams-dev \
      libboost-date-time-dev libboost-math-dev libboost-random-dev libsvm-dev\
      libglpk-dev zlib1g-dev libxerces-c-dev seqan-dev libbz2-dev coinor-libcoinmp-dev
      # Use from contrib: EIGEN; SQLITE; WILDMAGIC (since libwildmagic-dev is buggy)
    </pre></td>
  </tr>
  <tr>
      <td><B>Ubuntu/Debian <br/>(>= 17.04)</B></td>
      <td><pre>
    # include the ubuntu universe repository and update
    sudo apt-get install build-essential cmake autoconf patch libtool git automake
    sudo apt-get install qtbase5-dev libqt5svg5-dev
    sudo apt-get install libeigen3-dev libsqlite3-dev libwildmagic-dev libboost-random1.62-dev \
      libboost-regex1.62-dev libboost-iostreams1.62-dev libboost-date-time1.62-dev libboost-math1.62-dev \
      libxerces-c-dev libglpk-dev zlib1g-dev libsvm-dev libbz2-dev seqan-dev coinor-libcoinmp-dev
<<<<<<< HEAD
      # this should eliminate the need for building contrib libraries. 
=======
      # this should eliminate the need for building contrib libraries.
>>>>>>> 511dc7a5
      </pre></td>
  </tr>
  </table>

  @section build_linux_contrib Building remaining dependencies

  You can check which dependencies you still need by attempting to configure %OpenMS (see the next section),
  it will complain about anything unusual/missing.
  @note In most cases, the only dependencies left unresolved (e.g. unavailable through your distributions packaging system) at this point are SeqAn, WildMagic and maybe CoinOR.
  Contact us if you still have trouble with the dependencies \b after these
  instructions.

  The tar.gz of the Release contains the scripts for building all dependencies in the contrib/ folder.
  For the development (git) version, this so called submodule folder will be empty and has to be checked out separately.

  \code
  # Assuming you are in ~/Development/OpenMS
  git submodule update --init contrib
  cd ..
  mkdir contrib-build
  cd contrib-build
  \endcode

  For the contrib as well as for %OpenMS we suggest to use out-of-source builds.
  @note Generally all files generated while building %OpenMS have to go
  somewhere.
  In case of in-source-builds all files will be generated alongside the source code.
  While this is easy and a well known practice from the regular ./configure + make approach it also changes your build tree.
  It also prohibits building multiple configurations
  (e.g., Debug and Release or different compiler versions).
  As an alternative CMake offers the possibility to perform so called out-of-source builds.
  Here all build files, binaries, libraries, etc. are generated in a separate directory.

  From the <tt>./contrib-build/</tt> folder, execute the following command to show the
  available build types
     \code
        cmake -DBUILD_TYPE=LIST ../OpenMS/contrib
     \endcode
  and then build SeqAn (the other build scripts may or may not be needed to be
  executed depending on if your distribution does not provide a package for the dependency):
      \code
          cmake -DBUILD_TYPE=SEQAN ../OpenMS/contrib
          cmake -DBUILD_TYPE=WILDMAGIC ../OpenMS/contrib
          cmake -DBUILD_TYPE=EIGEN ../OpenMS/contrib
      \endcode

  To avoid problems while building the libraries contained in the contrib package,
  the path to your contrib-build directory should not have any spaces in it. In case your distribution
  does not provide some of the packages (or in different versions than expected), it is sometimes easier
  to build all dependencies manually which can solve issues with incompatible versions:
      \code
          cmake -DBUILD_TYPE=ALL -DNUMBER_OF_JOBS=4 ../OpenMS/contrib
      \endcode
  @section build_linux_noroot Building without root privileges

  If you are on a system without root access (e.g. a shared cluster), there are
  some additional considerations, especially regarding dependencies.
  Specifically, some older Red Hat systems have older libraries installed that
  may interfere with the newer versions that %OpenMS requires. The recommended
  installation procedure is to use the contrib package to compile <b>all</b>
  dependencies from source:

  \code
  cmake -DBUILD_TYPE=LIST ../OpenMS/contrib
  cmake -DBUILD_TYPE=ALL -DNUMBER_OF_JOBS=4 ../OpenMS/contrib
  \endcode

  Alternatively, you can build one package after the other by providing
  <tt>-DBUILD_TYPE=...</tt> with the appropriate argument. In addition, you
  may have to compile Qt yourself which you can get from <a
  href="http://download.qt.io/official_releases/qt">http://download.qt.io/official_releases/qt</a>
  (use a 5.x version), if it is not provided on your server or the version on
  your environment is too old. Then you can use the traditional
  <tt>./configure --prefix=/path && make && make install</tt> sequence to compile
  and install Qt (note that you should set the <tt>--prefix=/path</tt> to a local directory assuming
  you don't have root privileges).


  @section install_linux_openms Configuring and building OpenMS/TOPP

  It is assumed that you have successfully built and installed all dependencies
  and are in the root folder of the %OpenMS tree (see above in @ref
  checkout_and_build for instructions how to obtain %OpenMS sources either from
  a release version or from the most recent development branch).

  The next step is to create a build directory beside the %OpenMS root
  directory e.g., <tt>OpenMS-build</tt> (see above note on out-of-source builds).

  \code
  # Assuming you are in ~/Development and OpenMS is also located in
  # ~/Development
  mkdir OpenMS-build
  cd OpenMS-build
  \endcode

  In the %OpenMS build directory we execute %CMake to <i>configure</i> %OpenMS. You
  should substitute <tt>/PATH/TO/contrib-build/</tt> with the above path to the built
  contrib. Make sure you use the <i>absolute</i> (and not relative) path for the
  contrib to avoid any potential issues.

  @note Since static versions of the boost library are on some systems (e.g. Ubuntu) compiled with different settings you have to set BOOST_USE_STATIC to OFF or compile it with our contrib.
  \code
  cmake -DOPENMS_CONTRIB_LIBS="/PATH/TO/contrib-build" -DBOOST_USE_STATIC=OFF ../OpenMS
  \endcode

  If CMake has problems finding system libraries, you might consider adding:
  \code
  -DCMAKE_PREFIX_PATH="/usr;/usr/local"
  \endcode
  to the CMake options.

  When configuring %OpenMS, consider setting <tt>WITH_GUI=Off</tt> and
  <tt>HAS_XSERVER=Off</tt>, especially as you may not have compiled Qt with
  OpenGL and you may not have an X server.

  \includedoc "../doxygen/install/common-cmake-parameters.doxygen"

  A full list of the CMake variables is shown when you execute

  \code
  ccmake .
  \endcode

  This works only after having executed <tt>cmake</tt> once (see @ref install_linux_openms)

  In order to <i>build</i> the %OpenMS library, the TOPP tools, tests, and this
  documentation, execute the following command:

  \code
  make
  \endcode

  Advanced users can list the separate make targets by calling:
  \code
  make targets
  \endcode


  @subsection linux_openms_environment Getting your environment ready to use OpenMS

  The previous step takes the most time, in the meanwhile you can prepare your
  environment for easy %OpenMS usage:

  Make sure to add <tt>/PATH/TO/OpenMS/lib/</tt> (e.g.
  <i>/home/smith/OpenMS/lib/</i>) to the environment variable
  <b>LD_LIBRARY_PATH</b>.  The best way is to edit <tt>$HOME/.bashrc</tt> and add the
  following
  \code
  export LD_LIBRARY_PATH="/PATH/TO/OpenMS/lib:$LD_LIBRARY_PATH"
  \endcode

  The TOPP tools will be built in the <b>/PATH/TO/OpenMS/bin/</b> folder. Add
  this path to the environment variable <b>PATH</b> to use the commands
  anywhere on your system.

  This is necessary to use the TOPP tools from TOPPView.

  You can do this by appending the following also to your <tt>$HOME/.bashrc</tt>
  (Do not use the tilde character @em ~ to abbreviate your home folder)

  \code
  export PATH=$PATH:/PATH/TO/OpenMS/bin
  \endcode

  Apply both changes by executing

  \code
  source ~/.bashrc
  \endcode

    @note When you intend to use thirdparty search- or inference engines like XTandem or Fido, their binaries also
    need to be in the <b><tt>PATH</tt></b>. Build them or check out prebuilt executables of the versions supported
    at the time of the release with
    \code
    git submodule update --init THIRDPARTY
    \endcode
    and adapt the following for every thirdparty tool you want to use (shown for XTandem):
    \code
    export PATH=~/Development/OpenMS/THIRDPARTY/${FOLDER_FOR_YOUR_OS_ARCH}/XTandem:${PATH}
    \endcode
    If you want to enable the corresponding tests in CMake, this has to happen <b>before</b> you configure and build the
    project.

  @section running_linux_openms Running OpenMS
  If the build from @ref install_linux_openms is ready, you can now run a
  GNU/Linux %OpenMS tool by e.g. executing

  \code
  FileInfo
  \endcode

  From here on you should be good to go! See below for advanced installation and configuration options.

  @note Once %OpenMS is built, some thirdparty software used via adapter tools in %OpenMS might also require an installed JavaVM.

  <br/>
  <br/>


 <hr>
 @section install_linux_testing_openms Testing your OpenMS/TOPP installation

  After you have installed %OpenMS and TOPP, you should test your installation by executing the following command:

    \code
    make test
    \endcode

  or

    \code
    ctest
    \endcode

  Using ctest you can also execute only a subset of tests by using the -R [REGEX] option and
  run tests in parallel using the -j parameter. For more information, consult ctest
  <a href="http://manpages.ubuntu.com/manpages/hardy/man1/ctest.1.html" target="_new">man page</a>.

    \code
    ctest -R TOPP_ -j 4
    \endcode

  Will run all TOPP test using 4 jobs. Make sure that you have build all tests beforehand by executing

    \code
    make
    \endcode

*/<|MERGE_RESOLUTION|>--- conflicted
+++ resolved
@@ -54,11 +54,7 @@
       For the complete feature set to be enabled, %OpenMS needs recent versions of \b Boost (>= 1.48), \b Eigen3 (>= 3.3.2), \b WildMagic5, \b libSVM (2.91 or higher but not 3.15), \b SeqAn (>= 1.4.0 but < 2.0 needed), \b glpk (>= 4.45) or \b CoinMP (>= 1.3.3), \b zlib, \b libbz2, and \b Xerces-C (>= 3.1.1). These can be obtained via your package manager (if possible) or build through our contrib build script.
     </li>
     <li>
-<<<<<<< HEAD
-      Building the documentation from the development version requires doxygen (> 1.5.4, some might be buggy inbetween) and pdflatex/texlive/texlive-full.
-=======
       Building the documentation from the development version requires doxygen (recommended: >= 1.8.13, required: > 1.5.4, some might be buggy in between) and pdflatex/texlive/texlive-full.
->>>>>>> 511dc7a5
     </li>
     <li>
       Building pyOpenMS, the Python bindings for %OpenMS, requires Python, Cython and a few Python packages. See \ref pyOpenMS "here" for more detailed pyOpenMS build instructions.
@@ -116,11 +112,7 @@
     sudo apt-get install libeigen3-dev libsqlite3-dev libwildmagic-dev libboost-random1.62-dev \
       libboost-regex1.62-dev libboost-iostreams1.62-dev libboost-date-time1.62-dev libboost-math1.62-dev \
       libxerces-c-dev libglpk-dev zlib1g-dev libsvm-dev libbz2-dev seqan-dev coinor-libcoinmp-dev
-<<<<<<< HEAD
-      # this should eliminate the need for building contrib libraries. 
-=======
       # this should eliminate the need for building contrib libraries.
->>>>>>> 511dc7a5
       </pre></td>
   </tr>
   </table>
