--- conflicted
+++ resolved
@@ -11,11 +11,7 @@
 basicConfig(level=21)
 
 # import config
-<<<<<<< HEAD
-from env import (QT_QMAKE_VERSION_INFO, QT_QTCORE_LIBRARY, QT_QTNETWORK_LIBRARY, OPEN_MS_BUILD_TYPE, OPEN_MS_SRC,
-=======
 from env import (QT_QMAKE_VERSION_INFO, OPEN_MS_BUILD_TYPE, OPEN_MS_SRC,
->>>>>>> 511dc7a5
                  OPEN_MS_CONTRIB_BUILD_DIRS, OPEN_MS_LIB, OPEN_SWATH_ALGO_LIB, SUPERHIRN_LIB,
                  OPEN_MS_BUILD_DIR, MSVS_RTLIBS, OPEN_MS_VERSION,
                  Boost_MAJOR_VERSION, Boost_MINOR_VERSION, PY_NUM_THREADS, PY_NUM_MODULES)
@@ -215,81 +211,3 @@
 
 print("version=%r\n" % version, file=open("pyopenms/version.py", "w"))
 print("info=%r\n" % QT_QMAKE_VERSION_INFO, file=open("pyopenms/qt_version_info.py", "w"))
-<<<<<<< HEAD
-
-# parse config
-
-if OPEN_MS_CONTRIB_BUILD_DIRS.endswith(";"):
-    OPEN_MS_CONTRIB_BUILD_DIRS = OPEN_MS_CONTRIB_BUILD_DIRS[:-1]
-
-for OPEN_MS_CONTRIB_BUILD_DIR in OPEN_MS_CONTRIB_BUILD_DIRS.split(";"):
-    if os.path.exists(os.path.join(OPEN_MS_CONTRIB_BUILD_DIR, "lib")):
-        break
-
-
-if iswin:
-    for libname in ["math", "regex"]:
-        # fix for broken library names on Windows
-        for p in glob.glob(os.path.join(OPEN_MS_CONTRIB_BUILD_DIR,
-                                        "lib",
-                                        "libboost_%s*mt.lib" % libname)):
-
-            # Copy for MSVS 2008 (vc90), MSVS 2010 (vc100) and MSVS 2015 (vc140)
-            if "vc90" in p:
-                continue
-            if "vc100" in p:
-                continue
-            if "vc140" in p:
-                continue
-            new_p = p.replace("-mt.lib", "-vc90-mt-%s_%s.lib" % (Boost_MAJOR_VERSION, Boost_MINOR_VERSION))
-            shutil.copy(p, new_p)
-            new_p = p.replace("-mt.lib", "-vc100-mt-%s_%s.lib"% (Boost_MAJOR_VERSION, Boost_MINOR_VERSION))
-            shutil.copy(p, new_p)
-            new_p = p.replace("-mt.lib", "-vc140-mt-%s_%s.lib"% (Boost_MAJOR_VERSION, Boost_MINOR_VERSION))
-            shutil.copy(p, new_p)
-
-
-# Package data expected to be installed. On Linux the debian package
-# contains share/ data and must be installed to get access to the OpenMS shared
-# library.
-#
-if iswin:
-    shutil.copy(OPEN_MS_LIB, "pyopenms")
-    shutil.copy(OPEN_SWATH_ALGO_LIB, "pyopenms")
-    shutil.copy(SUPERHIRN_LIB, "pyopenms")
-
-    if OPEN_MS_BUILD_TYPE.upper() == "DEBUG":
-        shutil.copy(j(QT_QTCORE_LIBRARY, "Qt5Cored.dll"), "pyopenms")
-        shutil.copy(j(QT_QTNETWORK_LIBRARY, "Qt5Networkd.dll"), "pyopenms")
-    else:
-        shutil.copy(j(QT_QTCORE_LIBRARY, "Qt5Core.dll"), "pyopenms")
-        shutil.copy(j(QT_QTNETWORK_LIBRARY, "Qt5Network.dll"), "pyopenms")
-
-elif sys.platform.startswith("linux"):
-
-    shutil.copy(j(OPEN_MS_BUILD_DIR, "lib", "libOpenMS.so"), "pyopenms")
-    shutil.copy(j(OPEN_MS_BUILD_DIR, "lib", "libSuperHirn.so"), "pyopenms")
-    shutil.copy(j(OPEN_MS_BUILD_DIR, "lib", "libOpenSwathAlgo.so"), "pyopenms")
-
-elif sys.platform == "darwin":
-
-    shutil.copy(j(OPEN_MS_BUILD_DIR, "lib", "libOpenMS.dylib"), "pyopenms")
-    shutil.copy(j(OPEN_MS_BUILD_DIR, "lib", "libSuperHirn.dylib"), "pyopenms")
-    shutil.copy(j(OPEN_MS_BUILD_DIR, "lib", "libOpenSwathAlgo.dylib"), "pyopenms")
-    # copy and set correct permissions (needs to be writeable for next copy)
-    shutil.copy(j(QT_QTCORE_LIBRARY, "QtCore"), "pyopenms")
-    shutil.copy(j(QT_QTNETWORK_LIBRARY, "QtNetwork"), "pyopenms")
-    os.chmod("pyopenms/QtCore", 0o744)
-    os.chmod("pyopenms/QtNetwork", 0o744)
-    shutil.copy(j(os.path.expanduser(OPEN_MS_CONTRIB_BUILD_DIR), "lib", "libz.1.dylib"), "pyopenms")
-
-else:
-    print("\n")
-    print("platform", sys.platform, "not supported yet")
-    print("\n")
-    exit()
-
-print("copied files needed for distribution to pyopenms/")
-print("\n")
-=======
->>>>>>> 511dc7a5
