from libcpp cimport bool
from Types cimport *
from MSSpectrum cimport *

cdef extern from "<OpenMS/FILTERING/DATAREDUCTION/Deisotoper.h>" namespace "OpenMS":
    cdef cppclass Deisotoper:
        Deisotoper() nogil except +
        Deisotoper(Deisotoper) nogil except + # wrap-ignore

# COMMENT: wrap static methods
cdef extern from "<OpenMS/FILTERING/DATAREDUCTION/Deisotoper.h>" namespace "OpenMS::Deisotoper":

        void deisotopeAndSingleCharge(MSSpectrum & spectra,
                double fragment_tolerance,
                bool fragment_unit_ppm,
                int min_charge,
                int max_charge,
                bool keep_only_deisotoped,
                unsigned int min_isopeaks,
                unsigned int max_isopeaks,
                bool make_single_charged,
                bool annotate_charge,
                bool annotate_iso_peak_count,
                bool use_decreasing_model,
<<<<<<< HEAD
                bool add_up_intensity) nogil except + # wrap-attach:Deisotoper
=======
                unsigned int start_intensity_check,
                bool add_up_intensity) nogil except + # wrap-attach:Deisotoper
       
    
        void deisotopeAndSingleCharge(MSSpectrum & spectra,
                double fragment_tolerance, 
                bool fragment_unit_ppm) nogil except +  # wrap-attach:Deisotoper wrap-as:deisotopeAndSingleChargeDefault
>>>>>>> ab216f94
<|MERGE_RESOLUTION|>--- conflicted
+++ resolved
@@ -22,14 +22,5 @@
                 bool annotate_charge,
                 bool annotate_iso_peak_count,
                 bool use_decreasing_model,
-<<<<<<< HEAD
-                bool add_up_intensity) nogil except + # wrap-attach:Deisotoper
-=======
                 unsigned int start_intensity_check,
                 bool add_up_intensity) nogil except + # wrap-attach:Deisotoper
-       
-    
-        void deisotopeAndSingleCharge(MSSpectrum & spectra,
-                double fragment_tolerance, 
-                bool fragment_unit_ppm) nogil except +  # wrap-attach:Deisotoper wrap-as:deisotopeAndSingleChargeDefault
->>>>>>> ab216f94
