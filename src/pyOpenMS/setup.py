--- conflicted
+++ resolved
@@ -17,11 +17,7 @@
 
 # import config
 from env import  (OPEN_MS_COMPILER, OPEN_MS_SRC, OPEN_MS_BUILD_DIR, OPEN_MS_CONTRIB_BUILD_DIRS,
-<<<<<<< HEAD
-                  QT_QTCORE_LIBRARY, QT_QTNETWORK_LIBRARY, MSVS_RTLIBS,
-=======
                   QT_INSTALL_LIBS, QT_INSTALL_BINS, MSVS_RTLIBS,
->>>>>>> 511dc7a5
                   QT_QMAKE_VERSION_INFO, OPEN_MS_BUILD_TYPE, OPEN_MS_VERSION, LIBRARIES_EXTEND,
                   LIBRARY_DIRS_EXTEND, OPEN_MS_LIB, OPEN_SWATH_ALGO_LIB, PYOPENMS_INCLUDE_DIRS,
                   PY_NUM_MODULES, PY_NUM_THREADS)
@@ -105,12 +101,7 @@
     else:
         libraries = ["OpenMS", "OpenSwathAlgo", "SuperHirn", "Qt5Core", "Qt5Network"]
 elif sys.platform.startswith("linux"):
-<<<<<<< HEAD
-    ## TODO evaluate if xerces can be removed here since we usually build it statically
-    libraries = ["OpenMS", "OpenSwathAlgo", "SuperHirn", "xerces-c", "Qt5Core", "Qt5Network"]
-=======
     libraries = ["OpenMS", "OpenSwathAlgo", "SuperHirn", "Qt5Core", "Qt5Network"]
->>>>>>> 511dc7a5
 elif sys.platform == "darwin":
     libraries = ["OpenMS", "OpenSwathAlgo", "SuperHirn"]
 else:
@@ -125,13 +116,8 @@
                 j(OPEN_MS_BUILD_DIR, "bin"),
                 j(OPEN_MS_BUILD_DIR, "bin", "Release"),
                 j(OPEN_MS_BUILD_DIR, "Release"),
-<<<<<<< HEAD
-                QT_QTCORE_LIBRARY,
-                QT_QTNETWORK_LIBRARY,
-=======
                 QT_INSTALL_BINS,
                 QT_INSTALL_LIBS,
->>>>>>> 511dc7a5
                 ]
 
 # extend with contrib lib dirs
@@ -207,14 +193,6 @@
     ))
 
 share_data = []
-<<<<<<< HEAD
-
-# Preferred to link statically (as it is now)
-#if iswin:
-#    share_data += MSVS_RTLIBS.split(";") + ["xerces-c_3_1.dll", "sqlite3.dll"]
-
-=======
->>>>>>> 511dc7a5
 share_data.append("License.txt")
 
 # enforce 64bit-only build as OpenMS is not available in 32bit on osx
