--- conflicted
+++ resolved
@@ -183,10 +183,6 @@
 
   void Spectrum3DOpenGLCanvas::initializeGL()
   {
-<<<<<<< HEAD
-    makeCurrent();
-    glEnable(GL_DEPTH_TEST);
-=======
     initializeOpenGLFunctions();
 
     // The following line triggered a bug where the whole screen would turn
@@ -194,7 +190,6 @@
     // this function causes the issue):
     // glEnable(GL_DEPTH_TEST);
 
->>>>>>> 511dc7a5
     glEnable(GL_BLEND);
     glBlendFunc(GL_SRC_ALPHA, GL_ONE_MINUS_SRC_ALPHA);
     QColor color(canvas_3d_.param_.getValue("background_color").toQString());
@@ -321,7 +316,6 @@
         delete(painter_);
       }
     }
-    update();
   }
 
   void Spectrum3DOpenGLCanvas::drawAxesLegend_()
@@ -336,18 +330,8 @@
     if (canvas_3d_.legend_shown_)
     {
       font.setPixelSize(12);
-<<<<<<< HEAD
-
-      static QString mz_label = (String(Peak2D::shortDimensionName(Peak2D::MZ)) + " [" + String(Peak2D::shortDimensionUnit(Peak2D::MZ)) + "]").toQString();
-      renderText_(0.0, -corner_ - 20.0, -near_ - 2 * corner_ + 20.0, mz_label);
-
-      static QString rt_label = (String(Peak2D::shortDimensionName(Peak2D::RT)) + " [" + String(Peak2D::shortDimensionUnit(Peak2D::RT)) + "]").toQString();
-      renderText_(-corner_ - 20.0, -corner_ - 20.0, -near_ - 3 * corner_, rt_label);
-
-=======
       renderText_(0.0, -corner_ - 20.0, -near_ - 2 * corner_ + 20.0, x_label_);
       renderText_(-corner_ - 20.0, -corner_ - 20.0, -near_ - 3 * corner_, y_label_);
->>>>>>> 511dc7a5
       font.setPixelSize(10);
     }
 
@@ -355,42 +339,27 @@
     {
       if (grid_rt_.size() > 0)
       {
-<<<<<<< HEAD
-        text = QString::number(grid_rt_[0][i]);
-        renderText_(-corner_ - 15.0, -corner_ - 5.0, -near_ - 2 * corner_ - scaledRT_(grid_rt_[0][i]), text);
-=======
         for (Size i = 0; i < grid_rt_[0].size(); i++)
         {
           text = QString::number(grid_rt_[0][i]);
           renderText_(-corner_ - 15.0, -corner_ - 5.0, -near_ - 2 * corner_ - scaledRT_(grid_rt_[0][i]), text);
         }
->>>>>>> 511dc7a5
       }
       if (zoom_ < 3.0 && grid_rt_.size() >= 2)
       {
-<<<<<<< HEAD
-        text = QString::number(grid_rt_[1][i]);
-        renderText_(-corner_ - 15.0, -corner_ - 5.0, -near_ - 2 * corner_ - scaledRT_(grid_rt_[1][i]), text);
-=======
         for (Size i = 0; i < grid_rt_[1].size(); i++)
         {
           text = QString::number(grid_rt_[1][i]);
           renderText_(-corner_ - 15.0, -corner_ - 5.0, -near_ - 2 * corner_ - scaledRT_(grid_rt_[1][i]), text);
         }
->>>>>>> 511dc7a5
       }
       if (zoom_ < 2.0 && grid_rt_.size() >= 3)
       {
-<<<<<<< HEAD
-        text = QString::number(grid_rt_[2][i]);
-        renderText_(-corner_ - 15.0, -corner_ - 5.0, -near_ - 2 * corner_ - scaledRT_(grid_rt_[2][i]), text);
-=======
         for (Size i = 0; i < grid_rt_[2].size(); i++)
         {
           text = QString::number(grid_rt_[2][i]);
           renderText_(-corner_ - 15.0, -corner_ - 5.0, -near_ - 2 * corner_ - scaledRT_(grid_rt_[2][i]), text);
         }
->>>>>>> 511dc7a5
       }
     }
 
@@ -398,42 +367,27 @@
     {
       if (grid_mz_.size() > 0)
       {
-<<<<<<< HEAD
-        text = QString::number(grid_mz_[0][i]);
-        renderText_(-corner_ - text.length() + scaledMZ_(grid_mz_[0][i]), -corner_ - 5.0, -near_ - 2 * corner_ + 15.0, text);
-=======
         for (Size i = 0; i < grid_mz_[0].size(); i++)
         {
           text = QString::number(grid_mz_[0][i]);
           renderText_(-corner_ - text.length() + scaledMZ_(grid_mz_[0][i]), -corner_ - 5.0, -near_ - 2 * corner_ + 15.0, text);
         }
->>>>>>> 511dc7a5
       }
       if (zoom_ < 3.0 && grid_mz_.size() >= 2)
       {
-<<<<<<< HEAD
-        text = QString::number(grid_mz_[1][i]);
-        renderText_(-corner_ - text.length() + scaledMZ_(grid_mz_[1][i]), -corner_ - 5.0, -near_ - 2 * corner_ + 15.0, text);
-=======
         for (Size i = 0; i < grid_mz_[1].size(); i++)
         {
           text = QString::number(grid_mz_[1][i]);
           renderText_(-corner_ - text.length() + scaledMZ_(grid_mz_[1][i]), -corner_ - 5.0, -near_ - 2 * corner_ + 15.0, text);
         }
->>>>>>> 511dc7a5
       }
       if (zoom_ < 2.0 && grid_mz_.size() >= 3)
       {
-<<<<<<< HEAD
-        text = QString::number(grid_mz_[2][i]);
-        renderText_(-corner_ - text.length() + scaledMZ_(grid_mz_[2][i]), -corner_ - 5.0, -near_ - 2 * corner_ + 15.0, text);
-=======
         for (Size i = 0; i < grid_mz_[2].size(); i++)
         {
           text = QString::number(grid_mz_[2][i]);
           renderText_(-corner_ - text.length() + scaledMZ_(grid_mz_[2][i]), -corner_ - 5.0, -near_ - 2 * corner_ + 15.0, text);
         }
->>>>>>> 511dc7a5
       }
     }
 
