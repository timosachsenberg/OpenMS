--- conflicted
+++ resolved
@@ -82,10 +82,11 @@
     TOPPBase("TOPPView", "A viewer for mass spectrometry data.", false)
   {
   }
+
 protected:
   void registerOptionsAndFlags_()
   {
-    registerInputFileList_("in", "<file>", StringList(), "input file");
+    registerInputFileList_("in", "<file>", StringList(), "input file", false, false);
     setValidFormats_("in", ListUtils::create<String>("mzML,featureXML,idXML,consensusXML"));
   }
 
@@ -95,20 +96,6 @@
     {
       QApplicationTOPP a(argc, const_cast<char**>(argv));
       a.connect(&a, SIGNAL(lastWindowClosed()), &a, SLOT(quit()));
-
-      //set plastique style unless windows / mac style is available
-      if (QStyleFactory::keys().contains("windowsxp", Qt::CaseInsensitive))
-      {
-        a.setStyle("windowsxp");
-      }
-      else if (QStyleFactory::keys().contains("macintosh", Qt::CaseInsensitive))
-      {
-        a.setStyle("macintosh");
-      }
-      else if (QStyleFactory::keys().contains("plastique", Qt::CaseInsensitive))
-      {
-        a.setStyle("plastique");
-      }
 
       TOPPViewBase* mw = new TOPPViewBase();
       a.connect(&a, SIGNAL(fileOpen(QString)), mw, SLOT(loadFile(QString)));
@@ -130,10 +117,8 @@
       }
 
       // We are about to show the application.
-      // Proper time to  remove the splashscreen, if at least 1.5 seconds have passed...
-      while (stop_watch.getClockTime() < 1.5) /*wait*/
-      {
-      }
+      // Proper time to  remove the splashscreen, if at least 1 second has passed...
+      while (stop_watch.getClockTime() < 1.0) {}
       stop_watch.stop();
       splash_screen->close();
       delete splash_screen;
@@ -143,7 +128,6 @@
       AttachConsole(-1); // if the parent is a console, reattach to it - so we can see debug output - a normal user will usually not use cmd.exe to start a GUI)
 #endif
 
-<<<<<<< HEAD
       int result = a.exec();
       delete(mw);
       if (!result) return EXECUTION_OK;
@@ -163,21 +147,6 @@
       cout << String("Error: File not readable (") << e.what() << ")" << endl << "Code location: " << e.getFile() << ":" << e.getLine() << endl;
     }
     catch (Exception::FileEmpty& e)
-=======
-    TOPPViewBase* mw = new TOPPViewBase();
-    a.connect(&a, SIGNAL(fileOpen(QString)), mw, SLOT(loadFile(QString)));
-    mw->show();
-
-    // Create the splashscreen that is displayed while the application loads
-    QSplashScreen* splash_screen = new QSplashScreen(QPixmap(":/TOPPView_Splashscreen.png"));
-    splash_screen->show();
-    splash_screen->showMessage("Loading parameters");
-    QApplication::processEvents();
-    StopWatch stop_watch;
-    stop_watch.start();
-
-    if (param.exists("ini"))
->>>>>>> 3d5dc023
     {
       cout << String("Error: File empty (") << e.what() << ")" << endl << "Code location: " << e.getFile() << ":" << e.getLine() << endl;
     }
@@ -196,6 +165,7 @@
 
     return UNKNOWN_ERROR;
   }
+
 };
 
 int main(int argc, const char** argv)
@@ -213,9 +183,21 @@
   valid_options["-write_wsdl"] = "write_wsdl";
   param.parseCommandLine(argc, argv, valid_options, valid_flags, option_lists);
 
-  // check if tool was called without parameter names (e.g. from explorer, file manager)
-  if (argc > 1 && !param.exists("in") && !param.exists("write_ctd") && !param.exists("ini") 
-    && !param.exists("help") && !param.exists("helphelp") && !param.exists("write_ini") && !param.exists("write_wsdl"))
+  if (argc == 1)  // no parameters at all
+  {
+    TOPPView tool;
+    return static_cast<int>(tool.main(argc, argv, true));  // true: ignore empty argument list
+  }
+
+  // check for some odd mac parameter
+  if (argc > 1 
+   && !param.exists("in") 
+   && !param.exists("write_ctd") 
+   && !param.exists("ini") 
+   && !param.exists("help") 
+   && !param.exists("helphelp") 
+   && !param.exists("write_ini") 
+   && !param.exists("write_wsdl"))
   {
     // test if unknown options were given
     if (param.exists("unknown"))
@@ -223,29 +205,40 @@
       // if TOPPView is packed as Mac OS X bundle it will get a -psn_.. parameter by default from the OS
       // if this is the only unknown option it will be ignored .. maybe this should be solved directly
       // in Param.h
-      if (!(param.getValue("unknown").toString().hasSubstring("-psn") && !param.getValue("unknown").toString().hasSubstring(", ")))
+      if (!(param.getValue("unknown").toString().hasSubstring("-psn") 
+       && !param.getValue("unknown").toString().hasSubstring(", ")))
       {
-        cout << "Unknown option(s) '" << param.getValue("unknown").toString() << "' given. Aborting!" << endl;
+        cout << "Unknown option(s) '" 
+             << param.getValue("unknown").toString() 
+             << "' given. Aborting!" << endl;
         return 1;
       }
     }
 
-    // now try to make plain command line string compatible with TOPP tool cmd line options
+    // make plain command line string compatible with TOPP tool cmd line options
     // prepend -in to command line arguments
     int newc = argc + 1;
     char **newv = (char **)calloc((newc + 1), sizeof(*newv)); // newc + 1 for terminating 0
     memmove(newv + 2, argv + 1, sizeof(*newv) * (argc - 1)); // copy all arguments except the filename to newv[2..newc]
     memmove(newv, argv, sizeof(*newv)); // copy filename (first argument)
-    char* in_string = "-in";
+    const char* in_string = "-in";
     newv[1] = in_string;
     newv[newc] = 0; // terminating 0
 
     TOPPView tool;
     return static_cast<int>(tool.main(newc, (const char **)newv));
   }
-  else
+
+  // if "-in" or "-ini" parameter is given call the tool with current command line
+  if (param.exists("in") 
+   || param.exists("ini") 
+   || param.exists("help") 
+   || param.exists("helphelp")
+   || param.exists("write_ini")
+   || param.exists("write_ctd"))
   {
     TOPPView tool;
-    return static_cast<int>(tool.main(argc, argv));
-  }
-}+    return static_cast<int>(tool.main(argc, (const char **)argv));  
+  }
+
+}
