// --------------------------------------------------------------------------
//                   OpenMS -- Open-Source Mass Spectrometry
// --------------------------------------------------------------------------
// Copyright The OpenMS Team -- Eberhard Karls University Tuebingen,
// ETH Zurich, and Freie Universitaet Berlin 2002-2017.
//
// This software is released under a three-clause BSD license:
//  * Redistributions of source code must retain the above copyright
//    notice, this list of conditions and the following disclaimer.
//  * Redistributions in binary form must reproduce the above copyright
//    notice, this list of conditions and the following disclaimer in the
//    documentation and/or other materials provided with the distribution.
//  * Neither the name of any author or any participating institution
//    may be used to endorse or promote products derived from this software
//    without specific prior written permission.
// For a full list of authors, refer to the file AUTHORS.
// --------------------------------------------------------------------------
// THIS SOFTWARE IS PROVIDED BY THE COPYRIGHT HOLDERS AND CONTRIBUTORS "AS IS"
// AND ANY EXPRESS OR IMPLIED WARRANTIES, INCLUDING, BUT NOT LIMITED TO, THE
// IMPLIED WARRANTIES OF MERCHANTABILITY AND FITNESS FOR A PARTICULAR PURPOSE
// ARE DISCLAIMED. IN NO EVENT SHALL ANY OF THE AUTHORS OR THE CONTRIBUTING
// INSTITUTIONS BE LIABLE FOR ANY DIRECT, INDIRECT, INCIDENTAL, SPECIAL,
// EXEMPLARY, OR CONSEQUENTIAL DAMAGES (INCLUDING, BUT NOT LIMITED TO,
// PROCUREMENT OF SUBSTITUTE GOODS OR SERVICES; LOSS OF USE, DATA, OR PROFITS;
// OR BUSINESS INTERRUPTION) HOWEVER CAUSED AND ON ANY THEORY OF LIABILITY,
// WHETHER IN CONTRACT, STRICT LIABILITY, OR TORT (INCLUDING NEGLIGENCE OR
// OTHERWISE) ARISING IN ANY WAY OUT OF THE USE OF THIS SOFTWARE, EVEN IF
// ADVISED OF THE POSSIBILITY OF SUCH DAMAGE.
//
// --------------------------------------------------------------------------
// $Maintainer: Chris Bielow $
// $Authors: Johannes Junker, Chris Bielow $
// --------------------------------------------------------------------------

/**
    @page TOPP_TOPPAS TOPPAS

    @brief An assistant for GUI-driven TOPP workflow design.

  TOPPAS allows to create, edit, open, save, and run TOPP workflows. Pipelines
  can be created conveniently in a GUI by means of mouse interactions. The
  parameters of all involved tools can be edited within the application
  and are also saved as part of the pipeline definition in the @em .toppas file.
  Furthermore, TOPPAS interactively performs validity checks during the pipeline
  editing process, in order to make it more difficult to create an invalid workflow.
  Once set up and saved, a workflow can also be run without the GUI using
  the @em ExecutePipeline TOPP tool.

  The following figure shows a simple example pipeline that has just been created
  and executed successfully:

  @image html TOPPAS_simple_example.png

  More information about TOPPAS can be found in the @ref TOPPAS_tutorial.

    <B>The command line parameters of this tool are:</B>
    @verbinclude TOPP_TOPPAS.cli
*/

//QT
#include <QApplication>
<<<<<<< HEAD
=======
#include <QPainter>
>>>>>>> 511dc7a5
#include <QtWidgets/QSplashScreen>
#include <QtCore/QDir>


//OpenMS
#include <OpenMS/CONCEPT/LogStream.h>
#include <OpenMS/CONCEPT/VersionInfo.h>
#include <OpenMS/DATASTRUCTURES/Map.h>
#include <OpenMS/SYSTEM/StopWatch.h>
#include <OpenMS/VISUAL/APPLICATIONS/TOPPASBase.h>
#include <OpenMS/VISUAL/APPLICATIONS/MISC/QApplicationTOPP.h>

using namespace OpenMS;
using namespace std;

//STL
#include <iostream>
#include <map>
#include <vector>

#ifdef OPENMS_WINDOWSPLATFORM
#   ifndef _WIN32_WINNT
#       define _WIN32_WINNT 0x0501 // Win XP (and above)
#   endif
#   include <Windows.h>
#endif


//-------------------------------------------------------------
// command line name of this tool
//-------------------------------------------------------------
const char* tool_name = "TOPPAS";

//-------------------------------------------------------------
// description of the usage of this TOPP tool
//-------------------------------------------------------------

void print_usage(Logger::LogStream& stream = Log_info)
{
  stream << "\n"
         << tool_name << " -- An assistant for GUI-driven TOPP workflow design." << "\n"
         << "\n"
         << "Usage:" << "\n"
         << " " << tool_name << " [options] [files]" << "\n"
         << "\n"
         << "Options are:" << "\n"
         << "  --help           Shows this help" << "\n"
         << "  --debug          Enables debug messages\n"
         << "  -ini <File>      Sets the INI file (default: ~/.TOPPAS.ini)" << "\n"
         << endl;
}

int main(int argc, const char** argv)
{
  // list of all the valid options
  Map<String, String> valid_options, valid_flags, option_lists;
  valid_flags["--help"] = "help";
  valid_flags["--debug"] = "debug";
  valid_options["-ini"] = "ini";
  // invalid, but keep for now in order to inform users where to find this functionality now
  valid_options["-execute"] = "execute";
  valid_options["-out_dir"] = "out_dir";

  Param param;
  param.parseCommandLine(argc, argv, valid_options, valid_flags, option_lists);

  // '--help' given
  if (param.exists("help"))
  {
    print_usage();
    return 0;
  }

  // '-debug' given
  if (param.exists("debug"))
  {
    LOG_INFO << "Debug flag provided. Enabling 'LOG_DEBUG' ..." << std::endl;
    Log_debug.insert(cout); // allows to use LOG_DEBUG << "something" << std::endl;
  }

  // test if unknown options were given
  if (param.exists("unknown"))
  {
    // if TOPPAS is packed as Mac OS X bundle it will get a -psn_.. parameter by default from the OS
    // if this is the only unknown option it will be ignored .. maybe this should be solved directly
    // in Param.h
    if (!(param.getValue("unknown").toString().hasSubstring("-psn") && !param.getValue("unknown").toString().hasSubstring(", ")))
    {
      LOG_ERROR << "Unknown option(s) '" << param.getValue("unknown").toString() << "' given. Aborting!" << endl;
      print_usage(Log_error);
      return 1;
    }
  }

  try
  {

    if (param.exists("execute") || param.exists("out_dir"))
    {
      LOG_ERROR << "The parameters '-execute' and '-out_dir' are not valid anymore. This functionality has been moved to the ExecutePipeline tool." << endl;
      return 1;
    }

    QApplicationTOPP a(argc, const_cast<char**>(argv));
    a.connect(&a, SIGNAL(lastWindowClosed()), &a, SLOT(quit()));

    TOPPASBase* mw = new TOPPASBase();
    mw->show();

    a.connect(&a, SIGNAL(fileOpen(QString)), mw, SLOT(openToppasFile(QString)));

    // Create the splashscreen that is displayed while the application loads (version is drawn dynamically)
    QPixmap qpm(":/TOPPAS_Splashscreen.png");
    QPainter pt_ver(&qpm);
    pt_ver.setFont(QFont("Helvetica [Cronyx]", 15, 2, true));
    pt_ver.setPen(QColor(44, 50, 152));
    pt_ver.drawText(490, 84, VersionInfo::getVersion().toQString());
    QSplashScreen* splash_screen = new QSplashScreen(qpm);
    splash_screen->show();
    QApplication::processEvents();
    StopWatch stop_watch;
    stop_watch.start();

    if (param.exists("ini"))
    {
      mw->loadPreferences((String)param.getValue("ini"));
    }

    if (param.exists("misc"))
    {
      mw->loadFiles(param.getValue("misc"), splash_screen);
    }
    else // remember this new window as obsolete once a real workflow is loaded without this window being touched
    {    // if this is not desired, simply call newPipeline() without arguments
      mw->newPipeline(mw->IDINITIALUNTITLED);
    }

    // We are about to show the application.
    // Proper time to  remove the splash screen, if at least 1.5 seconds have passed...
    while (stop_watch.getClockTime() < 1.5) /*wait*/
    {
    }
    stop_watch.stop();
    splash_screen->close();
    delete splash_screen;

#ifdef OPENMS_WINDOWSPLATFORM
    FreeConsole(); // get rid of console window at this point (we will not see any console output from this point on)
    AttachConsole(-1); // if the parent is a console, reattach to it - so we can see debug output - a normal user will usually not use cmd.exe to start a GUI)
#endif

    int result = a.exec();
    delete(mw);
    return result;
  }
  //######################## ERROR HANDLING #################################
  catch (Exception::UnableToCreateFile& e)
  {
    cout << String("Error: Unable to write file (") << e.what() << ")" << endl << "Code location: " << e.getFile() << ":" << e.getLine() << endl;
  }
  catch (Exception::FileNotFound& e)
  {
    cout << String("Error: File not found (") << e.what() << ")" << endl << "Code location: " << e.getFile() << ":" << e.getLine() << endl;
  }
  catch (Exception::FileNotReadable& e)
  {
    cout << String("Error: File not readable (") << e.what() << ")" << endl << "Code location: " << e.getFile() << ":" << e.getLine() << endl;
  }
  catch (Exception::FileEmpty& e)
  {
    cout << String("Error: File empty (") << e.what() << ")" << endl << "Code location: " << e.getFile() << ":" << e.getLine() << endl;
  }
  catch (Exception::ParseError& e)
  {
    cout << String("Error: Unable to read file (") << e.what() << ")" << endl << "Code location: " << e.getFile() << ":" << e.getLine() << endl;
  }
  catch (Exception::InvalidValue& e)
  {
    cout << String("Error: Invalid value (") << e.what() << ")" << endl << "Code location: " << e.getFile() << ":" << e.getLine() << endl;
  }
  catch (Exception::BaseException& e)
  {
    cout << String("Error: Unexpected error (") << e.what() << ")" << endl << "Code location: " << e.getFile() << ":" << e.getLine() << endl;
  }

  return 1;
}<|MERGE_RESOLUTION|>--- conflicted
+++ resolved
@@ -59,10 +59,7 @@
 
 //QT
 #include <QApplication>
-<<<<<<< HEAD
-=======
 #include <QPainter>
->>>>>>> 511dc7a5
 #include <QtWidgets/QSplashScreen>
 #include <QtCore/QDir>
 
