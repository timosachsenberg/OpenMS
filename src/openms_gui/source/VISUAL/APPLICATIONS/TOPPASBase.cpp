--- conflicted
+++ resolved
@@ -949,15 +949,10 @@
 
   TOPPASWidget* TOPPASBase::activeSubWindow_() const
   {
-<<<<<<< HEAD
-    if (ws_ == 0  || ws_->currentSubWindow() == 0 || ws_->currentSubWindow()->widget() == 0)
+    if (ws_ == nullptr || ws_->currentSubWindow() == nullptr || ws_->currentSubWindow()->widget() == nullptr)
     {
       return 0;
     }
-=======
-    if (!ws_->activeWindow())
-      return nullptr;
->>>>>>> b5bde2ea
 
     return dynamic_cast<TOPPASWidget*>(ws_->currentSubWindow()->widget());
   }
@@ -1161,13 +1156,8 @@
 
   void TOPPASBase::updateMenu()
   {
-<<<<<<< HEAD
     TOPPASWidget* tw = activeSubWindow_();
-    TOPPASScene* ts = 0;
-=======
-    TOPPASWidget* tw = activeWindow_();
     TOPPASScene* ts = nullptr;
->>>>>>> b5bde2ea
     if (tw)
     {
       ts = tw->getScene();
@@ -1521,13 +1511,8 @@
 
   void TOPPASBase::sendClipboardContent()
   {
-<<<<<<< HEAD
     TOPPASScene* sndr = dynamic_cast<TOPPASScene*>(QObject::sender());
-    if (sndr != 0)
-=======
-    TOPPASScene* sndr = qobject_cast<TOPPASScene*>(QObject::sender());
     if (sndr != nullptr)
->>>>>>> b5bde2ea
     {
       sndr->setClipboard(clipboard_scene_);
     }
