--- conflicted
+++ resolved
@@ -620,13 +620,6 @@
               // remove leading "," of first position
               positions = positions.suffix(positions.size()-1);
               addTextItemToBottomRow_(positions.toQString(), 16, c);
-<<<<<<< HEAD
-            }
-            else
-            {
-              addTextItemToBottomRow_("-", 16, c);
-=======
->>>>>>> 511dc7a5
             }
             else
             {
