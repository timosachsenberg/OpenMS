// --------------------------------------------------------------------------
//                   OpenMS -- Open-Source Mass Spectrometry
// --------------------------------------------------------------------------
// Copyright The OpenMS Team -- Eberhard Karls University Tuebingen,
// ETH Zurich, and Freie Universitaet Berlin 2002-2018.
//
// This software is released under a three-clause BSD license:
//  * Redistributions of source code must retain the above copyright
//    notice, this list of conditions and the following disclaimer.
//  * Redistributions in binary form must reproduce the above copyright
//    notice, this list of conditions and the following disclaimer in the
//    documentation and/or other materials provided with the distribution.
//  * Neither the name of any author or any participating institution
//    may be used to endorse or promote products derived from this software
//    without specific prior written permission.
// For a full list of authors, refer to the file AUTHORS.
// --------------------------------------------------------------------------
// THIS SOFTWARE IS PROVIDED BY THE COPYRIGHT HOLDERS AND CONTRIBUTORS "AS IS"
// AND ANY EXPRESS OR IMPLIED WARRANTIES, INCLUDING, BUT NOT LIMITED TO, THE
// IMPLIED WARRANTIES OF MERCHANTABILITY AND FITNESS FOR A PARTICULAR PURPOSE
// ARE DISCLAIMED. IN NO EVENT SHALL ANY OF THE AUTHORS OR THE CONTRIBUTING
// INSTITUTIONS BE LIABLE FOR ANY DIRECT, INDIRECT, INCIDENTAL, SPECIAL,
// EXEMPLARY, OR CONSEQUENTIAL DAMAGES (INCLUDING, BUT NOT LIMITED TO,
// PROCUREMENT OF SUBSTITUTE GOODS OR SERVICES; LOSS OF USE, DATA, OR PROFITS;
// OR BUSINESS INTERRUPTION) HOWEVER CAUSED AND ON ANY THEORY OF LIABILITY,
// WHETHER IN CONTRACT, STRICT LIABILITY, OR TORT (INCLUDING NEGLIGENCE OR
// OTHERWISE) ARISING IN ANY WAY OUT OF THE USE OF THIS SOFTWARE, EVEN IF
// ADVISED OF THE POSSIBILITY OF SUCH DAMAGE.
//
// --------------------------------------------------------------------------
// $Maintainer: Timo Sachsenberg$
// $Authors: Marc Sturm, Timo Sachsenberg, Chris Bielow $
// --------------------------------------------------------------------------

// Qt
#include <QMouseEvent>
#include <QtWidgets/QMessageBox>
#include <QPainterPath>
#include <QPainter>
#include <QtCore/QTime>
#include <QtWidgets/QMenu>
#include <QtWidgets/QComboBox>
#include <QtWidgets/QFileDialog>
#include <QtWidgets/QInputDialog>
#include <QtSvg/QSvgGenerator>

// OpenMS
#include <OpenMS/VISUAL/Spectrum1DCanvas.h>
#include <OpenMS/VISUAL/AxisWidget.h>
#include <OpenMS/VISUAL/ColorSelector.h>
#include <OpenMS/VISUAL/SpectrumWidget.h>
#include <OpenMS/VISUAL/Spectrum1DWidget.h>
#include <OpenMS/VISUAL/APPLICATIONS/TOPPViewBase.h>
#include <OpenMS/VISUAL/ANNOTATION/Annotation1DItem.h>
#include <OpenMS/VISUAL/ANNOTATION/Annotation1DDistanceItem.h>
#include <OpenMS/VISUAL/ANNOTATION/Annotation1DTextItem.h>
#include <OpenMS/VISUAL/ANNOTATION/Annotation1DPeakItem.h>
#include <OpenMS/VISUAL/ANNOTATION/Annotations1DContainer.h>
#include <OpenMS/VISUAL/DIALOGS/Spectrum1DPrefDialog.h>
#include <OpenMS/COMPARISON/SPECTRA/SpectrumAlignment.h>
#include <OpenMS/COMPARISON/SPECTRA/SpectrumAlignmentScore.h>
#include <OpenMS/FORMAT/FileHandler.h>
#include <OpenMS/MATH/MISC/MathFunctions.h>
#include <OpenMS/SYSTEM/FileWatcher.h>

// preprocessing and filtering for automated m/z annotations
#include <OpenMS/FILTERING/DATAREDUCTION/Deisotoper.h>
#include <OpenMS/FILTERING/TRANSFORMERS/ThresholdMower.h>
#include <OpenMS/FILTERING/TRANSFORMERS/NLargest.h>
#include <OpenMS/FILTERING/TRANSFORMERS/WindowMower.h>

#include <iostream>
#include <boost/math/special_functions/fpclassify.hpp>

using namespace std;

namespace OpenMS
{
  using namespace Math;
  using namespace Internal;

  Spectrum1DCanvas::Spectrum1DCanvas(const Param& preferences, QWidget* parent) :
    SpectrumCanvas(preferences, parent),
    mirror_mode_(false),
    moving_annotations_(false),
    show_alignment_(false),
    aligned_peaks_mz_delta_(),
    alignment_score_(0),
    is_swapped_(true),
    ion_ladder_visible_(true),
    draw_interesting_MZs_(false)
  {
    //Parameter handling
    defaults_.setValue("highlighted_peak_color", "#ff0000", "Highlighted peak color.");
    defaults_.setValue("icon_color", "#000000", "Peak icon color.");
    defaults_.setValue("peak_color", "#0000ff", "Peak color.");
    defaults_.setValue("annotation_color", "#000055", "Annotation color.");
    defaults_.setValue("background_color", "#ffffff", "Background color.");
    defaults_.setValue("show_legend", "false", "Annotate each layer with its name on the canvas.");
    defaultsToParam_();
    setName("Spectrum1DCanvas");
    setParameters(preferences);

    //connect preferences change to the right slot
    connect(this, SIGNAL(preferencesChange()), this, SLOT(currentLayerParamtersChanged_()));
  }

  Spectrum1DCanvas::~Spectrum1DCanvas()
  {
  }

  void Spectrum1DCanvas::activateLayer(Size layer_index)
  {
    if (layer_index >= getLayerCount() || layer_index == current_layer_)
    {
      return;
    }

    current_layer_ = layer_index;

    // no peak is selected
    selected_peak_.clear();

    emit layerActivated(this);
  }

  void Spectrum1DCanvas::setVisibleArea(DRange<2> range)
  {
    changeVisibleArea_(AreaType(range.minX(), visible_area_.minY(), range.maxX(), visible_area_.maxY()));
  }

  void Spectrum1DCanvas::changeVisibleArea_(double lo, double hi, bool repaint, bool add_to_stack)
  {
    changeVisibleArea_(AreaType(lo, visible_area_.minY(), hi, visible_area_.maxY()), repaint, add_to_stack);
  }

  void Spectrum1DCanvas::dataToWidget(const PeakType& peak, QPoint& point, bool flipped, bool percentage)
  {
    dataToWidget(peak.getMZ(), peak.getIntensity(), point, flipped, percentage);
  }

  void Spectrum1DCanvas::dataToWidget(double x, double y, QPoint& point, bool flipped, bool percentage)
  {
    QPoint tmp;
    if (percentage)
    {
      y *= getSnapFactor() * percentage_factor_;
    }
    SpectrumCanvas::dataToWidget_(x, y, tmp);
    point.setX(tmp.x());
    double alignment_shrink_factor = 1.0;
    if (height() > 10)
    {
      alignment_shrink_factor = (double)(height() - 10) / (double)height();
    }
    if (mirror_mode_)
    {
      if (flipped)
      {
        if (!show_alignment_)
        {
          point.setY(height() - (int)(tmp.y() / 2.0));
        }
        else         // show_alignment_
        {
          point.setY(height() - (int)((tmp.y() * alignment_shrink_factor) / 2.0));
        }
      }
      else       // !flipped
      {
        if (!show_alignment_)
        {
          point.setY((int)(tmp.y() / 2.0));
        }
        else         // show_alignment_
        {
          point.setY((int)((tmp.y() * alignment_shrink_factor) / 2.0));
        }
      }
    }
    else     // !mirror_mode_
    {
      point.setY((int)(tmp.y()));
    }
  }

  SpectrumCanvas::PointType Spectrum1DCanvas::widgetToData(const QPoint& pos, bool percentage)
  {
    return widgetToData(pos.x(), pos.y(), percentage);
  }

  SpectrumCanvas::PointType Spectrum1DCanvas::widgetToData(double x, double y, bool percentage)
  {
    double actual_y;
    double alignment_shrink_factor = 1.0;
    if (height() > 10)
    {
      alignment_shrink_factor = (double)(height() - 10) / (double)height();
    }

    if (mirror_mode_)
    {
      if (y > height() / 2.0)
      {
        if (!show_alignment_)
        {
          actual_y = (height() - y) * 2;
        }
        else
        {
          actual_y = (height() - y) * 2 / alignment_shrink_factor;
        }
      }
      else       // y <= height()/2
      {
        if (!show_alignment_)
        {
          actual_y = y * 2;
        }
        else
        {
          actual_y = y * 2 / alignment_shrink_factor;
        }
      }
    }
    else
    {
      actual_y = y;
    }
    PointType p = SpectrumCanvas::widgetToData_(x, actual_y);
    if (percentage)
    {
      p.setY(p.getY() / (getSnapFactor() * percentage_factor_));
    }
    return p;
  }

  //////////////////////////////////////////////////////////////////////////////////
  // Qt events

  void Spectrum1DCanvas::mousePressEvent(QMouseEvent* e)
  {
    if (current_layer_ >= getLayerCount())
    {
      return;
    }

    // get mouse position in widget coordinates
    last_mouse_pos_ = e->pos();

    if (e->button() == Qt::LeftButton)
    {
      // selection/deselection of annotation items
      Annotation1DItem* item = getCurrentLayer_().getCurrentAnnotations().getItemAt(last_mouse_pos_);
      if (item)
      {
        if (!(e->modifiers() & Qt::ControlModifier))
        {
          // edit via double-click
          if (e->type() == QEvent::MouseButtonDblClick)
          {
            item->editText();
          }
          else if (!item->isSelected())
          {
            // the item becomes the only selected item
            getCurrentLayer_().getCurrentAnnotations().deselectAll();
            item->setSelected(true);
          }
          // an item was clicked -> can be moved on the canvas
          moving_annotations_ = true;
        }
        else
        {
          // ctrl pressed -> allow selection/deselection of multiple items, do not deselect others
          item->setSelected(!item->isSelected());
        }

        // if item is a distance item: show distance of selected item in status bar
        Annotation1DDistanceItem * distance_item = dynamic_cast<Annotation1DDistanceItem *>(item);
        if (distance_item)
        {
          const double start_p = distance_item->getStartPoint().getX();
          const double end_p = distance_item->getEndPoint().getX();
          emit sendStatusMessage(QString("Measured: dMZ = %1").arg(end_p - start_p).toStdString(), 0);
        }
      }
      else
      {
        // no item was under the cursor
        getCurrentLayer_().getCurrentAnnotations().deselectAll();
      }

      if (action_mode_ == AM_ZOOM)
      {
        rubber_band_.setGeometry(QRect(e->pos(), QSize()));
        rubber_band_.show();
      }
      else if (action_mode_ == AM_MEASURE)
      {
        if (isMzToXAxis())
        {
          if (selected_peak_.isValid())
          {
            measurement_start_ = selected_peak_;
            const ExperimentType::PeakType & peak = getCurrentLayer().getCurrentSpectrum()[measurement_start_.peak];
            if (intensity_mode_ == IM_PERCENTAGE)
            {
              updatePercentageFactor_(current_layer_);
            }
            else
            {
              percentage_factor_ = 1.0;
            }
            dataToWidget(peak, measurement_start_point_, getCurrentLayer().flipped);
            measurement_start_point_.setY(last_mouse_pos_.y());
          }
          else
          {
            measurement_start_.clear();
          }
        }
        else         // !isMzToXAxis()
        {
          if (selected_peak_.isValid())
          {
            measurement_start_ = selected_peak_;
            const ExperimentType::PeakType & peak = getCurrentLayer().getCurrentSpectrum()[measurement_start_.peak];
            updatePercentageFactor_(current_layer_);
            dataToWidget(peak, measurement_start_point_, getCurrentLayer().flipped);
            measurement_start_point_.setX(last_mouse_pos_.x());
          }
          else
          {
            measurement_start_.clear();
          }
        }
      }
    }
    update_(OPENMS_PRETTY_FUNCTION);
  }

  void Spectrum1DCanvas::mouseMoveEvent(QMouseEvent* e)
  {
    if (current_layer_ >= getLayerCount())
    {
      return;
    }

    // mouse position relative to the diagram widget
    QPoint p = e->pos();
    PointType data_pos = widgetToData(p);
    emit sendCursorStatus(data_pos.getX(), getCurrentLayer_().getCurrentSpectrum().getRT());

    PeakIndex near_peak = findPeakAtPosition_(p);

    if (e->buttons() & Qt::LeftButton)
    {
      bool move = moving_annotations_;
      if (mirror_mode_ && (getCurrentLayer().flipped ^ (p.y() > height() / 2)))
      {
        move = false;
      }
      if (move)
      {
        updatePercentageFactor_(current_layer_);
        PointType delta = widgetToData(p, true) - widgetToData(last_mouse_pos_, true);

        Annotations1DContainer& ann_1d = getCurrentLayer_().getCurrentAnnotations();
        for (Annotations1DContainer::Iterator it = ann_1d.begin(); it != ann_1d.end(); ++it)
        {
          if ((*it)->isSelected())
          {
            (*it)->move(delta);
          }
        }
        update_(OPENMS_PRETTY_FUNCTION);
        last_mouse_pos_ = p;
      }
      else if (action_mode_ == AM_TRANSLATE)
      {
        // translation in data metric
        double shift = widgetToData(last_mouse_pos_).getX() - widgetToData(p).getX();
        double newLo = visible_area_.minX() + shift;
        double newHi = visible_area_.maxX() + shift;
        // check if we are falling out of bounds
        if (newLo < overall_data_range_.minX())
        {
          newLo = overall_data_range_.minX();
          newHi = newLo + visible_area_.width();
        }
        if (newHi > overall_data_range_.maxX())
        {
          newHi = overall_data_range_.maxX();
          newLo = newHi - visible_area_.width();
        }
        //chage data area
        changeVisibleArea_(newLo, newHi);
        last_mouse_pos_ = p;
      }
      else if (action_mode_ == AM_MEASURE)
      {
        if (near_peak.peak != measurement_start_.peak)
        {
          selected_peak_ = near_peak;
          last_mouse_pos_ = p;
          update_(OPENMS_PRETTY_FUNCTION);
        }
      }
      else if (action_mode_ == AM_ZOOM)
      {
        PointType pos = widgetToData(p);

        if (isMzToXAxis())
        {
          rubber_band_.setGeometry(QRect(last_mouse_pos_.x(), 0, p.x() - last_mouse_pos_.x(), height()).normalized());
        }
        else
        {
          rubber_band_.setGeometry(QRect(0, last_mouse_pos_.y(), width(), p.y() - last_mouse_pos_.y()).normalized());
        }
        rubber_band_.show();         //if the mouse button is pressed before the zoom key is pressed

        update_(OPENMS_PRETTY_FUNCTION);
      }
    }
    else if (!e->buttons())     //no buttons pressed
    {
      selected_peak_ = findPeakAtPosition_(p);
      update_(OPENMS_PRETTY_FUNCTION);
    }

    //show coordinates
    if (selected_peak_.isValid())
    {
      String status;
      const ExperimentType::SpectrumType& s = getCurrentLayer().getCurrentSpectrum();
      for (Size m = 0; m < s.getFloatDataArrays().size(); ++m)
      {
        if (selected_peak_.peak < s.getFloatDataArrays()[m].size())
        {
          status += s.getFloatDataArrays()[m].getName() + ": " + s.getFloatDataArrays()[m][selected_peak_.peak] + " ";
        }
      }
      for (Size m = 0; m < s.getIntegerDataArrays().size(); ++m)
      {
        if (selected_peak_.peak < s.getIntegerDataArrays()[m].size())
        {
          status += s.getIntegerDataArrays()[m].getName() + ": " + s.getIntegerDataArrays()[m][selected_peak_.peak] + " ";
        }
      }
      for (Size m = 0; m < s.getStringDataArrays().size(); ++m)
      {
        if (selected_peak_.peak < s.getStringDataArrays()[m].size())
        {
          status += s.getStringDataArrays()[m].getName() + ": " + s.getStringDataArrays()[m][selected_peak_.peak] + " ";
        }
      }
      emit sendStatusMessage(status, 0);
    }
  }

  void Spectrum1DCanvas::mouseReleaseEvent(QMouseEvent* e)
  {
    if (current_layer_ >= getLayerCount())
    {
      return;
    }
    if (e->button() == Qt::LeftButton)
    {
      if (action_mode_ == AM_ZOOM)
      {
        rubber_band_.hide();
        QRect rect = rubber_band_.geometry();
        if (rect.width() != 0)
        {
          AreaType area(widgetToData(rect.topLeft()), widgetToData(rect.bottomRight()));
          changeVisibleArea_(area.minX(), area.maxX(), true, true);
          emit layerZoomChanged(this);
        }
      }
      else if (action_mode_ == AM_MEASURE)
      {
        if (!selected_peak_.isValid())
        {
          measurement_start_.clear();
        }
        if (measurement_start_.isValid() && selected_peak_.peak != measurement_start_.peak)
        {
          const ExperimentType::PeakType& peak_1 = getCurrentLayer().getCurrentSpectrum()[measurement_start_.peak];
          const ExperimentType::PeakType& peak_2 = getCurrentLayer().getCurrentSpectrum()[selected_peak_.peak];
          updatePercentageFactor_(current_layer_);
          PointType p = widgetToData(measurement_start_point_, true);
          bool peak_1_less = peak_1.getMZ() < peak_2.getMZ();
          double start_mz = peak_1_less ? peak_1.getMZ() : peak_2.getMZ();
          double end_mz = peak_1_less ? peak_2.getMZ() : peak_1.getMZ();
          double distance = end_mz - start_mz;
          PointType start_p(start_mz, p.getY());
          PointType end_p(end_mz, p.getY());
          // draw line for measured distance between two peaks and annotate with distance in m/z -- use 4 digits to resolve 13C distances between isotopes
          Annotation1DItem * item = new Annotation1DDistanceItem(QString::number(distance, 'f', 4), start_p, end_p);
          getCurrentLayer_().getCurrentAnnotations().push_front(item);
        }
      }

      ensureAnnotationsWithinDataRange_();
      moving_annotations_ = false;

      measurement_start_.clear();
      update_(OPENMS_PRETTY_FUNCTION);
    }
  }

  void Spectrum1DCanvas::keyPressEvent(QKeyEvent* e)
  {
    // Delete pressed => delete selected annotations from the current layer
    if (e->key() == Qt::Key_Delete)
    {
      e->accept();
      getCurrentLayer_().removePeakAnnotationsFromPeptideHit(getCurrentLayer_().getCurrentAnnotations().getSelectedItems());
      getCurrentLayer_().getCurrentAnnotations().removeSelectedItems();
      update_(OPENMS_PRETTY_FUNCTION);
    }
    // 'a' pressed && in zoom mode (ctrl pressed) => select all annotation items
    else if ((e->modifiers() & Qt::ControlModifier) && (e->key() == Qt::Key_A))
    {
      e->accept();
      getCurrentLayer_().getCurrentAnnotations().selectAll();
      update_(OPENMS_PRETTY_FUNCTION);
    }
    else
    {
      SpectrumCanvas::keyPressEvent(e);
    }
  }

  PeakIndex Spectrum1DCanvas::findPeakAtPosition_(QPoint p)
  {
    //no layers => return invalid peak index
    if (layers_.empty())
      return PeakIndex();

    // mirror mode and p not on same half as active layer => return invalid peak index
    if (mirror_mode_ && (getCurrentLayer().flipped ^ (p.y() > height() / 2)))
      return PeakIndex();

    //reference to the current data
    const SpectrumType& spectrum = getCurrentLayer_().getCurrentSpectrum();
    Size spectrum_index = getCurrentLayer_().getCurrentSpectrumIndex();

    // get the interval (in diagramm metric) that will be projected on screen coordinate p.x() or p.y() (depending on orientation)
    PointType lt = widgetToData(p - QPoint(2, 2), true);
    PointType rb = widgetToData(p + QPoint(2, 2), true);

    // get iterator on first peak with higher position than interval_start
    PeakType temp;
    temp.setMZ(min(lt.getX(), rb.getX()));
    SpectrumConstIteratorType left_it = lower_bound(spectrum.begin(), spectrum.end(), temp, PeakType::PositionLess());

    // get iterator on first peak with higher position than interval_end
    temp.setMZ(max(lt.getX(), rb.getX()));
    SpectrumConstIteratorType right_it = lower_bound(left_it, spectrum.end(), temp, PeakType::PositionLess());

    if (left_it == right_it)     // both are equal => no peak falls into this interval
    {
      return PeakIndex();
    }

    if (left_it == right_it - 1)
    {
      return PeakIndex(spectrum_index, left_it - spectrum.begin());
    }

    SpectrumConstIteratorType nearest_it = left_it;

    // select source interval start and end depending on diagram orientation
    updatePercentageFactor_(current_layer_);
    QPoint tmp;
    dataToWidget(0, overall_data_range_.minY(), tmp, getCurrentLayer().flipped, true);
    double dest_interval_start = tmp.y();
    dataToWidget(0, overall_data_range_.maxY(), tmp, getCurrentLayer().flipped, true);
    double dest_interval_end = tmp.y();

    int nearest_intensity = static_cast<int>(intervalTransformation(nearest_it->getIntensity(), visible_area_.minY(),
                                                                    visible_area_.maxY(), dest_interval_start, dest_interval_end));
    for (SpectrumConstIteratorType it = left_it; it != right_it; it++)
    {
      int current_intensity = static_cast<int>(intervalTransformation(it->getIntensity(), visible_area_.minY(), visible_area_.maxY(),
                                                                  dest_interval_start, dest_interval_end));
      if (abs(current_intensity - p.y()) < abs(nearest_intensity - p.y()))
      {
        nearest_intensity = current_intensity;
        nearest_it = it;
      }
    }
    return PeakIndex(spectrum_index, nearest_it - spectrum.begin());
  }

  //////////////////////////////////////////////////////////////////////////////////
  // SLOTS

  void Spectrum1DCanvas::removeLayer(Size layer_index)
  {
    if (layer_index >= getLayerCount())
    {
      return;
    }

    //remove settings
    layers_.erase(layers_.begin() + layer_index);
    draw_modes_.erase(draw_modes_.begin() + layer_index);
    peak_penstyle_.erase(peak_penstyle_.begin() + layer_index);

    //update current layer if it became invalid
    if (current_layer_ != 0 && current_layer_ >= getLayerCount())
      current_layer_ = getLayerCount() - 1;

    //update nearest peak
    selected_peak_.clear();

    //abort if there are no layers anymore
    if (layers_.empty())
    {
      overall_data_range_ = DRange<3>::empty;
      update_(OPENMS_PRETTY_FUNCTION);
      return;
    }

    if (!flippedLayersExist())
    {
      setMirrorModeActive(false);
    }

    //update range area
    recalculateRanges_(0, 2, 1);
    double width = overall_data_range_.width();
    overall_data_range_.setMinX(overall_data_range_.minX() - 0.002 * width);
    overall_data_range_.setMaxX(overall_data_range_.maxX() + 0.002 * width);
    overall_data_range_.setMaxY(overall_data_range_.maxY() + 0.002 * overall_data_range_.height());

    zoomClear_();

    if (overall_data_range_.maxX() - overall_data_range_.minX() < 1.0)
    {
      AreaType new_area(overall_data_range_.minX() - 1.0, overall_data_range_.minY(),
                        overall_data_range_.maxX() + 1.0, overall_data_range_.maxY());
      changeVisibleArea_(new_area, true, true);
    }
    else
    {
      AreaType new_area(overall_data_range_.minX(), overall_data_range_.minY(),
                        overall_data_range_.maxX(), overall_data_range_.maxY());
      changeVisibleArea_(new_area, true, true);
    }
    update_(OPENMS_PRETTY_FUNCTION);
  }

  void Spectrum1DCanvas::setDrawMode(DrawModes mode)
  {
    //no layers
    if (layers_.empty())
      return;

    if (draw_modes_[current_layer_] != mode)
    {
      draw_modes_[current_layer_] = mode;
      update_(OPENMS_PRETTY_FUNCTION);
    }
  }

  Spectrum1DCanvas::DrawModes Spectrum1DCanvas::getDrawMode() const
  {
    //no layers
    if (layers_.empty())
      return DM_PEAKS;

    return draw_modes_[current_layer_];
  }

  void Spectrum1DCanvas::paintEvent(QPaintEvent* e)
  {
    QPainter painter(this);
    paint(&painter, e);
    painter.end();
  }

  void Spectrum1DCanvas::paint(QPainter* painter, QPaintEvent* e)
  {
    const DataValue& bg_col = param_.getValue("background_color");

    // Fill background if no layer is present
    if (getLayerCount() == 0)
    {
      painter->fillRect(0, 0, width(), height(), QColor(bg_col.toQString()));
      e->accept();
      return;
    }

    QTime timer;
    if (show_timing_) { timer.start(); }

    QPoint begin, end;

    // clear
    painter->fillRect(0, 0, this->width(), this->height(),
                      QColor(bg_col.toQString()));

    // gridlines
    emit recalculateAxes();
    paintGridLines_(*painter);

    SpectrumConstIteratorType vbegin, vend;
    for (Size i = 0; i < getLayerCount(); ++i)
    {
      const LayerData& layer = getLayer(i);

      // skip non peak data layer or invisible
      if (layer.type != LayerData::DT_PEAK || !layer.visible) { continue; }

      const ExperimentType::SpectrumType& spectrum = layer.getCurrentSpectrum();

      // get default icon and peak color
      QPen icon_pen = QPen(QColor(layer.param.getValue("icon_color").toQString()), 1);
      QPen pen(QColor(layer.param.getValue("peak_color").toQString()), 1);
      pen.setStyle(peak_penstyle_[i]);

      // TODO option for variable pen width
      // pen.setWidthF(1.5);
      painter->setPen(pen);
      updatePercentageFactor_(i);
      vbegin = getLayer_(i).getCurrentSpectrum().MZBegin(visible_area_.minX());
      vend = getLayer_(i).getCurrentSpectrum().MZEnd(visible_area_.maxX());

      // draw dashed elongations for pairs of peaks annotated with a distance
      for (auto it = layer.getCurrentAnnotations().begin();
            it != layer.getCurrentAnnotations().end(); ++it)
      {
        Annotation1DDistanceItem* distance_item = dynamic_cast<Annotation1DDistanceItem*>(*it);
        if (distance_item)
        {
          QPoint from, to;
          dataToWidget(distance_item->getStartPoint().getX(), 0, from, layer.flipped);

          dataToWidget(distance_item->getStartPoint().getX(), getVisibleArea().maxY(), to, layer.flipped);
          drawDashedLine_(from, to, *painter);

          dataToWidget(distance_item->getEndPoint().getX(), 0, from, layer.flipped);

          dataToWidget(distance_item->getEndPoint().getX(), getVisibleArea().maxY(), to, layer.flipped);
          drawDashedLine_(from, to, *painter);
        }
      }
      switch (draw_modes_[i])
      {
      case DM_PEAKS:
        //---------------------DRAWING PEAKS---------------------

        for (SpectrumConstIteratorType it = vbegin; it != vend; ++it)
        {
          if (layer.filters.passes(spectrum, it - spectrum.begin()))
          {
            // use peak colors stored in the layer, if available
            if (layer.peak_colors_1d.size() == spectrum.size())
            {
              // find correct peak index
              Size peak_index = std::distance(spectrum.begin(), it);
              pen.setColor(layer.peak_colors_1d[peak_index]);
              painter->setPen(pen);
            }

            // Warn if non-empty peak color array present but size doesn't match number of peaks
            // This indicates a bug but we gracefuly just issue a warning
            if (!layer.peak_colors_1d.empty() &&
                layer.peak_colors_1d.size() < spectrum.size())
            {
              OPENMS_LOG_ERROR << "Peak color array size ("
                               << layer.peak_colors_1d.size()
                               << ") doesn't match number of peaks ("
                               << spectrum.size()
                               << ") in spectrum."
                               << endl;
            }

            dataToWidget(*it, end, layer.flipped);
            dataToWidget(it->getMZ(), 0.0f, begin, layer.flipped);

            // draw peak
            painter->drawLine(begin, end);
          }
        }
        break;

      case DM_CONNECTEDLINES:
      {
        //---------------------DRAWING CONNECTED LINES---------------------

        QPainterPath path;

        // connect peaks in visible area; (no clipping needed)
        bool first_point = true;
        for (SpectrumConstIteratorType it = vbegin; it != vend; it++)
        {
          dataToWidget(*it, begin, layer.flipped);

          // connect lines
          if (first_point)
          {
            path.moveTo(begin);
            first_point = false;
          }
          else
          {
            path.lineTo(begin);
          }
        }
        painter->drawPath(path);

        // clipping on left side
        if (vbegin != spectrum.begin() && vbegin != spectrum.end())
        {
          dataToWidget(*(vbegin - 1), begin, layer.flipped);
          dataToWidget(*(vbegin), end, layer.flipped);
          painter->drawLine(begin, end);
        }

        // clipping on right side
        if (vend != spectrum.end() && vend != spectrum.begin())
        {
          dataToWidget(*(vend - 1), begin, layer.flipped);
          dataToWidget(*(vend), end, layer.flipped);
          painter->drawLine(begin, end);
        }
      }
      break;

      default:
        throw Exception::NotImplemented(__FILE__, __LINE__, OPENMS_PRETTY_FUNCTION);
      }

      // annotate interesting m/z's
      if (draw_interesting_MZs_) { drawMZAtInterestingPeaks_(i, *painter); }

      // draw all annotation items
      drawAnnotations(i, *painter);

      // draw a legend
      if (param_.getValue("show_legend").toBool())
      {
        const SpectrumType & spectrum = getLayer_(i).getCurrentSpectrum();
        double xpos = getVisibleArea().maxX() - (getVisibleArea().maxX() - getVisibleArea().minX()) * 0.1;
        SpectrumConstIteratorType tmp  = max_element(spectrum.MZBegin(visible_area_.minX()), spectrum.MZEnd(xpos), PeakType::IntensityLess());
        if (tmp != spectrum.end())
        {
          PointType position(xpos, std::max<double>(tmp->getIntensity() - 100, tmp->getIntensity() * 0.8));
          Annotation1DPeakItem item = Annotation1DPeakItem(position, layer.name.toQString(), QColor(layer.param.getValue("peak_color").toQString()));
          item.draw(this, *painter);
        }
      }
    }

    if (mirror_mode_)
    {
      painter->save();

      if (!show_alignment_)
      {
        // draw x-axis
        painter->setPen(Qt::black);
        painter->drawLine(0, height() / 2, width(), height() / 2);
      }
      else
      {
        drawAlignment(*painter);
        // two x-axes:
        painter->setPen(Qt::black);
        painter->drawLine(0, height() / 2 + 5, width(), height() / 2 + 5);
        painter->drawLine(0, height() / 2 - 5, width(), height() / 2 - 5);
      }
      painter->restore();
    }
    else   // !mirror_mode_
    {
      if (show_alignment_)
      {
        drawAlignment(*painter);
      }
    }

    // draw measuring line when in measure mode and valid measurement start peak selected
    if (action_mode_ == AM_MEASURE && measurement_start_.isValid())
    {
      QPoint measurement_end_point(last_mouse_pos_.x(), measurement_start_point_.y());
      // draw a complete temporary Annotation1DDistanceItem which includes the distance;
      // as an alternative to a simple line: painter->drawLine(measurement_start_point_, measurement_end_point);
      Annotation1DDistanceItem::PointType ps(widgetToData(measurement_start_point_, true));
      Annotation1DDistanceItem::PointType pe(widgetToData(measurement_end_point, true));
      Annotation1DDistanceItem(QString::number(pe.getX() - ps.getX(), 'f', 4), ps, pe).draw(this, *painter, false);
    }
    // draw highlighted measurement start peak and selected peak
    bool with_elongation = (action_mode_ == AM_MEASURE);
    drawHighlightedPeak_(current_layer_, measurement_start_, *painter, with_elongation);
    drawHighlightedPeak_(current_layer_, selected_peak_, *painter, with_elongation);

    //draw delta for measuring
    if (action_mode_ == AM_MEASURE && measurement_start_.isValid())
    {
      drawDeltas_(*painter, measurement_start_, selected_peak_);
    }
    else
    {
      drawCoordinates_(*painter, selected_peak_);
    }

    // draw text box (supporting HTML) on the right side of the canvas
    if (!text_box_content_.isEmpty())
    {
      painter->save();
      double w = text_box_content_.size().width();
      double h = text_box_content_.size().height();
      //draw text
      painter->setPen(Qt::black);
      painter->translate(width() - w - 2, 3);
      painter->fillRect(static_cast<int>(width() - w - 2),
                        3,
                        static_cast<int>(w),
                        static_cast<int>(h),
                        QColor(255, 255, 255, 200));
      text_box_content_.drawContents(painter);
      painter->restore();
    }

    if (show_timing_)
    {
      cout << "paint event took " << timer.elapsed() << " ms" << endl;
    }
  }

  void Spectrum1DCanvas::drawHighlightedPeak_(Size layer_index, const PeakIndex& peak, QPainter& painter, bool draw_elongation)
  {
    if (peak.isValid())
    {
      QPoint begin;

      const ExperimentType::PeakType& sel = getLayer_(layer_index).getCurrentSpectrum()[peak.peak];

      painter.setPen(QPen(QColor(param_.getValue("highlighted_peak_color").toQString()), 2));

      updatePercentageFactor_(layer_index);

      dataToWidget(sel, begin, getLayer_(layer_index).flipped);
      QPoint top_end(begin);

      bool layer_flipped = getLayer_(layer_index).flipped;
      if (isMzToXAxis())
      {
        if (layer_flipped)
        {
          top_end.setY(height());
        }
        else
        {
          top_end.setY(0);
        }
      }
      else
      {
        if (!layer_flipped)
        {
          top_end.setX(width());
        }
        else // should not happen
        {
          top_end.setX(0);
        }
      }

      // paint the crosshair only for currently selected peaks of the current layer
      if (layer_index == current_layer_ && (peak == measurement_start_ || peak == selected_peak_))
      {
        painter.drawLine(begin.x(), begin.y() - 4, begin.x(), begin.y() + 4);
        painter.drawLine(begin.x() - 4, begin.y(), begin.x() + 4, begin.y());
      }
      // draw elongation as dashed line (while in measure mode and for all existing distance annotations)
      if (draw_elongation)
      {
        drawDashedLine_(begin, top_end, painter);
      }
    }
  }

  void Spectrum1DCanvas::drawDashedLine_(const QPoint& from, const QPoint& to, QPainter& painter)
  {
    QPen pen;
    QVector<qreal> dashes;
    dashes << 5 << 5 << 1 << 5;
    pen.setDashPattern(dashes);
    pen.setColor(QColor(param_.getValue("highlighted_peak_color").toQString()));
    painter.save();
    painter.setPen(pen);
    painter.drawLine(from, to);
    painter.restore();
  }

  void Spectrum1DCanvas::drawAnnotations(Size layer_index, QPainter& painter)
  {
    LayerData& layer = getLayer_(layer_index);
    bool flipped = layer.flipped;
    updatePercentageFactor_(layer_index);
    QPen pen(QColor(layer.param.getValue("annotation_color").toQString()));
    QPen selected_pen;

    // make selected items a little brighter
    int sel_red = pen.color().red() + 50;
    int sel_green = pen.color().green() + 50;
    int sel_blue = pen.color().blue() + 50;

    // check if rgb out of bounds
    sel_red = sel_red > 255 ? 255 : sel_red;
    sel_green = sel_green > 255 ? 255 : sel_green;
    sel_blue = sel_blue > 255 ? 255 : sel_blue;

    selected_pen.setColor(QColor(sel_red, sel_green, sel_blue));

    Annotations1DContainer& c = layer.getCurrentAnnotations();
    for (Annotations1DContainer::ConstIterator it = c.begin(); it != c.end(); ++it)
    {
      if (!(*it)->isSelected())
      {
        painter.setPen(pen);
      }
      else
      {
        painter.setPen(selected_pen);
      }
      (*it)->draw(this, painter, flipped);
    }
  }

  void Spectrum1DCanvas::drawMZAtInterestingPeaks_(Size layer_index, QPainter& painter)
  {
    LayerData& layer = getLayer_(layer_index);
    const MSSpectrum& current_spectrum = layer.getCurrentSpectrum();

    bool flipped = layer.flipped;
    updatePercentageFactor_(layer_index);

    // get visible peaks
    auto vbegin = current_spectrum.MZBegin(visible_area_.minX());
    auto vend = current_spectrum.MZEnd(visible_area_.maxX());

    if (vbegin == vend) { return; }

    // find interesting peaks

    // copy visible peaks into spec
    MSSpectrum spec;
    for (auto it(vbegin); it != vend; ++it) { spec.push_back(*it); }

    // calculate distance between first and last peak
    --vend;
    double visible_range = vend->getMZ() - vbegin->getMZ();

    // remove 0 intensities
    ThresholdMower threshold_mower_filter;
    threshold_mower_filter.filterPeakSpectrum(spec);

    // deisotope so we don't consider higher isotopic peaks
<<<<<<< HEAD
    Deisotoper::deisotopeAndSingleCharge(spec, 
      100,    // tolerance
      true,   // ppm 
      "none", // no isotope model
      1, 6,   // min / max charge 
=======
    Deisotoper::deisotopeAndSingleCharge(spec,
      100,     // tolerance
      true,   // ppm
      1, 6,   // min / max charge
>>>>>>> 081c4600
      false,  // keep only deisotoped
      3, 10,  // min / max isopeaks
      false,  // don't convert fragment m/z to mono-charge
      true);  // annotate charge in integer data array

    // filter for local high-intensity peaks
    WindowMower window_mower_filter;
    Param filter_param = window_mower_filter.getParameters();
    double window_size = visible_range / 10.0;
    filter_param.setValue("windowsize", window_size, "The size of the sliding window along the m/z axis.");
    filter_param.setValue("peakcount", 2, "The number of peaks that should be kept.");
    filter_param.setValue("movetype", "slide", "Whether sliding window (one peak steps) or jumping window (window size steps) should be used.");
    window_mower_filter.setParameters(filter_param);
    window_mower_filter.filterPeakSpectrum(spec);

    NLargest nlargest_filter(10);  // maximum number of annotated m/z's in visible area
    nlargest_filter.filterPeakSpectrum(spec);
    spec.sortByPosition(); // nlargest changes order

    for (Size i = 0; i != spec.size(); ++i)
    {
      Size current_peak_index = current_spectrum.findNearest(spec[i].getMZ());
      double mz(current_spectrum[current_peak_index].getMZ());
      double intensity(current_spectrum[current_peak_index].getIntensity());

      QString label = String::number(mz, 4).toQString();

      if (!spec.getIntegerDataArrays().empty()
          && spec.getIntegerDataArrays()[0].size() == spec.size())
      {
        int charge = spec.getIntegerDataArrays()[0][i];
        // TODO: handle negative mode

        // here we explicitly also annotate singly charged ions to distinguish them from unknown charge (0)
        if (charge != 0)
        {
          label += charge == 1 ? "<sup>+</sup>" : "<sup>" + QString::number(charge) + "+</sup>";
        }
      }

      Annotation1DPeakItem item({mz, intensity}, label, Qt::darkGray);
      item.setSelected(false);
      item.draw(this, painter, flipped);
    }
  }

  void Spectrum1DCanvas::changeVisibleArea_(const AreaType& new_area, bool repaint, bool add_to_stack)
  {
    // set new visible area (if changed)
    if (new_area != visible_area_)
    {
      visible_area_ = new_area;
      updateScrollbars_();
      recalculateSnapFactor_();
      emit visibleAreaChanged(new_area);
    }

    // store old zoom state
    if (add_to_stack) { zoomAdd_(new_area); }

    // repaint
    if (repaint) { update_(OPENMS_PRETTY_FUNCTION); }
  }

  bool Spectrum1DCanvas::finishAdding_()
  {
    if (layers_.back().type != LayerData::DT_PEAK)
    {
      QMessageBox::critical(this, "Error", "This widget supports peak data only. Aborting!");
      return false;
    }

    current_layer_ = getLayerCount() - 1;
    getCurrentLayer_().updateRanges();

    // Abort if no data points are contained (note that all data could be on disk)
    if (getCurrentLayer().getCurrentSpectrum().empty())
    {
      layers_.resize(getLayerCount() - 1);
      if (current_layer_ != 0)
      {
        current_layer_ = current_layer_ - 1;
      }
      QMessageBox::critical(this, "Error", "Cannot add a dataset that contains no survey scans. Aborting!");
      return false;
    }

    const MSSpectrum& spectrum = getCurrentLayer_().getCurrentSpectrum();

    // add new draw mode and style (default: peaks)
    draw_modes_.push_back(DM_PEAKS);
    SpectrumSettings::SpectrumType spectrum_type = spectrum.getType(true);

    if (spectrum_type == SpectrumSettings::PROFILE)
    {
      draw_modes_.back() = DM_CONNECTEDLINES;
    }
    peak_penstyle_.push_back(Qt::SolidLine);


    // Change peak color if this is not the first layer
    switch (current_layer_ % 5)
    {
    case 0:
      getCurrentLayer_().param.setValue("peak_color", "#0000ff");
      getCurrentLayer_().param.setValue("annotation_color", "#005500");
      break;

    case 1:
      getCurrentLayer_().param.setValue("peak_color", "#00cc00");
      getCurrentLayer_().param.setValue("annotation_color", "#005500");
      break;

    case 2:
      getCurrentLayer_().param.setValue("peak_color", "#cc0000");
      getCurrentLayer_().param.setValue("annotation_color", "#550055");
      break;

    case 3:
      getCurrentLayer_().param.setValue("peak_color", "#00cccc");
      getCurrentLayer_().param.setValue("annotation_color", "#005555");
      break;

    case 4:
      getCurrentLayer_().param.setValue("peak_color", "#ffaa00");
      getCurrentLayer_().param.setValue("annotation_color", "#550000");
      break;
    }

    // sort spectra in ascending order of position (ensure that we sort all spectra as well as the currently
    for (Size i = 0; i < getCurrentLayer_().getPeakData()->size(); ++i)
    {
      (*getCurrentLayer_().getPeakDataMuteable())[i].sortByPosition();
    }
    getCurrentLayer_().sortCurrentSpectrumByPosition();

    getCurrentLayer_().annotations_1d.resize(getCurrentLayer_().getPeakData()->size());

    // update nearest peak
    selected_peak_.clear();

    // update ranges
    recalculateRanges_(0, 2, 1);
    double width = overall_data_range_.width();
    overall_data_range_.setMinX(overall_data_range_.minX() - 0.002 * width);
    overall_data_range_.setMaxX(overall_data_range_.maxX() + 0.002 * width);
    overall_data_range_.setMaxY(overall_data_range_.maxY() + 0.002 * overall_data_range_.height());
    resetZoom(false); //no repaint as this is done in intensityModeChange_() anyway

    // warn if negative intensities are contained
    if (getMinIntensity(current_layer_) < 0.0)
    {
      QMessageBox::warning(this, "Warning", "This dataset contains negative intensities. Use it at your own risk!");
    }

    if (getLayerCount() == 2)
    {
      setIntensityMode(IM_PERCENTAGE);
    }
    intensityModeChange_();

    emit layerActivated(this);

    return true;
  }

  void Spectrum1DCanvas::drawCoordinates_(QPainter& painter, const PeakIndex& peak)
  {
    if (!peak.isValid())
      return;

    //determine coordinates;
    double mz = 0.0;
    float it = 0.0;
    // only peak data is supported here
    if (getCurrentLayer().type != LayerData::DT_PEAK)
    {
      QMessageBox::critical(this, "Error", "This widget supports peak data only. Aborting!");
      return;
    }
    mz = getCurrentLayer().getCurrentSpectrum()[peak.peak].getMZ();
    it = getCurrentLayer().getCurrentSpectrum()[peak.peak].getIntensity();

    //draw text
    QStringList lines;
    String text;
    int precision(2);

    if (isMzToXAxis() ^ is_swapped_) // XOR
    { // only if either one of the conditions holds
      text = "RT:  "; // two spaces, ensuring same indentation as "m/z: " and "int: "
      precision = 2;
    }
    else // only if none or both are true
    {
      text = "m/z: ";
      precision = 8;
    }
    lines.push_back(text.c_str() +  QLocale::c().toString(mz, 'f', precision));  // adds group separators (consistency with intensity)
    lines.push_back("Int: " + QLocale::c().toString(it, 'f', 2));                // adds group separators (every 1e3), to better visualize large numbers (e.g. 23.009.646.54,3));
    drawText_(painter, lines);
  }

  void Spectrum1DCanvas::drawDeltas_(QPainter& painter, const PeakIndex& start, const PeakIndex& end)
  {
    if (!start.isValid())
      return;

    //determine coordinates;
    double mz;
    float it;
    float ppm;

    if (getCurrentLayer().type != LayerData::DT_PEAK)
    {
      QMessageBox::critical(this, "Error", "This widget supports peak data only. Aborting!");
      return;
    }

    if (end.isValid())
    {
      mz = getCurrentLayer().getCurrentSpectrum()[end.peak].getMZ() - getCurrentLayer().getCurrentSpectrum()[start.peak].getMZ();
      it = getCurrentLayer().getCurrentSpectrum()[end.peak].getIntensity() - getCurrentLayer().getCurrentSpectrum()[start.peak].getIntensity();
    }
    else
    {
      PointType point = widgetToData_(last_mouse_pos_);
      mz = point[0] - getCurrentLayer().getCurrentSpectrum()[start.peak].getMZ();
      it = std::numeric_limits<double>::quiet_NaN();
    }
    ppm = (mz / getCurrentLayer().getCurrentSpectrum()[start.peak].getMZ()) * 1e6;

    //draw text
    QStringList lines;
    String text;
    int precision(2);
    if (isMzToXAxis() ^ is_swapped_) // XOR
    { // only if either one of the conditions holds
      text = "RT delta: ";
      precision = 2;
    }
    else // only if none or both are true
    {
      text = "m/z delta: ";
      precision = 6;
    }
    lines.push_back(text.c_str() + QString::number(mz, 'f', precision) + " (" + QString::number(ppm, 'f', 1) +" ppm)");

    if (boost::math::isinf(it) || boost::math::isnan(it))
    {
      lines.push_back("Int ratio: n/a");
    }
    else
    {
      lines.push_back("Int ratio: " + QString::number(it, 'f', 2));
    }
    drawText_(painter, lines);
  }

  void Spectrum1DCanvas::recalculateSnapFactor_()
  {
    if (intensity_mode_ == IM_SNAP)
    {
      double local_max  = -numeric_limits<double>::max();
      for (Size i = 0; i < getLayerCount(); ++i)
      {
        const SpectrumType & spectrum = getLayer_(i).getCurrentSpectrum();
        SpectrumConstIteratorType tmp = max_element(spectrum.MZBegin(visible_area_.minX()), spectrum.MZEnd(visible_area_.maxX()), PeakType::IntensityLess());
        if (tmp != spectrum.end() && tmp->getIntensity() > local_max)
        {
          local_max = tmp->getIntensity();
        }
      }

      // add some margin on top of local maximum to be sure we are able to draw labels inside the view
      snap_factors_[0] = overall_data_range_.maxPosition()[1] / (local_max * TOP_MARGIN);
    }
    else if (intensity_mode_ == IM_PERCENTAGE)
    {
      snap_factors_[0] = 1.0 / TOP_MARGIN;
    }
    else
    {
      snap_factors_[0] = 1.0;
    }
  }

  void Spectrum1DCanvas::updateScrollbars_()
  {
    emit updateHScrollbar(overall_data_range_.minPosition()[0], visible_area_.minPosition()[0], visible_area_.maxPosition()[0], overall_data_range_.maxPosition()[0]);
    emit updateVScrollbar(1, 1, 1, 1);
  }

  void Spectrum1DCanvas::horizontalScrollBarChange(int value)
  {
    changeVisibleArea_(value, value + (visible_area_.maxPosition()[0] - visible_area_.minPosition()[0]));
    emit layerZoomChanged(this);
  }

  void Spectrum1DCanvas::showCurrentLayerPreferences()
  {
    Internal::Spectrum1DPrefDialog dlg(this);
    LayerData& layer = getCurrentLayer_();

    ColorSelector* peak_color = dlg.findChild<ColorSelector*>("peak_color");
    ColorSelector* icon_color = dlg.findChild<ColorSelector*>("icon_color");
    ColorSelector* annotation_color = dlg.findChild<ColorSelector*>("annotation_color");
    ColorSelector* bg_color = dlg.findChild<ColorSelector*>("bg_color");
    ColorSelector* selected_color = dlg.findChild<ColorSelector*>("selected_color");

    peak_color->setColor(QColor(layer.param.getValue("peak_color").toQString()));
    icon_color->setColor(QColor(layer.param.getValue("icon_color").toQString()));
    annotation_color->setColor(QColor(layer.param.getValue("annotation_color").toQString()));
    bg_color->setColor(QColor(param_.getValue("background_color").toQString()));
    selected_color->setColor(QColor(param_.getValue("highlighted_peak_color").toQString()));

    if (dlg.exec())
    {
      layer.param.setValue("peak_color", peak_color->getColor().name());
      layer.param.setValue("icon_color", icon_color->getColor().name());
      layer.param.setValue("annotation_color", annotation_color->getColor().name());
      param_.setValue("background_color", bg_color->getColor().name());
      param_.setValue("highlighted_peak_color", selected_color->getColor().name());

      emit preferencesChange();
    }
  }

  void Spectrum1DCanvas::currentLayerParamtersChanged_()
  {
    update_(OPENMS_PRETTY_FUNCTION);
  }

  void Spectrum1DCanvas::contextMenuEvent(QContextMenuEvent* e)
  {
    if (layers_.empty()) { return; }

    QMenu* context_menu = new QMenu(this);
    QAction* result = nullptr;

    Annotations1DContainer& annots_1d = getCurrentLayer_().getCurrentAnnotations();
    Annotation1DItem* annot_item = annots_1d.getItemAt(e->pos());
    if (annot_item)
    {
      annots_1d.deselectAll();
      annots_1d.selectItemAt(e->pos());
      update_(OPENMS_PRETTY_FUNCTION);

      context_menu->addAction("Edit");
      context_menu->addAction("Delete");
      if ((result = context_menu->exec(mapToGlobal(e->pos()))))
      {
        if (result->text() == "Delete")
        {
          vector<Annotation1DItem*> as;
          as.push_back(annot_item);
          getCurrentLayer_().removePeakAnnotationsFromPeptideHit(as);
          annots_1d.removeSelectedItems();
        }
        else if (result->text() == "Edit")
        {
          annot_item->editText();
          getCurrentLayer_().synchronizePeakAnnotations();
        }
        update_(OPENMS_PRETTY_FUNCTION);
      }
    }
    else // !annot_item
    {
      //Display name and warn if current layer invisible
      String layer_name = String("Layer: ") + getCurrentLayer().name;
      if (!getCurrentLayer().visible)
      {
        layer_name += " (invisible)";
      }
      context_menu->addAction(layer_name.toQString())->setEnabled(false);
      context_menu->addSeparator();
      QAction* new_action = context_menu->addAction("Add label");
      if (mirror_mode_ && (getCurrentLayer().flipped ^ (e->pos().y() > height() / 2)))
      {
        new_action->setEnabled(false);
      }
      new_action = context_menu->addAction("Add peak annotation");
      PeakIndex near_peak = findPeakAtPosition_(e->pos());
      if (!near_peak.isValid())
      {
        new_action->setEnabled(false);
      }
      new_action = context_menu->addAction("Add peak annotation mz");
      if (!near_peak.isValid())
      {
        new_action->setEnabled(false);
      }
      context_menu->addSeparator();
      new_action = context_menu->addAction("Reset alignment");
      if (!show_alignment_)
      {
        new_action->setEnabled(false);
      }
      context_menu->addSeparator();

      context_menu->addAction("Layer meta data");

      QMenu* save_menu = new QMenu("Save");
      save_menu->addAction("Layer");
      save_menu->addAction("Visible layer data");
      save_menu->addAction("As image");

      QMenu* settings_menu = new QMenu("Settings");
      settings_menu->addAction("Show/hide grid lines");
      settings_menu->addAction("Show/hide axis legends");
      settings_menu->addAction("Style: Stick <--> Area");
      settings_menu->addAction("Intensity: Absolute <--> Percent");
      settings_menu->addAction("Show/hide ion ladder in ID view");
      settings_menu->addAction("Show/hide automated m/z annotations");
      settings_menu->addSeparator();
      settings_menu->addAction("Preferences");

      context_menu->addMenu(save_menu);
      context_menu->addMenu(settings_menu);

      // only add to context menu if there is a MS1 map
      if (TOPPViewBase::containsMS1Scans(*getCurrentLayer().getPeakData()))
      {
        context_menu->addAction("Switch to 2D view");
        context_menu->addAction("Switch to 3D view");
      }

      if (TOPPViewBase::containsIMData(getCurrentLayer().getCurrentSpectrum()))
      {
        context_menu->addAction("Switch to ion mobility view");
      }

      if (getCurrentLayer().isDIAData())
      {
        context_menu->addAction("Switch to DIA-MS view");
      }

      //add external context menu
      if (context_add_)
      {
        context_menu->addSeparator();
        context_menu->addMenu(context_add_);
      }

      //evaluate menu
      if ((result = context_menu->exec(mapToGlobal(e->pos()))))
      {
        if (result->text() == "Preferences")
        {
          showCurrentLayerPreferences();
        }
        else if (result->text() == "Show/hide grid lines")
        {
          showGridLines(!gridLinesShown());
        }
        else if (result->text() == "Show/hide axis legends")
        {
          emit changeLegendVisibility();
        }
        else if (result->text() == "Show/hide automated m/z annotations")
        {
          setDrawInterestingMZs(!draw_interesting_MZs_);
        }
        else if (result->text() == "Layer" || result->text() == "Visible layer data")
        {
          saveCurrentLayer(result->text() == "Visible layer data");
        }
        else if (result->text() == "As image")
        {
          spectrum_widget_->saveAsImage();
        }
        else if (result->text() == "Style: Stick <--> Area")
        {
          if (getDrawMode() != DM_PEAKS)
          {
            setDrawMode(DM_PEAKS);
          }
          else
          {
            setDrawMode(DM_CONNECTEDLINES);
          }
        }
        else if (result->text() == "Intensity: Absolute <--> Percent")
        {
          if (getIntensityMode() != IM_PERCENTAGE)
          {
            setIntensityMode(IM_PERCENTAGE);
          }
          else
          {
            setIntensityMode(IM_SNAP);
          }
        }
        else if (result->text() == "Layer meta data")
        {
          showMetaData(true);
        }
        else if (result->text() == "Add label")
        {
          addUserLabelAnnotation_(e->pos());
        }
        else if (result->text() == "Add peak annotation")
        {
          addUserPeakAnnotation_(near_peak);
        }
        else if (result->text() == "Add peak annotation mz")
        {
          QString label = String::number(getCurrentLayer().getCurrentSpectrum()[near_peak.peak].getMZ(), 4).toQString();
          addPeakAnnotation(near_peak, label, getCurrentLayer_().param.getValue("peak_color").toQString());
        }
        else if (result->text() == "Reset alignment")
        {
          resetAlignment();
        }
        else if (result->text() == "Switch to 2D view")
        {
          emit showCurrentPeaksAs2D();
        }
        else if (result->text() == "Switch to 3D view")
        {
          emit showCurrentPeaksAs3D();
        }
        else if (result->text() == "Switch to ion mobility view")
        {
          emit showCurrentPeaksAsIonMobility();
        }
        else if (result->text() == "Switch to DIA-MS view")
        {
          emit showCurrentPeaksAsDIA();
        }
        else if (result->text() == "Show/hide ion ladder in ID view")
        {
          // toggle visibility of ion ladder
          setIonLadderVisible(!isIonLadderVisible());
        }
      }
    }
    e->accept();
  }

  void Spectrum1DCanvas::setTextBox(const QString& html)
  {
    text_box_content_.setHtml(html);
  }

  void Spectrum1DCanvas::addUserLabelAnnotation_(const QPoint& screen_position)
  {
    bool ok;
    QString text = QInputDialog::getText(this, "Add label", "Enter text:", QLineEdit::Normal, "", &ok);
    if (ok && !text.isEmpty())
    {
      addLabelAnnotation_(screen_position, text);
    }
  }

  void Spectrum1DCanvas::addLabelAnnotation_(const QPoint& screen_position, QString text)
  {
    updatePercentageFactor_(current_layer_);

    PointType position = widgetToData(screen_position, true);
    Annotation1DItem* item = new Annotation1DTextItem(position, text);
    getCurrentLayer_().getCurrentAnnotations().push_front(item);

    update_(OPENMS_PRETTY_FUNCTION);
  }

  void Spectrum1DCanvas::addUserPeakAnnotation_(PeakIndex near_peak)
  {
    bool ok;
    QString text = QInputDialog::getText(this, "Add peak annotation", "Enter text:", QLineEdit::Normal, "", &ok);
    if (ok && !text.isEmpty())
    {
      addPeakAnnotation(near_peak, text, QColor(getCurrentLayer_().param.getValue("peak_color").toQString()));
    }
  }

  Annotation1DItem* Spectrum1DCanvas::addPeakAnnotation(const PeakIndex& peak_index, const QString& text, const QColor& color)
  {
    PeakType peak = getCurrentLayer().getCurrentSpectrum()[peak_index.peak];
    PointType position(peak.getMZ(), peak.getIntensity());
    Annotation1DItem* item = new Annotation1DPeakItem(position, text, color);
    item->setSelected(false);
    getCurrentLayer_().getCurrentAnnotations().push_front(item);
    update_(OPENMS_PRETTY_FUNCTION);
    return item;
  }

  void Spectrum1DCanvas::saveCurrentLayer(bool visible)
  {
    const LayerData& layer = getCurrentLayer();

    //determine proposed filename
    String proposed_name = param_.getValue("default_path");
    if (!visible && !layer.filename.empty())
    {
      proposed_name = layer.filename;
    }

    QString selected_filter = "";
    QString file_name = QFileDialog::getSaveFileName(this, "Save file", proposed_name.toQString(), "mzML files (*.mzML);;mzData files (*.mzData);;mzXML files (*.mzXML);;All files (*)", &selected_filter);
    if (!file_name.isEmpty())
    {
      // check whether a file type suffix has been given
      // first check mzData and mzXML then mzML
      // if the setting is at "All files"
      // mzML will be used
      String upper_filename = file_name;
      upper_filename.toUpper();
      if (selected_filter == "mzData files (*.mzData)")
      {
        if (!upper_filename.hasSuffix(".MZDATA"))
        {
          file_name += ".mzData";
        }
      }
      else if (selected_filter == "mzXML files (*.mzXML)")
      {
        if (!upper_filename.hasSuffix(".MZXML"))
        {
          file_name += ".mzXML";
        }
      }
      else
      {
        if (!upper_filename.hasSuffix(".MZML"))
        {
          file_name += ".mzML";
        }
      }

      if (visible)
      {
        ExperimentType out;
        getVisiblePeakData(out);
        addDataProcessing_(out, DataProcessing::FILTERING);
        FileHandler().storeExperiment(file_name, out, ProgressLogger::GUI);
      }
      else
      {
        // TODO: this will not work if the data is cached on disk
        FileHandler().storeExperiment(file_name, *layer.getPeakData(), ProgressLogger::GUI);
      }
    }
  }

  bool Spectrum1DCanvas::flippedLayersExist()
  {
    bool has_flipped_layers = false;
    for (Size i = 0; i < getLayerCount(); ++i)
    {
      if (layers_[i].flipped)
      {
        has_flipped_layers = true;
        break;
      }
    }
    return has_flipped_layers;
  }

  void Spectrum1DCanvas::updateLayer(Size i)
  {
    //update nearest peak
    selected_peak_.clear();

    //update ranges
    recalculateRanges_(0, 2, 1);
    double width = overall_data_range_.width();
    overall_data_range_.setMinX(overall_data_range_.minX() - 0.002 * width);
    overall_data_range_.setMaxX(overall_data_range_.maxX() + 0.002 * width);
    overall_data_range_.setMaxY(overall_data_range_.maxY() + 0.002 * overall_data_range_.height());

    resetZoom();
    modificationStatus_(i, false);
  }

  void Spectrum1DCanvas::zoom_(int x, int y, bool zoom_in)
  {
    if (!zoom_in)
    {
      zoomBack_();
    }
    else
    {
      const PointType::CoordinateType zoom_factor = 0.8;
      AreaType new_area;
      if (isMzToXAxis())
      {
        new_area.setMinX(visible_area_.min_[0] + (1.0 - zoom_factor) * (visible_area_.max_[0] - visible_area_.min_[0]) * (PointType::CoordinateType)x / width());
        new_area.setMaxX(new_area.min_[0] + zoom_factor * (visible_area_.max_[0] - visible_area_.min_[0]));
        new_area.setMinY(visible_area_.minY());
        new_area.setMaxY(visible_area_.maxY());
      }
      else
      {
        new_area.setMinX(visible_area_.min_[0] + (1.0 - zoom_factor) * (visible_area_.max_[0] - visible_area_.min_[0]) * (PointType::CoordinateType)(height() - y) / height());
        new_area.setMaxX(new_area.min_[0] + zoom_factor * (visible_area_.max_[0] - visible_area_.min_[0]));
        new_area.setMinY(visible_area_.minY());
        new_area.setMaxY(visible_area_.maxY());
      }

      if (new_area != visible_area_)
      {
        zoomAdd_(new_area);
        zoom_pos_ = --zoom_stack_.end(); // set to last position
        changeVisibleArea_(*zoom_pos_);
      }
    }
  }

  /// Go forward in zoom history
  void Spectrum1DCanvas::zoomForward_()
  {
    // if at end of zoom level then simply add a new zoom
    if (zoom_pos_ == zoom_stack_.end() || (zoom_pos_ + 1) == zoom_stack_.end())
    {
      AreaType new_area;
      // distance of areas center to border times a zoom factor of 0.8
      AreaType::CoordinateType size0 = visible_area_.width() / 2 * 0.8;
      new_area.setMinX(visible_area_.center()[0] - size0);
      new_area.setMaxX(visible_area_.center()[0] + size0);
      new_area.setMinY(visible_area_.minY());
      new_area.setMaxY(visible_area_.maxY());
      zoomAdd_(new_area);
      zoom_pos_ = --zoom_stack_.end(); // set to last position
    }
    else
    {
      // goto next zoom level
      ++zoom_pos_;
    }
    changeVisibleArea_(*zoom_pos_);
    emit layerZoomChanged(this);
  }

  void Spectrum1DCanvas::translateLeft_(Qt::KeyboardModifiers m)
  {
    double newLo = visible_area_.minX();
    double newHi = visible_area_.maxX();
    if (m == Qt::NoModifier)
    { // 5% shift
      double shift = 0.05 * visible_area_.width();
      newLo -= shift;
      newHi -= shift;
    }
    else if (m == Qt::ShiftModifier)
    { // jump to the next peak (useful for sparse data)
      const LayerData::ExperimentType::SpectrumType& spec = getCurrentLayer_().getCurrentSpectrum();
      PeakType p_temp(visible_area_.minX(), 0);
      SpectrumConstIteratorType it_next = lower_bound(spec.begin(), spec.end(), p_temp, PeakType::MZLess()); // find first peak in current range
      if (it_next != spec.begin()) --it_next; // move one peak left
      if (it_next == spec.end()) return;
      newLo = it_next->getMZ() - visible_area_.width() / 2; // center the next peak to the left
      newHi = it_next->getMZ() + visible_area_.width() / 2;
    }

    // check if we are falling out of bounds
    if (newLo < overall_data_range_.minX())
    {
      newLo = overall_data_range_.minX();
      newHi = newLo + visible_area_.width();
    }
    // change data area
    changeVisibleArea_(newLo, newHi);
    emit layerZoomChanged(this);
  }

  void Spectrum1DCanvas::translateRight_(Qt::KeyboardModifiers m)
  {
    double newLo = visible_area_.minX();
    double newHi = visible_area_.maxX();
    if (m == Qt::NoModifier)
    { // 5% shift
      double shift = 0.05 * visible_area_.width();
      newLo += shift;
      newHi += shift;
    }
    else if (m == Qt::ShiftModifier)
    { // jump to the next peak (useful for sparse data)
      const LayerData::ExperimentType::SpectrumType& spec = getCurrentLayer_().getCurrentSpectrum();
      PeakType p_temp(visible_area_.maxX(), 0);
      SpectrumConstIteratorType it_next = upper_bound(spec.begin(), spec.end(), p_temp, PeakType::MZLess()); // first right-sided peak outside the current range
      if (it_next == spec.end()) return;
      newLo = it_next->getMZ() - visible_area_.width() / 2; // center the next peak to the right
      newHi = it_next->getMZ() + visible_area_.width() / 2;
    }

    // check if we are falling out of bounds
    if (newHi > overall_data_range_.maxX())
    {
      newHi = overall_data_range_.maxX();
      newLo = newHi - visible_area_.width();
    }
    // change data area
    changeVisibleArea_(newLo, newHi);
    emit layerZoomChanged(this);
  }

  /// Returns whether this widget is currently in mirror mode
  bool Spectrum1DCanvas::mirrorModeActive()
  {
    return mirror_mode_;
  }

  /// Sets whether this widget is currently in mirror mode
  void Spectrum1DCanvas::setMirrorModeActive(bool b)
  {
    mirror_mode_ = b;
    qobject_cast<Spectrum1DWidget*>(spectrum_widget_)->toggleMirrorView(b);
    update_(OPENMS_PRETTY_FUNCTION);
  }

  void Spectrum1DCanvas::paintGridLines_(QPainter& painter)
  {
    if (!show_grid_ || !spectrum_widget_)
      return;

    QPen p1(QColor(130, 130, 130));
    p1.setStyle(Qt::DashLine);
    QPen p2(QColor(170, 170, 170));
    p2.setStyle(Qt::DotLine);

    painter.save();

    unsigned int xl, xh, yl, yh;     //width/height of the diagram area, x, y coordinates of lo/hi x,y values

    xl = 0;
    xh = width();

    yl = height();
    yh = 0;

    // drawing of grid lines and associated text
    for (Size j = 0; j != spectrum_widget_->xAxis()->gridLines().size(); j++)
    {
      // style definitions
      switch (j)
      {
      case 0:           // style settings for big intervals
        painter.setPen(p1);
        break;

      case 1:           // style settings for small intervals
        painter.setPen(p2);
        break;

      default:
        std::cout << "empty vertical grid line vector error!" << std::endl;
        painter.setPen(QPen(QColor(0, 0, 0)));
        break;
      }

      for (std::vector<double>::const_iterator it = spectrum_widget_->xAxis()->gridLines()[j].begin(); it != spectrum_widget_->xAxis()->gridLines()[j].end(); ++it)
      {
        int x = static_cast<int>(Math::intervalTransformation(*it, spectrum_widget_->xAxis()->getAxisMinimum(), spectrum_widget_->xAxis()->getAxisMaximum(), xl, xh));
        painter.drawLine(x, yl, x, yh);
      }
    }

    for (Size j = 0; j != spectrum_widget_->yAxis()->gridLines().size(); j++)
    {

      // style definitions
      switch (j)
      {
      case 0:           // style settings for big intervals
        painter.setPen(p1);
        break;

      case 1:           // style settings for small intervals
        painter.setPen(p2);
        break;

      default:
        std::cout << "empty vertical grid line vector error!" << std::endl;
        painter.setPen(QPen(QColor(0, 0, 0)));
        break;
      }

      for (std::vector<double>::const_iterator it = spectrum_widget_->yAxis()->gridLines()[j].begin(); it != spectrum_widget_->yAxis()->gridLines()[j].end(); ++it)
      {
        int y = static_cast<int>(Math::intervalTransformation(*it, spectrum_widget_->yAxis()->getAxisMinimum(), spectrum_widget_->yAxis()->getAxisMaximum(), yl, yh));
        if (!mirror_mode_)
        {
          painter.drawLine(xl, y, xh, y);
        }
        else
        {
          if (!show_alignment_)
          {
            painter.drawLine(xl, y / 2, xh, y / 2);
            painter.drawLine(xl, yl - y / 2, xh, yl - y / 2);
          }
          else
          {
            double alignment_shrink_factor = 1.0;
            if (height() > 10)
            {
              alignment_shrink_factor = (double)(height() - 10) / (double)height();
            }
            painter.drawLine(xl, (int)((double)(y) * alignment_shrink_factor / 2.0), xh, (int)((double)(y) * alignment_shrink_factor / 2.0));
            painter.drawLine(xl, yl - (int)((double)(y) * alignment_shrink_factor / 2.0), xh, yl - (int)((double)(y) * alignment_shrink_factor / 2.0));
          }
        }
      }
    }

    painter.restore();
  }

  void Spectrum1DCanvas::performAlignment(Size layer_index_1, Size layer_index_2, const Param& param)
  {
    alignment_layer_1_ = layer_index_1;
    alignment_layer_2_ = layer_index_2;
    aligned_peaks_mz_delta_.clear();
    aligned_peaks_indices_.clear();

    if (layer_index_1 >= getLayerCount() || layer_index_2 >= getLayerCount())
    {
      return;
    }
    LayerData& layer_1 = getLayer_(layer_index_1);
    LayerData& layer_2 = getLayer_(layer_index_2);
    const ExperimentType::SpectrumType& spectrum_1 = layer_1.getCurrentSpectrum();
    const ExperimentType::SpectrumType& spectrum_2 = layer_2.getCurrentSpectrum();

    SpectrumAlignment aligner;
    aligner.setParameters(param);
    aligner.getSpectrumAlignment(aligned_peaks_indices_, spectrum_1, spectrum_2);

    for (Size i = 0; i < aligned_peaks_indices_.size(); ++i)
    {
      double line_begin_mz = spectrum_1[aligned_peaks_indices_[i].first].getMZ();
      double line_end_mz = spectrum_2[aligned_peaks_indices_[i].second].getMZ();
      aligned_peaks_mz_delta_.emplace_back(line_begin_mz, line_end_mz);
    }

    show_alignment_ = true;
    update_(OPENMS_PRETTY_FUNCTION);

    SpectrumAlignmentScore scorer;
    scorer.setParameters(param);

    alignment_score_ = scorer(spectrum_1, spectrum_2);
  }

  void Spectrum1DCanvas::resetAlignment()
  {
    aligned_peaks_indices_.clear();
    aligned_peaks_mz_delta_.clear();
    qobject_cast<Spectrum1DWidget*>(spectrum_widget_)->resetAlignment();
    show_alignment_ = false;
    update_(OPENMS_PRETTY_FUNCTION);
  }

  void Spectrum1DCanvas::drawAlignment(QPainter& painter)
  {
    painter.save();

    //draw peak-connecting lines between the two spectra
    if (mirror_mode_)
    {
      painter.setPen(Qt::red);
      QPoint begin_p, end_p;
      double dummy = 0.0;

      for (Size i = 0; i < getAlignmentSize(); ++i)
      {
        dataToWidget(aligned_peaks_mz_delta_[i].first, dummy, begin_p);
        dataToWidget(aligned_peaks_mz_delta_[i].second, dummy, end_p);
        painter.drawLine(begin_p.x(), height() / 2 - 5, end_p.x(), height() / 2 + 5);
      }
    }
    else
    {
      painter.setPen(Qt::red);
      QPoint begin_p, end_p;
      const ExperimentType::SpectrumType& spectrum_1 = getLayer(alignment_layer_1_).getCurrentSpectrum();
      updatePercentageFactor_(alignment_layer_1_);
      for (Size i = 0; i < getAlignmentSize(); ++i)
      {
        dataToWidget(spectrum_1[aligned_peaks_indices_[i].first].getMZ(), 0, begin_p, false, true);
        dataToWidget(spectrum_1[aligned_peaks_indices_[i].first].getMZ(), spectrum_1[aligned_peaks_indices_[i].first].getIntensity(), end_p, false, true);
        painter.drawLine(begin_p.x(), begin_p.y(), end_p.x(), end_p.y());
      }
    }
    painter.restore();
  }

  Size Spectrum1DCanvas::getAlignmentSize()
  {
    return aligned_peaks_mz_delta_.size();
  }

  double Spectrum1DCanvas::getAlignmentScore()
  {
    return alignment_score_;
  }

  void Spectrum1DCanvas::intensityModeChange_()
  {
    recalculateSnapFactor_();
    ensureAnnotationsWithinDataRange_();
    update_(OPENMS_PRETTY_FUNCTION);
  }

  void Spectrum1DCanvas::ensureAnnotationsWithinDataRange_()
  {
    for (Size i = 0; i < getLayerCount(); ++i)
    {
      updatePercentageFactor_(i);
      Annotations1DContainer& ann_1d = getLayer_(i).getCurrentAnnotations();
      for (Annotations1DContainer::Iterator it = ann_1d.begin(); it != ann_1d.end(); ++it)
      {
        (*it)->ensureWithinDataRange(this);
      }
    }
  }

  void Spectrum1DCanvas::updatePercentageFactor_(Size layer_index)
  {
    if (intensity_mode_ == IM_PERCENTAGE)
    {
      percentage_factor_ = overall_data_range_.maxPosition()[1] / getLayer_(layer_index).getCurrentSpectrum().getMaxInt();
    }
    else
    {
      percentage_factor_ = 1.0;
    }
  }

  void Spectrum1DCanvas::flipLayer(Size index)
  {
    if (index < getLayerCount())
    {
      getLayer_(index).flipped = !getLayer_(index).flipped;
    }
  }

  void Spectrum1DCanvas::activateSpectrum(Size index, bool repaint)
  {
    // Note: even though the current spectrum may be on disk, there will still
    // be an in-memory representation in the peak data structure. Using
    // setCurrentSpectrumIndex will select the appropriate spectrum and load it
    // into memory.
    if (index < getCurrentLayer_().getPeakData()->size())
    {
      getCurrentLayer_().setCurrentSpectrumIndex(index);
      recalculateSnapFactor_();
      if (repaint)
      {
        update_(OPENMS_PRETTY_FUNCTION);
      }
    }
  }

  void Spectrum1DCanvas::setSwappedAxis(bool swapped)
  {
    is_swapped_ = swapped;
  }

  void Spectrum1DCanvas::setCurrentLayerPeakPenStyle(Qt::PenStyle ps)
  {
    // no layers
    if (layers_.empty())
    {
      return;
    }

    if (peak_penstyle_[current_layer_] != ps)
    {
      peak_penstyle_[current_layer_] = ps;
      update_(OPENMS_PRETTY_FUNCTION);
    }
  }

  std::vector<std::pair<Size, Size> > Spectrum1DCanvas::getAlignedPeaksIndices()
  {
    return aligned_peaks_indices_;
  }

  void Spectrum1DCanvas::setIonLadderVisible(bool show)
  {
    if (ion_ladder_visible_ != show)
    {
      ion_ladder_visible_ = show;
      update_(OPENMS_PRETTY_FUNCTION);
    }
  }

  void Spectrum1DCanvas::setDrawInterestingMZs(bool enable)
  {
    if (draw_interesting_MZs_ != enable)
    {
      draw_interesting_MZs_ = enable;
      update_(OPENMS_PRETTY_FUNCTION);
    }
  }

  bool Spectrum1DCanvas::isIonLadderVisible() const
  {
    return ion_ladder_visible_;
  }

  bool Spectrum1DCanvas::isDrawInterestingMZs() const
  {
    return draw_interesting_MZs_;
  }

} //Namespace<|MERGE_RESOLUTION|>--- conflicted
+++ resolved
@@ -1065,18 +1065,11 @@
     threshold_mower_filter.filterPeakSpectrum(spec);
 
     // deisotope so we don't consider higher isotopic peaks
-<<<<<<< HEAD
     Deisotoper::deisotopeAndSingleCharge(spec, 
       100,    // tolerance
       true,   // ppm 
       "none", // no isotope model
       1, 6,   // min / max charge 
-=======
-    Deisotoper::deisotopeAndSingleCharge(spec,
-      100,     // tolerance
-      true,   // ppm
-      1, 6,   // min / max charge
->>>>>>> 081c4600
       false,  // keep only deisotoped
       3, 10,  // min / max isopeaks
       false,  // don't convert fragment m/z to mono-charge
