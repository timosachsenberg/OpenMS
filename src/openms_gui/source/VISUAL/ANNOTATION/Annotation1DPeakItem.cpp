--- conflicted
+++ resolved
@@ -206,22 +206,13 @@
         if (vertical_end.y() < peak_position_widget.y()) // label is above peak
         {
           painter.drawLine(peak_position_widget, vertical_end);
-<<<<<<< HEAD
-          painter.drawLine(vertical_end, position_widget);   
-=======
           painter.drawLine(vertical_end, position_widget);
->>>>>>> 1f9fc06d
         }
         else // label is below peak
         {
           painter.drawLine(peak_position_widget, *closest_ip);
-<<<<<<< HEAD
-          painter.drawLine(peak_position_widget, *closest_ip);       
-        }        
-=======
           painter.drawLine(peak_position_widget, *closest_ip);
         }
->>>>>>> 1f9fc06d
       }
       painter.restore();
       delete(ip);
@@ -233,33 +224,6 @@
     if (!text.contains("<\\")) // don't process HTML strings again
     {
       // extract ion index
-<<<<<<< HEAD
-      QRegExp reg_exp("[a|b|c|x|y|z](\\d+)");
-      int match_pos = reg_exp.indexIn(text);
-      if (match_pos == 0)
-      {
-        QString index_str = reg_exp.cap(1);
-
-        // put sub html tag around number
-        text = text[0]
-              + QString("<sub>") + index_str + QString("</sub>")
-              + text.right(text.size() - match_pos - index_str.size() - 1);
-      }
-
-      // charge
-      text.replace(QRegExp("3\\+$"), "<sup>3+</sup>");
-      text.replace(QRegExp("\\+\\+$"), "<sup>2+</sup>");
-      text.replace(QRegExp("\\+$"), "");
-      text.replace(QRegExp("3\\-$"), "<sup>3-</sup>");
-      text.replace(QRegExp("\\-\\-$"), "<sup>2-</sup>");
-      text.replace(QRegExp("\\-$"), "");
-
-      // common losses
-      text.replace("H2O","H<sub>2</sub>O");
-      text.replace("H2O1","H<sub>2</sub>O");
-      text.replace("NH3","NH<sub>3</sub>");
-      text.replace("H3N1","NH<sub>3</sub>");
-=======
       {
         QRegExp reg_exp("[abcdwxyz](\\d+)");
         int match_pos = reg_exp.indexIn(text);
@@ -298,14 +262,12 @@
       text.replace("NH3","NH<sub>3</sub>");
       text.replace("H3N1","NH<sub>3</sub>");
       text.replace("C1H4O1S1", "H<sub>4</sub>COS");  // methionine sulfoxide loss
->>>>>>> 1f9fc06d
+
 
       // nucleotide XL realted losses
       text.replace("H3PO4","H<sub>3</sub>PO<sub>4</sub>");
       text.replace("HPO3","HPO<sub>3</sub>");
       text.replace("C3O","C<sub>3</sub>O");
-<<<<<<< HEAD
-=======
 
       // charge format: +z
       QRegExp charge_rx("[\\+|\\-](\\d+)$");
@@ -332,7 +294,6 @@
       text.replace(QRegExp("\\-\\-$"), "<sup>2-</sup>");
       text.replace(QRegExp("\\-$"), "");
 
->>>>>>> 1f9fc06d
     }
 
     QTextDocument td;
