--- conflicted
+++ resolved
@@ -38,10 +38,7 @@
 #include <OpenMS/VISUAL/OpenMS_GUIConfig.h>
 
 #include <QOpenGLWidget>
-<<<<<<< HEAD
-=======
 #include <QOpenGLFunctions_2_0>
->>>>>>> 511dc7a5
 
 // OpenMS
 #include <OpenMS/DATASTRUCTURES/DRange.h>
@@ -59,12 +56,8 @@
   */
 
   class OPENMS_GUI_DLLAPI Spectrum3DOpenGLCanvas :
-<<<<<<< HEAD
-    public QOpenGLWidget
-=======
     public QOpenGLWidget, 
     protected QOpenGLFunctions_2_0
->>>>>>> 511dc7a5
   {
     Q_OBJECT
 
@@ -103,13 +96,10 @@
     void mousePressEvent(QMouseEvent * e) override;
     void focusOutEvent(QFocusEvent * e) override;
     //@}
-<<<<<<< HEAD
-=======
 
     void setXLabel(const QString& l) { x_label_ = l; }
     void setYLabel(const QString& l) { y_label_ = l; }
     void setZLabel(const QString& l) { z_label_ = l; }
->>>>>>> 511dc7a5
     
     /// updates the min and max values of the intensity
     void updateIntensityScale();
