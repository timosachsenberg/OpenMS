--- conflicted
+++ resolved
@@ -38,76 +38,37 @@
 # --------------------------------------------------------------------------
 # Find Qt
 #---------------------------------------------------------------------------
-<<<<<<< HEAD
-set (OpenMS_GUI_QT_COMPONENTS Widgets Network Svg OpenGL Concurrent)
-##TODO Why is Concurrent here, if not linked, but only includes? Header only?
-=======
 set (TEMP_OpenMS_GUI_QT_COMPONENTS Gui Widgets Network Svg)
->>>>>>> 511dc7a5
 
 # On macOS the platform plugin of QT requires PrintSupport. We link
 # so it's packaged via the bundling/dependency tools/scripts
 if (APPLE)
-<<<<<<< HEAD
-  set (OpenMS_GUI_QT_COMPONENTS ${OpenMS_GUI_QT_COMPONENTS} PrintSupport)
-endif()
-
-=======
   set (TEMP_OpenMS_GUI_QT_COMPONENTS ${TEMP_OpenMS_GUI_QT_COMPONENTS} PrintSupport)
 endif()
 
 set(OpenMS_GUI_QT_COMPONENTS ${TEMP_OpenMS_GUI_QT_COMPONENTS} CACHE INTERNAL "QT components for GUI lib")
 
->>>>>>> 511dc7a5
 find_package(Qt5 COMPONENTS ${OpenMS_GUI_QT_COMPONENTS} REQUIRED)
 
 IF (NOT Qt5Widgets_FOUND)
   message(STATUS "QT5Widgets not found!")
-<<<<<<< HEAD
-	message(FATAL_ERROR "To find a custom Qt installation use: cmake <..more options..> -D QT_QMAKE_EXECUTABLE='<path_to_qmake(.exe)>' <src-dir>")
-=======
 	message(FATAL_ERROR "To find a custom Qt installation use: cmake <..more options..> -DCMAKE_PREFIX_PATH='<path_to_parent_folder_of_lib_folder_withAllQt5Libs>' <src-dir>")
->>>>>>> 511dc7a5
 ENDIF()
 
 set(CMAKE_AUTOUIC ON)
 set(CMAKE_AUTOMOC ON)
 set(CMAKE_INCLUDE_CURRENT_DIR ON)
 
-<<<<<<< HEAD
-
-# The Qt5Widgets_INCLUDES also includes the include directories for
-# dependencies QtCore and QtGui
-include_directories(${Qt5Widgets_INCLUDE_DIRS})
-include_directories(${Qt5Svg_INCLUDE_DIRS})
-include_directories(${Qt5OpenGL_INCLUDE_DIRS})
-include_directories(${Qt5Network_INCLUDE_DIRS})
-include_directories(${Qt5Concurrent_INCLUDE_DIRS})
-
-# We need add -DQT_WIDGETS_LIB when using QtWidgets in Qt 5.
-add_definitions(${Qt5Widgets_DEFINITIONS})
-add_definitions(${Qt5Svg_DEFINITIONS})
-add_definitions(${Qt5OpenGL_DEFINITIONS})
-add_definitions(${Qt5Network_DEFINITIONS})
-add_definitions(${Qt5Concurrent_DEFINITIONS})
-=======
 # We need add -DQT_WIDGETS_LIB when using QtWidgets in Qt 5.
 # TODO use the imported targets (e.g. Qt5::Widgets) instead, which add all defs, compile options, include dirs, etc
 # by just adding them to the target_link_libraries command
 add_definitions(${Qt5Widgets_DEFINITIONS})
 add_definitions(${Qt5Svg_DEFINITIONS})
 add_definitions(${Qt5Network_DEFINITIONS})
->>>>>>> 511dc7a5
 
 # Executables fail to build with Qt 5 in the default configuration
 # without -fPIE. We add that here.
 set(CMAKE_CXX_FLAGS "${CMAKE_CXX_FLAGS} ${Qt5Widgets_EXECUTABLE_COMPILE_FLAGS}")
-<<<<<<< HEAD
-
-# required to indicate we use qtopengl
-set(QT_USE_QTOPENGL TRUE)
-=======
->>>>>>> 511dc7a5
 
 # --------------------------------------------------------------------------
 # include custom macros for openms_gui lib
@@ -133,21 +94,6 @@
                              ${Qt5Network_LIBRARIES}
                             )
 set(OpenMS_GUI_PRIVATE_DEP_LIBRARIES "")
-<<<<<<< HEAD
-
-# --------------------------------------------------------------------------
-# handle OpenGL and QTPrintSupport on macosx systems
-if(APPLE)
-  find_package(OpenGL REQUIRED)
-  # The QPA plugin libqcocoa.dylib that is silently loaded by QApplication in QT
-  # on Mac depends on QtPrintSupport. If we do not link, it will not be packaged.
-  set(OpenMS_GUI_PRIVATE_DEP_LIBRARIES ${Qt5PrintSupport_LIBRARIES})
-  set(OpenMS_GUI_DEP_LIBRARIES ${OpenMS_GUI_DEP_LIBRARIES}
-                               ${OPENGL_gl_LIBRARY}
-                               ${OPENGL_glu_LIBRARY})
-endif()
-=======
->>>>>>> 511dc7a5
 
 #------------------------------------------------------------------------------
 # add the library
