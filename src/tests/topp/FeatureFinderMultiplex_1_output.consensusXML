<?xml version="1.0" encoding="ISO-8859-1"?>
<?xml-stylesheet type="text/xsl" href="file:////Users/lars/Code/OpenMS-develop/OpenMS/share/OpenMS/XSL/ConsensusXML.xsl"?>
<consensusXML version="1.7" id="cm_3332699010107892018" experiment_type="labeled_MS1" xsi:noNamespaceSchemaLocation="http://open-ms.sourceforge.net/schemas/ConsensusXML_1_7.xsd" xmlns:xsi="http://www.w3.org/2001/XMLSchema-instance">
	<mapList count="2">
		<map id="0" name="FeatureFinderMultiplex_1_output.consensusXML" label="Dimethyl0" size="2">
		</map>
		<map id="1" name="FeatureFinderMultiplex_1_output.consensusXML" label="Dimethyl8" size="2">
		</map>
	</mapList>
	<consensusElementList>
		<consensusElement id="e_13440783915218733453" quality="1" charge="2">
<<<<<<< HEAD
			<centroid rt="1481.91171715314" mz="472.282340766089" it="4.67046e+10"/>
			<groupedElementList>
				<element map="0" id="0" rt="1481.91171715314" mz="472.282340766089" it="4.67046e+10" charge="2"/>
				<element map="1" id="0" rt="1481.36724061552" mz="476.304773819868" it="1.64226e+10" charge="2"/>
			</groupedElementList>
		</consensusElement>
		<consensusElement id="e_15916652588957785155" quality="1" charge="2">
			<centroid rt="1484.48375800781" mz="470.303156673588" it="1.57785e+10"/>
			<groupedElementList>
				<element map="0" id="0" rt="1484.48375800781" mz="470.303156673588" it="1.57785e+10" charge="2"/>
				<element map="1" id="0" rt="1484.18180832031" mz="474.325362384563" it="3.26071e+10" charge="2"/>
=======
			<centroid rt="1481.91170682959" mz="472.282340766101" it="4.6503e+10"/>
			<groupedElementList>
				<element map="0" id="0" rt="1481.91170682959" mz="472.282340766101" it="4.6503e+10" charge="2"/>
				<element map="1" id="0" rt="1481.3672326728" mz="476.304773819883" it="1.6154e+10" charge="2"/>
			</groupedElementList>
		</consensusElement>
		<consensusElement id="e_15916652588957785155" quality="1" charge="2">
			<centroid rt="1484.48374199201" mz="470.303156673582" it="1.55212e+10"/>
			<groupedElementList>
				<element map="0" id="0" rt="1484.48374199201" mz="470.303156673582" it="1.55212e+10" charge="2"/>
				<element map="1" id="0" rt="1484.18179263412" mz="474.32536238458" it="3.28017e+10" charge="2"/>
>>>>>>> 8bd8e05d
			</groupedElementList>
		</consensusElement>
	</consensusElementList>
</consensusXML><|MERGE_RESOLUTION|>--- conflicted
+++ resolved
@@ -9,19 +9,6 @@
 	</mapList>
 	<consensusElementList>
 		<consensusElement id="e_13440783915218733453" quality="1" charge="2">
-<<<<<<< HEAD
-			<centroid rt="1481.91171715314" mz="472.282340766089" it="4.67046e+10"/>
-			<groupedElementList>
-				<element map="0" id="0" rt="1481.91171715314" mz="472.282340766089" it="4.67046e+10" charge="2"/>
-				<element map="1" id="0" rt="1481.36724061552" mz="476.304773819868" it="1.64226e+10" charge="2"/>
-			</groupedElementList>
-		</consensusElement>
-		<consensusElement id="e_15916652588957785155" quality="1" charge="2">
-			<centroid rt="1484.48375800781" mz="470.303156673588" it="1.57785e+10"/>
-			<groupedElementList>
-				<element map="0" id="0" rt="1484.48375800781" mz="470.303156673588" it="1.57785e+10" charge="2"/>
-				<element map="1" id="0" rt="1484.18180832031" mz="474.325362384563" it="3.26071e+10" charge="2"/>
-=======
 			<centroid rt="1481.91170682959" mz="472.282340766101" it="4.6503e+10"/>
 			<groupedElementList>
 				<element map="0" id="0" rt="1481.91170682959" mz="472.282340766101" it="4.6503e+10" charge="2"/>
@@ -33,7 +20,6 @@
 			<groupedElementList>
 				<element map="0" id="0" rt="1484.48374199201" mz="470.303156673582" it="1.55212e+10" charge="2"/>
 				<element map="1" id="0" rt="1484.18179263412" mz="474.32536238458" it="3.28017e+10" charge="2"/>
->>>>>>> 8bd8e05d
 			</groupedElementList>
 		</consensusElement>
 	</consensusElementList>
