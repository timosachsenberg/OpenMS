--- conflicted
+++ resolved
@@ -455,38 +455,20 @@
 </mzML>
 <indexList count="1">
 	<index name="chromatogram">
-<<<<<<< HEAD
 		<offset idRef="1">5250</offset>
-		<offset idRef="2">7081</offset>
-		<offset idRef="3">8912</offset>
-		<offset idRef="4">10743</offset>
-		<offset idRef="5">12574</offset>
-		<offset idRef="6">14405</offset>
-		<offset idRef="7">16236</offset>
-		<offset idRef="8">18067</offset>
-		<offset idRef="9">19898</offset>
-		<offset idRef="10">21729</offset>
-		<offset idRef="11">23561</offset>
-		<offset idRef="12">25394</offset>
+		<offset idRef="2">7143</offset>
+		<offset idRef="3">9036</offset>
+		<offset idRef="4">10929</offset>
+		<offset idRef="5">12822</offset>
+		<offset idRef="6">14711</offset>
+		<offset idRef="7">16604</offset>
+		<offset idRef="8">18497</offset>
+		<offset idRef="9">20386</offset>
+		<offset idRef="10">22279</offset>
+		<offset idRef="11">24173</offset>
+		<offset idRef="12">26064</offset>
 	</index>
 </indexList>
-<indexListOffset>27261</indexListOffset>
-=======
-		<offset idRef="1">5581</offset>
-		<offset idRef="2">7474</offset>
-		<offset idRef="3">9367</offset>
-		<offset idRef="4">11260</offset>
-		<offset idRef="5">13153</offset>
-		<offset idRef="6">15042</offset>
-		<offset idRef="7">16935</offset>
-		<offset idRef="8">18828</offset>
-		<offset idRef="9">20717</offset>
-		<offset idRef="10">22610</offset>
-		<offset idRef="11">24504</offset>
-		<offset idRef="12">26395</offset>
-	</index>
-</indexList>
-<indexListOffset>28324</indexListOffset>
->>>>>>> a3a09490
+<indexListOffset>27993</indexListOffset>
 <fileChecksum>0</fileChecksum>
 </indexedmzML>