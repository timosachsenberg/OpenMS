--- conflicted
+++ resolved
@@ -59,11 +59,7 @@
         "${PYTHON_EXECUTABLE}"
         "${PROJECT_SOURCE_DIR}/cpplint.py"
         "--verbose=5"
-<<<<<<< HEAD
-        "--filter=-readability/namespace,-build/namespaces,-whitespace/empty_loop_body"
-=======
         "--filter=-readability/namespace,-build/namespaces,-whitespace/empty_loop_body,-build/c++11"
->>>>>>> 511dc7a5
         "${OPENMS_HOST_DIRECTORY}/src/${_directory}/${_file_to_test}")
 
       set_tests_properties(
