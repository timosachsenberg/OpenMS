// --------------------------------------------------------------------------
//                   OpenMS -- Open-Source Mass Spectrometry               
// --------------------------------------------------------------------------
// Copyright The OpenMS Team -- Eberhard Karls University Tuebingen,
// ETH Zurich, and Freie Universitaet Berlin 2002-2017.
// 
// This software is released under a three-clause BSD license:
//  * Redistributions of source code must retain the above copyright
//    notice, this list of conditions and the following disclaimer.
//  * Redistributions in binary form must reproduce the above copyright
//    notice, this list of conditions and the following disclaimer in the
//    documentation and/or other materials provided with the distribution.
//  * Neither the name of any author or any participating institution 
//    may be used to endorse or promote products derived from this software 
//    without specific prior written permission.
// For a full list of authors, refer to the file AUTHORS. 
// --------------------------------------------------------------------------
// THIS SOFTWARE IS PROVIDED BY THE COPYRIGHT HOLDERS AND CONTRIBUTORS "AS IS"
// AND ANY EXPRESS OR IMPLIED WARRANTIES, INCLUDING, BUT NOT LIMITED TO, THE
// IMPLIED WARRANTIES OF MERCHANTABILITY AND FITNESS FOR A PARTICULAR PURPOSE
// ARE DISCLAIMED. IN NO EVENT SHALL ANY OF THE AUTHORS OR THE CONTRIBUTING 
// INSTITUTIONS BE LIABLE FOR ANY DIRECT, INDIRECT, INCIDENTAL, SPECIAL, 
// EXEMPLARY, OR CONSEQUENTIAL DAMAGES (INCLUDING, BUT NOT LIMITED TO, 
// PROCUREMENT OF SUBSTITUTE GOODS OR SERVICES; LOSS OF USE, DATA, OR PROFITS; 
// OR BUSINESS INTERRUPTION) HOWEVER CAUSED AND ON ANY THEORY OF LIABILITY, 
// WHETHER IN CONTRACT, STRICT LIABILITY, OR TORT (INCLUDING NEGLIGENCE OR 
// OTHERWISE) ARISING IN ANY WAY OUT OF THE USE OF THIS SOFTWARE, EVEN IF 
// ADVISED OF THE POSSIBILITY OF SUCH DAMAGE.
// 
// --------------------------------------------------------------------------
// $Maintainer: Timo Sachsenberg $
// $Authors: Nico Pfeifer, Chris Bielow $
// --------------------------------------------------------------------------

#include <OpenMS/CONCEPT/ClassTest.h>
#include <OpenMS/test_config.h>
#include <OpenMS/ANALYSIS/SVM/SVMWrapper.h>
#include <OpenMS/FORMAT/LibSVMEncoder.h>
#include <svm.h>

///////////////////////////

#include <string>
#include <vector>

///////////////////////////

START_TEST(SVMWrapper, "$Id$")

/////////////////////////////////////////////////////////////
/////////////////////////////////////////////////////////////

using namespace OpenMS;
using namespace std;

SVMWrapper* ptr;
SVMWrapper* nullPointer = nullptr;
SVMWrapper svm;

START_SECTION((SVMWrapper()))
	ptr = new SVMWrapper();
	TEST_NOT_EQUAL(ptr, nullPointer)
END_SECTION

START_SECTION((double getDoubleParameter(SVM_parameter_type type)))
	svm.setParameter(SVMWrapper::C, 1.0043);
	svm.setParameter(SVMWrapper::NU, 0.0523);
	svm.setParameter(SVMWrapper::P, 1.2319);

	TEST_REAL_SIMILAR(svm.getDoubleParameter(SVMWrapper::C), 1.0043)
	TEST_REAL_SIMILAR(svm.getDoubleParameter(SVMWrapper::NU), 0.0523)
	TEST_REAL_SIMILAR(svm.getDoubleParameter(SVMWrapper::P), 1.2319)
END_SECTION

START_SECTION((double getSVRProbability()))
	LibSVMEncoder encoder;
	vector< vector< pair<Int, double> > > vectors;
	vector< pair<Int, double> > temp_vector;
	vector<svm_node*> encoded_vectors;
	Int count = 100;
	vector<double> labels;
	svm_problem* problem;

	for (Int j = 0; j < count; j++)
	{
		temp_vector.clear();
		for (Int i = 0; i < 6; i++)
		{
			temp_vector.push_back(make_pair(i * 2, ((double) i) * j * 0.3));
		}
		vectors.push_back(temp_vector);
	}
	encoder.encodeLibSVMVectors(vectors, encoded_vectors);
	for (Int i = 0; i < count; i++)
	{
		labels.push_back(((double) i * 2) / 3 + 0.03);
	}
	problem = encoder.encodeLibSVMProblem(encoded_vectors, labels);
	svm.setParameter(SVMWrapper::PROBABILITY, 1);
	svm.train(problem);
	TEST_EQUAL(svm.getSVRProbability() == 0, false)
END_SECTION

START_SECTION((Int getIntParameter(SVM_parameter_type type)))
	svm.setParameter(SVMWrapper::SVM_TYPE, EPSILON_SVR);
	svm.setParameter(SVMWrapper::KERNEL_TYPE, LINEAR);
	svm.setParameter(SVMWrapper::DEGREE, 2);

	TEST_EQUAL(svm.getIntParameter(SVMWrapper::SVM_TYPE)==EPSILON_SVR,true);
	TEST_EQUAL(svm.getIntParameter(SVMWrapper::KERNEL_TYPE)==LINEAR,true);
	TEST_EQUAL(svm.getIntParameter(SVMWrapper::DEGREE)==2,true);
END_SECTION

START_SECTION((Int train(struct svm_problem *problem)))
	svm_problem* problem = new svm_problem();
	UInt count = 4;
	svm_node** nodes = new svm_node*[count];
	double* labels = new double[count];

	for (Size i = 0; i < count; i++)
	{
		nodes[i] = new svm_node[count];
		nodes[i][count - 1].index = -1;
		labels[i] = i * 2 / 3 + 0.03;
	}
	problem->x = nodes;
	problem->l = count;
	problem->y = labels;
	TEST_EQUAL(svm.train(problem), 1)
END_SECTION

START_SECTION((Int train(SVMData &problem)))

	SVMWrapper svm2;
	SVMData problem;
	UInt count = 4;
	vector<double> labels;
	vector< vector<pair<Int, double> > > sequences;
	vector<pair<Int, double> > sequence;
	
	svm2.setParameter(SVMWrapper::KERNEL_TYPE, SVMWrapper::OLIGO);
	svm2.setParameter(SVMWrapper::BORDER_LENGTH, 2);
	svm2.setParameter(SVMWrapper::C, 1);
	svm2.setParameter(SVMWrapper::SIGMA, 1);
	svm2.setParameter(SVMWrapper::SVM_TYPE, NU_SVR);

	for (Size i = 0; i < count; i++)
	{
		sequence.clear();
		sequence.push_back(make_pair(1, rand()));
		sequence.push_back(make_pair(2, rand()));
		sequence.push_back(make_pair(3, rand()));
		sequence.push_back(make_pair(4, rand()));
		sequences.push_back(sequence);
		labels.push_back(i * 2 / 3 + 0.03);
	}
	problem.sequences = sequences;
	problem.labels = labels;

	TEST_EQUAL(svm2.train(problem), 1)
END_SECTION

START_SECTION((static void getLabels(svm_problem *problem, std::vector< double > &labels)))
	svm_problem* problem = new svm_problem();
	UInt count = 4;
	svm_node** nodes = new svm_node*[count];
	double* labels = new double[count];
	std::vector<double> label_vector1;
	std::vector<double> label_vector2;

	for (Size i = 0; i < count; i++)
	{
		nodes[i] = new svm_node[count];
		nodes[i][count - 1].index = -1;
		labels[i] = i * 2 / 3 + 0.03;
		label_vector1.push_back(labels[i]);
	}
	problem->x = nodes;
	problem->l = count;
	problem->y = labels;

	SVMWrapper::getLabels(problem, label_vector2);
	TEST_EQUAL(label_vector1.size(), label_vector2.size())
	for (Size i = 0; i < label_vector2.size(); i++)
	{
		TEST_REAL_SIMILAR(label_vector1[i], label_vector2[i])
	}
	delete problem;
END_SECTION

START_SECTION((static void createRandomPartitions(svm_problem *problem, Size number, std::vector< svm_problem * > &partitions)))
	 svm_problem* problem = new svm_problem();
	UInt count = 4;
	 svm_node** nodes = new svm_node*[count];
	double* labels = new double[count];
	std::vector<svm_problem*> partitions;

	for (Size i = 0; i < count; i++)
	{
		nodes[i] = new svm_node[count];
		nodes[i][count - 1].index = -1;
		labels[i] = i * 2 / 3 + 0.03;
	}
	problem->x = nodes;
	problem->l = count;
	problem->y = labels;

	SVMWrapper::createRandomPartitions(problem, 2, partitions);
	TEST_EQUAL(partitions.size(), 2)
	TEST_EQUAL(partitions[0]->l, 2)
	TEST_EQUAL(partitions[1]->l, 2)
END_SECTION

START_SECTION((static void createRandomPartitions(const SVMData &problem, Size number, std::vector< SVMData > &problems)))
	SVMData problem;
	UInt count = 4;
	vector<double> labels;
	vector< vector<pair<Int, double> > > sequences;
	vector<pair<Int, double> > sequence;
	std::vector< SVMData > partitions;
	
	for (Size i = 0; i < count; i++)
	{
		sequence.clear();
		sequence.push_back(make_pair(1, rand()));
		sequence.push_back(make_pair(2, rand()));
		sequence.push_back(make_pair(3, rand()));
		sequence.push_back(make_pair(4, rand()));
		sequences.push_back(sequence);
		labels.push_back(i * 2 / 3 + 0.03);
	}
	problem.sequences = sequences;
	problem.labels = labels;

	SVMWrapper::createRandomPartitions(problem, 2, partitions);
	TEST_EQUAL(partitions.size(), 2)
	TEST_EQUAL(partitions[0].sequences.size(), 2)
	TEST_EQUAL(partitions[1].sequences.size(), 2)
END_SECTION

START_SECTION((static svm_problem* mergePartitions(const std::vector< svm_problem * > &problems, Size except)))
	 svm_problem* problem = new svm_problem();
	 svm_problem* problem2;
	 UInt count = 10;
	 UInt number_of_partitions = 5;
	 svm_node** nodes = new svm_node*[count];
	 double* labels = new double[count];
	 std::vector<svm_problem*> partitions;


	for (Size i = 0; i < count; i++)
	{
		nodes[i] = new svm_node[count];
		nodes[i][count - 1].index = -1;
		labels[i] = ((double) i * 2) / 3 + 0.03;
		for (Size j = 0; j < count; j++)
		{
			nodes[i][j].value = ((double) i * 2) / 3;
		}
	}
	problem->x = nodes;
	problem->l = count;
	problem->y = labels;

	SVMWrapper::createRandomPartitions(problem, number_of_partitions, partitions);
	problem2 = SVMWrapper::mergePartitions(partitions, 4);
	UInt problem2_size = (count / number_of_partitions) * (number_of_partitions - 1);
	UInt partition_size = count / number_of_partitions;
	TEST_EQUAL((UInt) problem2->l, problem2_size)
	for (Size i = 0; i < problem2_size; i++)
	{
		UInt j = 0;
		while(problem->x[i][j].index != -1 && problem2->x[i][j].index != -1)
		{
			TEST_REAL_SIMILAR(partitions[i / partition_size]->x[i % partition_size][j].value, problem2->x[i][j].value)
			++j;
		}
		TEST_REAL_SIMILAR(partitions[i / partition_size]->y[i % partition_size], problem2->y[i])
	}
END_SECTION

START_SECTION((static void mergePartitions(const std::vector< SVMData > &problems, Size except, SVMData &merged_problem)))
	SVMData problem;
	SVMData problem2;
	UInt count = 10;
	UInt number_of_partitions = 5;
	vector<double> labels;
	SVMData merged_problem;
	vector<pair<Int, double> > temp_vector;
	vector<vector<pair<Int, double> > > vectors;
	std::vector< SVMData > partitions;
		
	for (Int i = 0; (UInt) i < count; i++)
	{
		temp_vector.clear();
		labels.push_back(((double) i * 2) / 3 + 0.03);
		for (Int j = 0; (UInt) j < count; j++)
		{
			temp_vector.push_back(make_pair(i * 2, ((double) i) * j * 0.3));
		}
		vectors.push_back(temp_vector);
	}
	problem.sequences = vectors;
	problem.labels = labels;

	SVMWrapper::createRandomPartitions(problem, number_of_partitions, partitions);
	SVMWrapper::mergePartitions(partitions, 4, problem2);
	UInt problem2_size = (count / number_of_partitions) * (number_of_partitions - 1);
	UInt partition_size = count / number_of_partitions;
	TEST_EQUAL((UInt) problem2.sequences.size(), problem2_size)
	for (UInt i = 0; i < problem2_size; i++)
	{
		UInt j = 0;
		while(j < partitions[i / partition_size].sequences[i % partition_size].size() && j < problem2.sequences[i].size())
		{
			TEST_REAL_SIMILAR(partitions[i / partition_size].sequences[i % partition_size][j].second, problem2.sequences[i][j].second)
			++j;
		}
		TEST_REAL_SIMILAR(partitions[i / partition_size].labels[i % partition_size], problem2.labels[i])
	}
END_SECTION

START_SECTION((static void calculateGaussTable(Size border_length, double sigma, std::vector< double > &gauss_table)))
  UInt border_length = 5;
  double sigma = 2;
  double sigma_square = sigma * sigma;
  vector<double> gauss_table;
  svm.calculateGaussTable(border_length, sigma, gauss_table);

  TEST_EQUAL(gauss_table.size(), 5)
  TEST_EQUAL(gauss_table[0], 1)
  TEST_REAL_SIMILAR(gauss_table[1], exp((-1 / (4.0 * sigma_square)) * 1))
  TEST_REAL_SIMILAR(gauss_table[2], exp((-1 / (4.0 * sigma_square)) * 4))
  TEST_REAL_SIMILAR(gauss_table[3], exp((-1 / (4.0 * sigma_square)) * 9))
  TEST_REAL_SIMILAR(gauss_table[4], exp((-1 / (4.0 * sigma_square)) * 16))
END_SECTION

START_SECTION((double performCrossValidation(svm_problem *problem_ul, const SVMData &problem_l, const bool is_labeled, const std::map< SVM_parameter_type, double > &start_values_map, const std::map< SVM_parameter_type, double > &step_sizes_map, const std::map< SVM_parameter_type, double > &end_values_map, Size number_of_partitions, Size number_of_runs, std::map< SVM_parameter_type, double > &best_parameters, bool additive_step_sizes=true, bool output=false, String performances_file_name="performances.txt", bool mcc_as_performance_measure=false) ))
 
{
  map<SVMWrapper::SVM_parameter_type, double> start_values;
	map<SVMWrapper::SVM_parameter_type, double> step_sizes;
	map<SVMWrapper::SVM_parameter_type, double> end_values;
	LibSVMEncoder encoder;
	vector< vector< pair<Int, double> > > vectors;
	vector< pair<Int, double> > temp_vector;
	vector<svm_node*> encoded_vectors;
	UInt count = 8;
	vector<double> labels;
	svm_problem* problem;
	map<SVMWrapper::SVM_parameter_type, double> parameters;
	double cv_quality;

	for (UInt j = 0; j < count; j++)
	{
		temp_vector.clear();
		for (UInt i = 0; i < 6; i++)
		{
			temp_vector.push_back(make_pair(i * 2, ((double) i) * j * 0.3));
		}
		vectors.push_back(temp_vector);
	}
	encoder.encodeLibSVMVectors(vectors, encoded_vectors);
	for (Size i = 0; i < count; i++)
	{
		labels.push_back(((double) i * 2) / 3 + 0.03);
	}
	problem = encoder.encodeLibSVMProblem(encoded_vectors, labels);

	start_values.insert(make_pair(SVMWrapper::C, 1));
	step_sizes.insert(make_pair(SVMWrapper::C, 100));
	end_values.insert(make_pair(SVMWrapper::C, 1000));

	start_values.insert(make_pair(SVMWrapper::NU, 0.4));
	step_sizes.insert(make_pair(SVMWrapper::NU, 0.1));
	end_values.insert(make_pair(SVMWrapper::NU, 0.6));

	start_values.insert(make_pair(SVMWrapper::DEGREE, 1));
	step_sizes.insert(make_pair(SVMWrapper::DEGREE, 1));
	end_values.insert(make_pair(SVMWrapper::DEGREE, 3));

  SVMData problem_2;
	cv_quality = svm.performCrossValidation(problem, problem_2, false, start_values, step_sizes, end_values, 2, 1, parameters, true, false);
	TEST_NOT_EQUAL(parameters.size(), 0)
  TEST_REAL_SIMILAR(cv_quality, 1)
}
  // CV, method 2
    
  map<SVMWrapper::SVM_parameter_type, double> start_values;
	map<SVMWrapper::SVM_parameter_type, double> step_sizes;
	map<SVMWrapper::SVM_parameter_type, double> end_values;
	LibSVMEncoder encoder;
	UInt count = 8;
	map<SVMWrapper::SVM_parameter_type, double> parameters;
	double cv_quality;
	SVMWrapper svm2;
	SVMData problem;
	vector<double> labels;
	vector< vector<pair<Int, double> > > sequences;
	vector<pair<Int, double> > sequence;
	
	svm2.setParameter(SVMWrapper::KERNEL_TYPE, SVMWrapper::OLIGO);
	svm2.setParameter(SVMWrapper::BORDER_LENGTH, 2);
	svm2.setParameter(SVMWrapper::C, 1);
	svm2.setParameter(SVMWrapper::SIGMA, 1);
	svm2.setParameter(SVMWrapper::SVM_TYPE, NU_SVR);

	for (Size i = 0; i < count; i++)
	{
		sequence.clear();
		sequence.push_back(make_pair(1, rand()));
		sequence.push_back(make_pair(2, rand()));
		sequence.push_back(make_pair(3, rand()));
		sequence.push_back(make_pair(4, rand()));
		sequences.push_back(sequence);
		labels.push_back(i * 2 / 3 + 0.03);
	}
	problem.sequences = sequences;
	problem.labels = labels;

	start_values.insert(make_pair(SVMWrapper::C, 1));
	step_sizes.insert(make_pair(SVMWrapper::C, 100));
	end_values.insert(make_pair(SVMWrapper::C, 1000));

	start_values.insert(make_pair(SVMWrapper::NU, 0.4));
	step_sizes.insert(make_pair(SVMWrapper::NU, 0.1));
	end_values.insert(make_pair(SVMWrapper::NU, 0.6));

	start_values.insert(make_pair(SVMWrapper::DEGREE, 1));
	step_sizes.insert(make_pair(SVMWrapper::DEGREE, 1));
	end_values.insert(make_pair(SVMWrapper::DEGREE, 3));

  cv_quality = svm2.performCrossValidation(nullptr, problem, true, start_values, step_sizes, end_values, 2, 1, parameters, true, false);

  TEST_NOT_EQUAL(parameters.size(), 0)
  // cv_quality is nan
  TEST_EQUAL(cv_quality != cv_quality, true)
END_SECTION

START_SECTION((void predict(struct svm_problem *problem, std::vector< double > &predicted_labels)))
 	LibSVMEncoder encoder;
	vector< vector< pair<Int, double> > > vectors;
	vector< pair<Int, double> > temp_vector;
	vector<svm_node*> encoded_vectors;
	UInt count = 8;
	vector<double> labels;
	vector<double> predicted_labels;
	svm_problem* problem;

	for (UInt j = 0; j < count; j++)
	{
		temp_vector.clear();
		for (UInt i = 0; i < 6; i++)
		{
			temp_vector.push_back(make_pair(i * 2, ((double) i) * j * 0.3));
		}
		vectors.push_back(temp_vector);
	}
	encoder.encodeLibSVMVectors(vectors, encoded_vectors);
	for (Size i = 0; i < count; i++)
	{
		labels.push_back(((double) i * 2) / 3 + 0.03);
	}
	problem = encoder.encodeLibSVMProblem(encoded_vectors, labels);
	svm.train(problem);
	svm.predict(problem, predicted_labels);
	TEST_NOT_EQUAL(predicted_labels.size(), 0)
END_SECTION

START_SECTION((void predict(const SVMData &problem, std::vector< double > &results)))
	SVMWrapper svm2;
 	LibSVMEncoder encoder;
	vector< vector< pair<Int, double> > > sequences;
	vector< pair<Int, double> > sequence;
	UInt count = 8;
	vector<double> labels;
	vector<double> predicted_labels;
	SVMData problem;

	svm2.setParameter(SVMWrapper::KERNEL_TYPE, SVMWrapper::OLIGO);
	svm2.setParameter(SVMWrapper::BORDER_LENGTH, 2);
	svm2.setParameter(SVMWrapper::C, 1);
	svm2.setParameter(SVMWrapper::SIGMA, 1);
	svm2.setParameter(SVMWrapper::SVM_TYPE, NU_SVR);

	for (Size i = 0; i < count; i++)
	{
		sequence.clear();
		sequence.push_back(make_pair(1, rand()));
		sequence.push_back(make_pair(2, rand()));
		sequence.push_back(make_pair(3, rand()));
		sequence.push_back(make_pair(4, rand()));
		sequences.push_back(sequence);
		labels.push_back(i * 2 / 3 + 0.03);
	}

	problem.sequences = sequences;
	problem.labels = labels;
	svm2.train(problem);
	svm2.predict(problem, predicted_labels);
	TEST_NOT_EQUAL(predicted_labels.size(), 0)
END_SECTION

START_SECTION((svm_problem* computeKernelMatrix(svm_problem* problem1, svm_problem* problem2)))
	vector<String> sequences;
	String allowed_characters = "ACNGT";
	String output;
	Int border_length = 5;
	double sigma = 2;
	vector< pair<Int, double> > encoded_sequence;
  vector<double> labels;
  struct svm_problem* data;
  struct svm_problem* kernel_matrix;
  LibSVMEncoder encoder;

	svm.setParameter(SVMWrapper::BORDER_LENGTH, border_length);
	svm.setParameter(SVMWrapper::SIGMA, sigma);
	svm.setParameter(SVMWrapper::KERNEL_TYPE, SVMWrapper::OLIGO);
  labels.push_back(1);
  labels.push_back(2);
  sequences.push_back("ACNNGTATCA");
  sequences.push_back("AACNNGTACCA");
	data = encoder.encodeLibSVMProblemWithOligoBorderVectors(sequences, labels, 1, allowed_characters, border_length);
	kernel_matrix = svm.computeKernelMatrix(data, data);
	svm.train(data);

	TOLERANCE_ABSOLUTE(0.0001)
	TEST_REAL_SIMILAR(kernel_matrix->x[0][0].value, 1)
	TEST_REAL_SIMILAR(kernel_matrix->x[0][1].value, 19.7156)
	TEST_REAL_SIMILAR(kernel_matrix->x[0][2].value, 21.1308)
	TEST_REAL_SIMILAR(kernel_matrix->x[1][0].value, 2)
	TEST_REAL_SIMILAR(kernel_matrix->x[1][1].value, 21.1308)
	TEST_REAL_SIMILAR(kernel_matrix->x[1][2].value, 27.2309)
	TEST_EQUAL(kernel_matrix->x[0][0].index, 0)
	TEST_EQUAL(kernel_matrix->x[0][1].index, 1)
	TEST_EQUAL(kernel_matrix->x[0][2].index, 2)
	TEST_EQUAL(kernel_matrix->x[1][0].index, 0)
	TEST_EQUAL(kernel_matrix->x[1][1].index, 1)
	TEST_EQUAL(kernel_matrix->x[1][2].index, 2)
	TEST_EQUAL(kernel_matrix->y[0], 1)
	TEST_EQUAL(kernel_matrix->y[1], 2)

END_SECTION

START_SECTION((svm_problem* computeKernelMatrix(const SVMData &problem1, const SVMData &problem2)))
	vector<AASequence> sequences;
	String allowed_characters = "ACNGT";
	String output;
	Int border_length = 5;
	double sigma = 2;
  vector<double> labels;
  struct svm_problem* kernel_matrix;
  LibSVMEncoder encoder;
	vector< vector< std::pair< Int, double > > > data;
	SVMData svm_data;

	svm.setParameter(SVMWrapper::BORDER_LENGTH, border_length);
	svm.setParameter(SVMWrapper::SIGMA, sigma);
	svm.setParameter(SVMWrapper::KERNEL_TYPE, SVMWrapper::OLIGO);
  labels.push_back(1);
  labels.push_back(2);
  sequences.push_back(AASequence::fromString("ACNNGTATCA"));
  sequences.push_back(AASequence::fromString("AACNNGTACCA"));
	encoder.encodeProblemWithOligoBorderVectors(sequences, 1, allowed_characters, border_length, data);
	svm_data.sequences = data;
	svm_data.labels = labels;
	
	kernel_matrix = svm.computeKernelMatrix(svm_data, svm_data);
			
	TOLERANCE_ABSOLUTE(0.0001)
	TEST_REAL_SIMILAR(kernel_matrix->x[0][0].value, 1)
	TEST_REAL_SIMILAR(kernel_matrix->x[0][1].value, 19.7156)
	TEST_REAL_SIMILAR(kernel_matrix->x[0][2].value, 21.1308)
	TEST_REAL_SIMILAR(kernel_matrix->x[1][0].value, 2)
	TEST_REAL_SIMILAR(kernel_matrix->x[1][1].value, 21.1308)
	TEST_REAL_SIMILAR(kernel_matrix->x[1][2].value, 27.2309)
	TEST_EQUAL(kernel_matrix->x[0][0].index, 0)
	TEST_EQUAL(kernel_matrix->x[0][1].index, 1)
	TEST_EQUAL(kernel_matrix->x[0][2].index, 2)
	TEST_EQUAL(kernel_matrix->x[1][0].index, 0)
	TEST_EQUAL(kernel_matrix->x[1][1].index, 1)
	TEST_EQUAL(kernel_matrix->x[1][2].index, 2)
	TEST_EQUAL(kernel_matrix->y[0], 1)
	TEST_EQUAL(kernel_matrix->y[1], 2)

END_SECTION

START_SECTION((static double kernelOligo(const svm_node *x, const svm_node *y, const std::vector< double > &gauss_table, double sigma_square=0, Size max_distance=50)))
  vector<double> labels;
	String sequence = "ACNNGTATCA";
	String allowed_characters = "ACNGT";
	String output;
	Int border_length = 5;
	svm_problem* data;
	double result = 0;
  double sigma = 2;
  vector<double> gauss_table;
	vector<String> sequences;
  svm.calculateGaussTable(border_length, sigma, gauss_table);
	LibSVMEncoder encoder;
	svm.setParameter(SVMWrapper::BORDER_LENGTH, border_length);
	svm.setParameter(SVMWrapper::SIGMA, sigma);
	svm.setParameter(SVMWrapper::KERNEL_TYPE, SVMWrapper::OLIGO);

  labels.push_back(1);
  labels.push_back(2);
  sequences.push_back("ACNNGTATCA");
  sequences.push_back("AACNNGTACCA");
	data = encoder.encodeLibSVMProblemWithOligoBorderVectors(sequences, labels, 1, allowed_characters, border_length);
	result = SVMWrapper::kernelOligo(data->x[0], data->x[1], gauss_table);
	TOLERANCE_ABSOLUTE(0.0001)
	TEST_REAL_SIMILAR(result, 21.1308)
	delete data;
END_SECTION

START_SECTION((static double kernelOligo(const std::vector< std::pair< int, double > > &x, const std::vector< std::pair< int, double > > &y, const std::vector< double > &gauss_table, int max_distance=-1)))
  vector<double> labels;
	String sequence = "ACNNGTATCA";
	String allowed_characters = "ACNGT";
	String output;
	Int border_length = 5;
	vector< vector< std::pair< Int, double > > > data;
	double result = 0;
  double sigma = 2;
  vector<double> gauss_table;
	vector<AASequence> sequences;
  svm.calculateGaussTable(border_length, sigma, gauss_table);
	LibSVMEncoder encoder;
	svm.setParameter(SVMWrapper::BORDER_LENGTH, border_length);
	svm.setParameter(SVMWrapper::SIGMA, sigma);
	svm.setParameter(SVMWrapper::KERNEL_TYPE, SVMWrapper::OLIGO);

  labels.push_back(1);
  labels.push_back(2);
  sequences.push_back(AASequence::fromString("ACNNGTATCA"));
  sequences.push_back(AASequence::fromString("AACNNGTACCA"));
	encoder.encodeProblemWithOligoBorderVectors(sequences, 1, allowed_characters, border_length, data);
	result = SVMWrapper::kernelOligo(data[0], data[1], gauss_table);
	TOLERANCE_ABSOLUTE(0.0001)
	TEST_REAL_SIMILAR(result, 21.1308)
END_SECTION

START_SECTION((void getDecisionValues(svm_problem* data, std::vector<double>& decision_values)))
 	LibSVMEncoder encoder;
	vector< vector< pair<Int, double> > > vectors;
	vector< pair<Int, double> > temp_vector;
	vector<svm_node*> encoded_vectors;
	UInt count = 8;
	vector<double> labels;
	vector<double> predicted_labels;
	svm_problem* problem;
	vector<double> decision_values;

	svm.setParameter(SVMWrapper::SVM_TYPE, NU_SVR);
	svm.setParameter(SVMWrapper::KERNEL_TYPE, POLY);
	svm.setParameter(SVMWrapper::DEGREE, 2);
	for (UInt j = 0; j < count; j++)
	{
		temp_vector.clear();
		for (UInt i = 1; i < 6; i++)
		{
			temp_vector.push_back(make_pair(i * 2, ((double) i) * j * 0.3));
		}
		vectors.push_back(temp_vector);
	}
	encoder.encodeLibSVMVectors(vectors, encoded_vectors);
	for (Size i = 0; i < count; i++)
	{
		labels.push_back(((double) i * 2) / 3 + 0.03);
	}
	problem = encoder.encodeLibSVMProblem(encoded_vectors, labels);
	svm.train(problem);
	svm.predict(problem, predicted_labels);
	TEST_NOT_EQUAL(predicted_labels.size(), 0)
	svm.getDecisionValues(problem, decision_values);
	TEST_EQUAL(predicted_labels == decision_values, true)

	svm.setParameter(SVMWrapper::SVM_TYPE, C_SVC);
	labels.clear();
	labels.resize(4, 1);
	labels.resize(8, -1);
	problem = encoder.encodeLibSVMProblem(encoded_vectors, labels);
	svm.train(problem);
	svm.predict(problem, predicted_labels);
	TEST_NOT_EQUAL(predicted_labels.size(), 0)
	svm.getDecisionValues(problem, decision_values);
	TEST_EQUAL(predicted_labels.size() == decision_values.size(), true)
	for (Size i = 0; i < predicted_labels.size(); ++i)
	{
		TEST_EQUAL((predicted_labels[i] < 0 && decision_values[i] < 0)
							|| (predicted_labels[i] > 0 && decision_values[i] > 0), true)
	}
	labels.clear();
	labels.resize(4, -1);
	labels.resize(8, 1);
	problem = encoder.encodeLibSVMProblem(encoded_vectors, labels);
	svm.train(problem);
	svm.predict(problem, predicted_labels);
	TEST_NOT_EQUAL(predicted_labels.size(), 0)
	svm.getDecisionValues(problem, decision_values);
	TEST_EQUAL(predicted_labels.size() == decision_values.size(), true)
	for (Size i = 0; i < predicted_labels.size(); ++i)
	{
		TEST_EQUAL((predicted_labels[i] < 0 && decision_values[i] < 0)
							|| (predicted_labels[i] > 0 && decision_values[i] > 0), true)
	}

END_SECTION

START_SECTION((void scaleData(svm_problem* data, Int max_scale_value = -1)))
 	LibSVMEncoder encoder;
	vector< vector< pair<Int, double> > > vectors;
	vector< pair<Int, double> > temp_vector;
	vector<svm_node*> encoded_vectors;
	UInt count = 8;
	vector<double> labels;
	svm_problem* problem;
	vector<double> decision_values;

	svm.setParameter(SVMWrapper::SVM_TYPE, NU_SVR);
	svm.setParameter(SVMWrapper::KERNEL_TYPE, POLY);
	svm.setParameter(SVMWrapper::DEGREE, 2);
	for (UInt j = 0; j < count; j++)
	{
		temp_vector.clear();
		for (UInt i = 1; i < 6; i++)
		{
			temp_vector.push_back(make_pair(i, ((double) i) * j * 0.3));
		}
		vectors.push_back(temp_vector);
	}
	encoder.encodeLibSVMVectors(vectors, encoded_vectors);
	for (Size i = 0; i < count; i++)
	{
		labels.push_back(((double) i * 2) / 3 + 0.03);
	}
	problem = encoder.encodeLibSVMProblem(encoded_vectors, labels);
	svm.scaleData(problem, 2);

	TEST_REAL_SIMILAR(problem->x[0][0].value, 0)
	TEST_REAL_SIMILAR(problem->x[0][1].value, 0)
	TEST_REAL_SIMILAR(problem->x[0][2].value, 0)
	TEST_REAL_SIMILAR(problem->x[0][3].value, 0)
	TEST_REAL_SIMILAR(problem->x[0][4].value, 0)
	TEST_REAL_SIMILAR(problem->x[1][0].value, 0.2857)
	TEST_REAL_SIMILAR(problem->x[1][1].value, 0.2857)
	TEST_REAL_SIMILAR(problem->x[1][2].value, 0.2857)
	TEST_REAL_SIMILAR(problem->x[1][3].value, 0.2857)
	TEST_REAL_SIMILAR(problem->x[1][4].value, 0.2857)
	TEST_REAL_SIMILAR(problem->x[2][0].value, 0.5714)
	TEST_REAL_SIMILAR(problem->x[2][1].value, 0.5714)
	TEST_REAL_SIMILAR(problem->x[2][2].value, 0.5714)
	TEST_REAL_SIMILAR(problem->x[2][3].value, 0.5714)
	TEST_REAL_SIMILAR(problem->x[2][4].value, 0.5714)
	TEST_REAL_SIMILAR(problem->x[3][0].value, 0.8571)
	TEST_REAL_SIMILAR(problem->x[3][1].value, 0.8571)
	TEST_REAL_SIMILAR(problem->x[3][2].value, 0.8571)
	TEST_REAL_SIMILAR(problem->x[3][3].value, 0.8571)
	TEST_REAL_SIMILAR(problem->x[3][4].value, 0.8571)
	TEST_REAL_SIMILAR(problem->x[4][0].value, 1.1429)
	TEST_REAL_SIMILAR(problem->x[4][1].value, 1.1429)
	TEST_REAL_SIMILAR(problem->x[4][2].value, 1.1429)
	TEST_REAL_SIMILAR(problem->x[4][3].value, 1.1429)
	TEST_REAL_SIMILAR(problem->x[4][4].value, 1.1429)
	TEST_REAL_SIMILAR(problem->x[5][0].value, 1.4286)
	TEST_REAL_SIMILAR(problem->x[5][1].value, 1.4286)
	TEST_REAL_SIMILAR(problem->x[5][2].value, 1.4286)
	TEST_REAL_SIMILAR(problem->x[5][3].value, 1.4286)
	TEST_REAL_SIMILAR(problem->x[5][4].value, 1.4286)
	TEST_REAL_SIMILAR(problem->x[6][0].value, 1.7143)
	TEST_REAL_SIMILAR(problem->x[6][1].value, 1.7143)
	TEST_REAL_SIMILAR(problem->x[6][2].value, 1.7143)
	TEST_REAL_SIMILAR(problem->x[6][3].value, 1.7143)
	TEST_REAL_SIMILAR(problem->x[6][4].value, 1.7143)
	TEST_REAL_SIMILAR(problem->x[7][0].value, 2)
	TEST_REAL_SIMILAR(problem->x[7][1].value, 2)
	TEST_REAL_SIMILAR(problem->x[7][2].value, 2)
	TEST_REAL_SIMILAR(problem->x[7][3].value, 2)
	TEST_REAL_SIMILAR(problem->x[7][4].value, 2)

	svm.scaleData(problem);

	TEST_REAL_SIMILAR(problem->x[0][0].value, -1)
	TEST_REAL_SIMILAR(problem->x[0][1].value, -1)
	TEST_REAL_SIMILAR(problem->x[0][2].value, -1)
	TEST_REAL_SIMILAR(problem->x[0][3].value, -1)
	TEST_REAL_SIMILAR(problem->x[0][4].value, -1)
	TEST_REAL_SIMILAR(problem->x[1][0].value, -0.7143)
	TEST_REAL_SIMILAR(problem->x[1][1].value, -0.7143)
	TEST_REAL_SIMILAR(problem->x[1][2].value, -0.7143)
	TEST_REAL_SIMILAR(problem->x[1][3].value, -0.7143)
	TEST_REAL_SIMILAR(problem->x[1][4].value, -0.7143)
	TEST_REAL_SIMILAR(problem->x[2][0].value, -0.4286)
	TEST_REAL_SIMILAR(problem->x[2][1].value, -0.4286)
	TEST_REAL_SIMILAR(problem->x[2][2].value, -0.4286)
	TEST_REAL_SIMILAR(problem->x[2][3].value, -0.4286)
	TEST_REAL_SIMILAR(problem->x[2][4].value, -0.4286)
	TEST_REAL_SIMILAR(problem->x[3][0].value, -0.1429)
	TEST_REAL_SIMILAR(problem->x[3][1].value, -0.1429)
	TEST_REAL_SIMILAR(problem->x[3][2].value, -0.1429)
	TEST_REAL_SIMILAR(problem->x[3][3].value, -0.1429)
	TEST_REAL_SIMILAR(problem->x[3][4].value, -0.1429)
	TEST_REAL_SIMILAR(problem->x[4][0].value, 0.1429)
	TEST_REAL_SIMILAR(problem->x[4][1].value, 0.1429)
	TEST_REAL_SIMILAR(problem->x[4][2].value, 0.1429)
	TEST_REAL_SIMILAR(problem->x[4][3].value, 0.1429)
	TEST_REAL_SIMILAR(problem->x[4][4].value, 0.1429)
	TEST_REAL_SIMILAR(problem->x[5][0].value, 0.4286)
	TEST_REAL_SIMILAR(problem->x[5][1].value, 0.4286)
	TEST_REAL_SIMILAR(problem->x[5][2].value, 0.4286)
	TEST_REAL_SIMILAR(problem->x[5][3].value, 0.4286)
	TEST_REAL_SIMILAR(problem->x[5][4].value, 0.4286)
	TEST_REAL_SIMILAR(problem->x[6][0].value, 0.7143)
	TEST_REAL_SIMILAR(problem->x[6][1].value, 0.7143)
	TEST_REAL_SIMILAR(problem->x[6][2].value, 0.7143)
	TEST_REAL_SIMILAR(problem->x[6][3].value, 0.7143)
	TEST_REAL_SIMILAR(problem->x[6][4].value, 0.7143)
	TEST_REAL_SIMILAR(problem->x[7][0].value, 1)
	TEST_REAL_SIMILAR(problem->x[7][1].value, 1)
	TEST_REAL_SIMILAR(problem->x[7][2].value, 1)
	TEST_REAL_SIMILAR(problem->x[7][3].value, 1)
	TEST_REAL_SIMILAR(problem->x[7][4].value, 1)

END_SECTION

START_SECTION((void getSignificanceBorders(svm_problem *data, std::pair< double, double > &borders, double confidence=0.95, Size number_of_runs=5, Size number_of_partitions=5, double step_size=0.01, Size max_iterations=1000000)))
	NOT_TESTABLE
END_SECTION

START_SECTION((void getSignificanceBorders(const SVMData &data, std::pair< double, double > &sigmas, double confidence=0.95, Size number_of_runs=5, Size number_of_partitions=5, double step_size=0.01, Size max_iterations=1000000)))
	NOT_TESTABLE
END_SECTION

START_SECTION((double getPValue(double sigma1, double sigma2, std::pair<double, double> point)))

	pair<double, double> point;

	point.first = 0.447934;
	point.second = 0.404208;

	TEST_REAL_SIMILAR(svm.getPValue(0.18, 1.06, point), 0.327505)
END_SECTION

START_SECTION((void setTrainingSample(svm_problem* training_sample)))
	NOT_TESTABLE
END_SECTION

START_SECTION((void setTrainingSample(SVMData &training_sample)))
	NOT_TESTABLE
END_SECTION

START_SECTION((void setParameter(SVM_parameter_type type, double value)))
 	svm.setParameter(SVMWrapper::C, 1.0043);
	svm.setParameter(SVMWrapper::NU, 0.0523);
	svm.setParameter(SVMWrapper::P, 1.2319);

	TEST_REAL_SIMILAR(svm.getDoubleParameter(SVMWrapper::C), 1.0043)
	TEST_REAL_SIMILAR(svm.getDoubleParameter(SVMWrapper::NU), 0.0523)
	TEST_REAL_SIMILAR(svm.getDoubleParameter(SVMWrapper::P), 1.2319)
END_SECTION

START_SECTION((void setParameter(SVM_parameter_type type, Int value)))
	svm.setParameter(SVMWrapper::SVM_TYPE, EPSILON_SVR);
	svm.setParameter(SVMWrapper::KERNEL_TYPE, LINEAR);
	svm.setParameter(SVMWrapper::DEGREE, 2);
	svm.setParameter(SVMWrapper::C, 23);
	svm.setParameter(SVMWrapper::PROBABILITY, 1);

	TEST_EQUAL(svm.getIntParameter(SVMWrapper::SVM_TYPE)==EPSILON_SVR,true);
	TEST_EQUAL(svm.getIntParameter(SVMWrapper::KERNEL_TYPE)==LINEAR,true);
	TEST_EQUAL(svm.getIntParameter(SVMWrapper::DEGREE)==2,true);
	TEST_EQUAL((int) svm.getDoubleParameter(SVMWrapper::C), 23);
	TEST_EQUAL(svm.getIntParameter(SVMWrapper::PROBABILITY), 1)
END_SECTION

START_SECTION((virtual ~SVMWrapper()))
	delete ptr;
END_SECTION

START_SECTION((void loadModel(std::string modelFilename)))
	LibSVMEncoder encoder;
	svm.setParameter(SVMWrapper::KERNEL_TYPE, POLY);
	vector< vector< pair<Int, double> > > vectors;
	vector< pair<Int, double> > temp_vector;
	vector<svm_node*> encoded_vectors;
	UInt count = 8;
	vector<double> labels;
	vector<double> predicted_labels1;
	vector<double> predicted_labels2;
	svm_problem* problem;
	SVMWrapper svm2;

	for (UInt j = 0; j < count; j++)
	{
		temp_vector.clear();
		for (UInt i = 0; i < 6; i++)
		{
			temp_vector.push_back(make_pair(i * 2, ((double) i) * j * 0.3));
		}
		vectors.push_back(temp_vector);
	}
	encoder.encodeLibSVMVectors(vectors, encoded_vectors);
	for (Size i = 0; i < count; i++)
	{
		labels.push_back(((double) i * 2) / 3 + 0.03);
	}
	problem = encoder.encodeLibSVMProblem(encoded_vectors, labels);
	svm.train(problem);
	svm.predict(problem, predicted_labels1);

	String filename = "svm.model";
	NEW_TMP_FILE(filename)
	svm.saveModel(filename);
	svm2.loadModel(filename);
	svm2.predict(problem, predicted_labels2);
	TEST_NOT_EQUAL(predicted_labels1.size(), 0)
	TEST_EQUAL(predicted_labels1.size(), predicted_labels2.size())
	for (Size i = 0; i < predicted_labels1.size(); i++)
	{
		TEST_REAL_SIMILAR(predicted_labels1[i], predicted_labels2[i])
	}
END_SECTION

START_SECTION((void saveModel(std::string modelFilename) const))
	LibSVMEncoder encoder;
	svm.setParameter(SVMWrapper::KERNEL_TYPE, POLY);
	vector< vector< pair<Int, double> > > vectors;
	vector< pair<Int, double> > temp_vector;
	vector<svm_node*> encoded_vectors;
	UInt count = 8;
	vector<double> labels;
	vector<double> predicted_labels1;
	vector<double> predicted_labels2;
	svm_problem* problem;
	SVMWrapper svm2;

	for (UInt j = 0; j < count; j++)
	{
		temp_vector.clear();
		for (UInt i = 0; i < 6; i++)
		{
			temp_vector.push_back(make_pair(i * 2, ((double) i) * j * 0.3));
		}
		vectors.push_back(temp_vector);
	}
	encoder.encodeLibSVMVectors(vectors, encoded_vectors);
	for (Size i = 0; i < count; i++)
	{
		labels.push_back(((double) i * 2) / 3 + 0.03);
	}
	problem = encoder.encodeLibSVMProblem(encoded_vectors, labels);
	svm.train(problem);

	String filename = "svm.model";
	NEW_TMP_FILE(filename)
	svm.saveModel(filename);
	svm2.loadModel(filename);
	svm.predict(problem, predicted_labels1);
	svm2.predict(problem, predicted_labels2);
	TEST_NOT_EQUAL(predicted_labels1.size(), 0)
	TEST_NOT_EQUAL(predicted_labels2.size(), 0)
	TEST_EQUAL(predicted_labels1.size(), predicted_labels2.size())

	for (Size i = 0; i < predicted_labels1.size(); i++)
	{
		TEST_REAL_SIMILAR(predicted_labels1[i], predicted_labels2[i])
	}
END_SECTION

START_SECTION((void predict(const std::vector< svm_node * > &vectors, std::vector< double > &predicted_rts)))
	LibSVMEncoder encoder;
	vector< vector< pair<Int, double> > > vectors;
	vector< pair<Int, double> > temp_vector;
	vector<svm_node*> encoded_vectors;
	UInt count = 8;
	vector<double> labels;
	vector<double> predicted_labels;
	svm_problem* problem;

	for (UInt j = 0; j < count; j++)
	{
		for (UInt i = 0; i < 6; i++)
		{
			temp_vector.push_back(make_pair(i * 2, ((double) i) * j * 0.3));
		}
		vectors.push_back(temp_vector);
	}
	encoder.encodeLibSVMVectors(vectors, encoded_vectors);
	for (Size i = 0; i < count; i++)
	{
		labels.push_back(((double) i * 2) / 3 + 0.03);
	}
	problem = encoder.encodeLibSVMProblem(encoded_vectors, labels);
	svm.train(problem);
	svm.predict(encoded_vectors, predicted_labels);
	TEST_NOT_EQUAL(predicted_labels.size(), 0)

END_SECTION

START_SECTION((void setWeights(const std::vector< Int > &weight_labels, const std::vector< double > &weights)))
	NOT_TESTABLE
END_SECTION

START_SECTION((void getSVCProbabilities(struct svm_problem *problem, std::vector< double > &probabilities, std::vector< double > &prediction_labels)))
 	LibSVMEncoder encoder;
	vector< vector< pair<Int, double> > > vectors;
	vector< pair<Int, double> > temp_vector;
	vector<svm_node*> encoded_vectors;
	UInt count = 8;
	vector<double> labels;
	vector<double> predicted_labels;
	svm_problem* problem;
	vector<double> probabilities;

	svm.setParameter(SVMWrapper::SVM_TYPE, C_SVC);
	svm.setParameter(SVMWrapper::KERNEL_TYPE, POLY);
	svm.setParameter(SVMWrapper::DEGREE, 2);
	for (UInt j = 0; j < count; j++)
	{
		temp_vector.clear();
		for (UInt i = 1; i < 6; i++)
		{
			temp_vector.push_back(make_pair(i * 2, ((double) i) * j * 0.3));
		}
		vectors.push_back(temp_vector);
	}
	encoder.encodeLibSVMVectors(vectors, encoded_vectors);

	labels.clear();
	labels.resize(count / 2, 1);
	labels.resize(count, -1);
	problem = encoder.encodeLibSVMProblem(encoded_vectors, labels);
	svm.train(problem);
	svm.predict(problem, predicted_labels);
	TEST_NOT_EQUAL(predicted_labels.size(), 0)
	svm.getSVCProbabilities(problem, probabilities, predicted_labels);
	TEST_EQUAL(predicted_labels.size() == probabilities.size(), true)
	for (Size i = 0; i < predicted_labels.size(); ++i)
	{
		TEST_EQUAL((predicted_labels[i] < 0 && probabilities[i] < 0.5)
							|| (predicted_labels[i] > 0 && probabilities[i] >= 0.5), true)
	}
	labels.clear();
	// Start with -1 as "first" label
	labels.resize(count / 2, -1);
	labels.resize(count, 1);
	problem = encoder.encodeLibSVMProblem(encoded_vectors, labels);
	svm.train(problem);
	svm.predict(problem, predicted_labels);
	TEST_NOT_EQUAL(predicted_labels.size(), 0)
	svm.getSVCProbabilities(problem, probabilities, predicted_labels);
	TEST_EQUAL(predicted_labels.size() == probabilities.size(), true)
	for (Size i = 0; i < predicted_labels.size(); ++i)
	{
<<<<<<< HEAD
=======
		// At probability 0.5, LibSVM will assign the first encountered label in the training data
		// in this case "-1"
>>>>>>> b5bde2ea
		TEST_EQUAL((predicted_labels[i] < 0 && probabilities[i] <= 0.5)
							|| (predicted_labels[i] > 0 && probabilities[i] > 0.5), true)
	}

END_SECTION
/////////////////////////////////////////////////////////////
/////////////////////////////////////////////////////////////

END_TEST<|MERGE_RESOLUTION|>--- conflicted
+++ resolved
@@ -58,266 +58,266 @@
 SVMWrapper svm;
 
 START_SECTION((SVMWrapper()))
-	ptr = new SVMWrapper();
-	TEST_NOT_EQUAL(ptr, nullPointer)
+  ptr = new SVMWrapper();
+  TEST_NOT_EQUAL(ptr, nullPointer)
 END_SECTION
 
 START_SECTION((double getDoubleParameter(SVM_parameter_type type)))
-	svm.setParameter(SVMWrapper::C, 1.0043);
-	svm.setParameter(SVMWrapper::NU, 0.0523);
-	svm.setParameter(SVMWrapper::P, 1.2319);
-
-	TEST_REAL_SIMILAR(svm.getDoubleParameter(SVMWrapper::C), 1.0043)
-	TEST_REAL_SIMILAR(svm.getDoubleParameter(SVMWrapper::NU), 0.0523)
-	TEST_REAL_SIMILAR(svm.getDoubleParameter(SVMWrapper::P), 1.2319)
+  svm.setParameter(SVMWrapper::C, 1.0043);
+  svm.setParameter(SVMWrapper::NU, 0.0523);
+  svm.setParameter(SVMWrapper::P, 1.2319);
+
+  TEST_REAL_SIMILAR(svm.getDoubleParameter(SVMWrapper::C), 1.0043)
+  TEST_REAL_SIMILAR(svm.getDoubleParameter(SVMWrapper::NU), 0.0523)
+  TEST_REAL_SIMILAR(svm.getDoubleParameter(SVMWrapper::P), 1.2319)
 END_SECTION
 
 START_SECTION((double getSVRProbability()))
-	LibSVMEncoder encoder;
-	vector< vector< pair<Int, double> > > vectors;
-	vector< pair<Int, double> > temp_vector;
-	vector<svm_node*> encoded_vectors;
-	Int count = 100;
-	vector<double> labels;
-	svm_problem* problem;
-
-	for (Int j = 0; j < count; j++)
-	{
-		temp_vector.clear();
-		for (Int i = 0; i < 6; i++)
-		{
-			temp_vector.push_back(make_pair(i * 2, ((double) i) * j * 0.3));
-		}
-		vectors.push_back(temp_vector);
-	}
-	encoder.encodeLibSVMVectors(vectors, encoded_vectors);
-	for (Int i = 0; i < count; i++)
-	{
-		labels.push_back(((double) i * 2) / 3 + 0.03);
-	}
-	problem = encoder.encodeLibSVMProblem(encoded_vectors, labels);
-	svm.setParameter(SVMWrapper::PROBABILITY, 1);
-	svm.train(problem);
-	TEST_EQUAL(svm.getSVRProbability() == 0, false)
+  LibSVMEncoder encoder;
+  vector< vector< pair<Int, double> > > vectors;
+  vector< pair<Int, double> > temp_vector;
+  vector<svm_node*> encoded_vectors;
+  Int count = 100;
+  vector<double> labels;
+  svm_problem* problem;
+
+  for (Int j = 0; j < count; j++)
+  {
+    temp_vector.clear();
+    for (Int i = 0; i < 6; i++)
+    {
+      temp_vector.push_back(make_pair(i * 2, ((double) i) * j * 0.3));
+    }
+    vectors.push_back(temp_vector);
+  }
+  encoder.encodeLibSVMVectors(vectors, encoded_vectors);
+  for (Int i = 0; i < count; i++)
+  {
+    labels.push_back(((double) i * 2) / 3 + 0.03);
+  }
+  problem = encoder.encodeLibSVMProblem(encoded_vectors, labels);
+  svm.setParameter(SVMWrapper::PROBABILITY, 1);
+  svm.train(problem);
+  TEST_EQUAL(svm.getSVRProbability() == 0, false)
 END_SECTION
 
 START_SECTION((Int getIntParameter(SVM_parameter_type type)))
-	svm.setParameter(SVMWrapper::SVM_TYPE, EPSILON_SVR);
-	svm.setParameter(SVMWrapper::KERNEL_TYPE, LINEAR);
-	svm.setParameter(SVMWrapper::DEGREE, 2);
-
-	TEST_EQUAL(svm.getIntParameter(SVMWrapper::SVM_TYPE)==EPSILON_SVR,true);
-	TEST_EQUAL(svm.getIntParameter(SVMWrapper::KERNEL_TYPE)==LINEAR,true);
-	TEST_EQUAL(svm.getIntParameter(SVMWrapper::DEGREE)==2,true);
+  svm.setParameter(SVMWrapper::SVM_TYPE, EPSILON_SVR);
+  svm.setParameter(SVMWrapper::KERNEL_TYPE, LINEAR);
+  svm.setParameter(SVMWrapper::DEGREE, 2);
+
+  TEST_EQUAL(svm.getIntParameter(SVMWrapper::SVM_TYPE)==EPSILON_SVR,true);
+  TEST_EQUAL(svm.getIntParameter(SVMWrapper::KERNEL_TYPE)==LINEAR,true);
+  TEST_EQUAL(svm.getIntParameter(SVMWrapper::DEGREE)==2,true);
 END_SECTION
 
 START_SECTION((Int train(struct svm_problem *problem)))
-	svm_problem* problem = new svm_problem();
-	UInt count = 4;
-	svm_node** nodes = new svm_node*[count];
-	double* labels = new double[count];
-
-	for (Size i = 0; i < count; i++)
-	{
-		nodes[i] = new svm_node[count];
-		nodes[i][count - 1].index = -1;
-		labels[i] = i * 2 / 3 + 0.03;
-	}
-	problem->x = nodes;
-	problem->l = count;
-	problem->y = labels;
-	TEST_EQUAL(svm.train(problem), 1)
+  svm_problem* problem = new svm_problem();
+  UInt count = 4;
+  svm_node** nodes = new svm_node*[count];
+  double* labels = new double[count];
+
+  for (Size i = 0; i < count; i++)
+  {
+    nodes[i] = new svm_node[count];
+    nodes[i][count - 1].index = -1;
+    labels[i] = i * 2 / 3 + 0.03;
+  }
+  problem->x = nodes;
+  problem->l = count;
+  problem->y = labels;
+  TEST_EQUAL(svm.train(problem), 1)
 END_SECTION
 
 START_SECTION((Int train(SVMData &problem)))
 
-	SVMWrapper svm2;
-	SVMData problem;
-	UInt count = 4;
-	vector<double> labels;
-	vector< vector<pair<Int, double> > > sequences;
-	vector<pair<Int, double> > sequence;
-	
-	svm2.setParameter(SVMWrapper::KERNEL_TYPE, SVMWrapper::OLIGO);
-	svm2.setParameter(SVMWrapper::BORDER_LENGTH, 2);
-	svm2.setParameter(SVMWrapper::C, 1);
-	svm2.setParameter(SVMWrapper::SIGMA, 1);
-	svm2.setParameter(SVMWrapper::SVM_TYPE, NU_SVR);
-
-	for (Size i = 0; i < count; i++)
-	{
-		sequence.clear();
-		sequence.push_back(make_pair(1, rand()));
-		sequence.push_back(make_pair(2, rand()));
-		sequence.push_back(make_pair(3, rand()));
-		sequence.push_back(make_pair(4, rand()));
-		sequences.push_back(sequence);
-		labels.push_back(i * 2 / 3 + 0.03);
-	}
-	problem.sequences = sequences;
-	problem.labels = labels;
-
-	TEST_EQUAL(svm2.train(problem), 1)
+  SVMWrapper svm2;
+  SVMData problem;
+  UInt count = 4;
+  vector<double> labels;
+  vector< vector<pair<Int, double> > > sequences;
+  vector<pair<Int, double> > sequence;
+  
+  svm2.setParameter(SVMWrapper::KERNEL_TYPE, SVMWrapper::OLIGO);
+  svm2.setParameter(SVMWrapper::BORDER_LENGTH, 2);
+  svm2.setParameter(SVMWrapper::C, 1);
+  svm2.setParameter(SVMWrapper::SIGMA, 1);
+  svm2.setParameter(SVMWrapper::SVM_TYPE, NU_SVR);
+
+  for (Size i = 0; i < count; i++)
+  {
+    sequence.clear();
+    sequence.push_back(make_pair(1, rand()));
+    sequence.push_back(make_pair(2, rand()));
+    sequence.push_back(make_pair(3, rand()));
+    sequence.push_back(make_pair(4, rand()));
+    sequences.push_back(sequence);
+    labels.push_back(i * 2 / 3 + 0.03);
+  }
+  problem.sequences = sequences;
+  problem.labels = labels;
+
+  TEST_EQUAL(svm2.train(problem), 1)
 END_SECTION
 
 START_SECTION((static void getLabels(svm_problem *problem, std::vector< double > &labels)))
-	svm_problem* problem = new svm_problem();
-	UInt count = 4;
-	svm_node** nodes = new svm_node*[count];
-	double* labels = new double[count];
-	std::vector<double> label_vector1;
-	std::vector<double> label_vector2;
-
-	for (Size i = 0; i < count; i++)
-	{
-		nodes[i] = new svm_node[count];
-		nodes[i][count - 1].index = -1;
-		labels[i] = i * 2 / 3 + 0.03;
-		label_vector1.push_back(labels[i]);
-	}
-	problem->x = nodes;
-	problem->l = count;
-	problem->y = labels;
-
-	SVMWrapper::getLabels(problem, label_vector2);
-	TEST_EQUAL(label_vector1.size(), label_vector2.size())
-	for (Size i = 0; i < label_vector2.size(); i++)
-	{
-		TEST_REAL_SIMILAR(label_vector1[i], label_vector2[i])
-	}
-	delete problem;
+  svm_problem* problem = new svm_problem();
+  UInt count = 4;
+  svm_node** nodes = new svm_node*[count];
+  double* labels = new double[count];
+  std::vector<double> label_vector1;
+  std::vector<double> label_vector2;
+
+  for (Size i = 0; i < count; i++)
+  {
+    nodes[i] = new svm_node[count];
+    nodes[i][count - 1].index = -1;
+    labels[i] = i * 2 / 3 + 0.03;
+    label_vector1.push_back(labels[i]);
+  }
+  problem->x = nodes;
+  problem->l = count;
+  problem->y = labels;
+
+  SVMWrapper::getLabels(problem, label_vector2);
+  TEST_EQUAL(label_vector1.size(), label_vector2.size())
+  for (Size i = 0; i < label_vector2.size(); i++)
+  {
+    TEST_REAL_SIMILAR(label_vector1[i], label_vector2[i])
+  }
+  delete problem;
 END_SECTION
 
 START_SECTION((static void createRandomPartitions(svm_problem *problem, Size number, std::vector< svm_problem * > &partitions)))
-	 svm_problem* problem = new svm_problem();
-	UInt count = 4;
-	 svm_node** nodes = new svm_node*[count];
-	double* labels = new double[count];
-	std::vector<svm_problem*> partitions;
-
-	for (Size i = 0; i < count; i++)
-	{
-		nodes[i] = new svm_node[count];
-		nodes[i][count - 1].index = -1;
-		labels[i] = i * 2 / 3 + 0.03;
-	}
-	problem->x = nodes;
-	problem->l = count;
-	problem->y = labels;
-
-	SVMWrapper::createRandomPartitions(problem, 2, partitions);
-	TEST_EQUAL(partitions.size(), 2)
-	TEST_EQUAL(partitions[0]->l, 2)
-	TEST_EQUAL(partitions[1]->l, 2)
+   svm_problem* problem = new svm_problem();
+  UInt count = 4;
+   svm_node** nodes = new svm_node*[count];
+  double* labels = new double[count];
+  std::vector<svm_problem*> partitions;
+
+  for (Size i = 0; i < count; i++)
+  {
+    nodes[i] = new svm_node[count];
+    nodes[i][count - 1].index = -1;
+    labels[i] = i * 2 / 3 + 0.03;
+  }
+  problem->x = nodes;
+  problem->l = count;
+  problem->y = labels;
+
+  SVMWrapper::createRandomPartitions(problem, 2, partitions);
+  TEST_EQUAL(partitions.size(), 2)
+  TEST_EQUAL(partitions[0]->l, 2)
+  TEST_EQUAL(partitions[1]->l, 2)
 END_SECTION
 
 START_SECTION((static void createRandomPartitions(const SVMData &problem, Size number, std::vector< SVMData > &problems)))
-	SVMData problem;
-	UInt count = 4;
-	vector<double> labels;
-	vector< vector<pair<Int, double> > > sequences;
-	vector<pair<Int, double> > sequence;
-	std::vector< SVMData > partitions;
-	
-	for (Size i = 0; i < count; i++)
-	{
-		sequence.clear();
-		sequence.push_back(make_pair(1, rand()));
-		sequence.push_back(make_pair(2, rand()));
-		sequence.push_back(make_pair(3, rand()));
-		sequence.push_back(make_pair(4, rand()));
-		sequences.push_back(sequence);
-		labels.push_back(i * 2 / 3 + 0.03);
-	}
-	problem.sequences = sequences;
-	problem.labels = labels;
-
-	SVMWrapper::createRandomPartitions(problem, 2, partitions);
-	TEST_EQUAL(partitions.size(), 2)
-	TEST_EQUAL(partitions[0].sequences.size(), 2)
-	TEST_EQUAL(partitions[1].sequences.size(), 2)
+  SVMData problem;
+  UInt count = 4;
+  vector<double> labels;
+  vector< vector<pair<Int, double> > > sequences;
+  vector<pair<Int, double> > sequence;
+  std::vector< SVMData > partitions;
+  
+  for (Size i = 0; i < count; i++)
+  {
+    sequence.clear();
+    sequence.push_back(make_pair(1, rand()));
+    sequence.push_back(make_pair(2, rand()));
+    sequence.push_back(make_pair(3, rand()));
+    sequence.push_back(make_pair(4, rand()));
+    sequences.push_back(sequence);
+    labels.push_back(i * 2 / 3 + 0.03);
+  }
+  problem.sequences = sequences;
+  problem.labels = labels;
+
+  SVMWrapper::createRandomPartitions(problem, 2, partitions);
+  TEST_EQUAL(partitions.size(), 2)
+  TEST_EQUAL(partitions[0].sequences.size(), 2)
+  TEST_EQUAL(partitions[1].sequences.size(), 2)
 END_SECTION
 
 START_SECTION((static svm_problem* mergePartitions(const std::vector< svm_problem * > &problems, Size except)))
-	 svm_problem* problem = new svm_problem();
-	 svm_problem* problem2;
-	 UInt count = 10;
-	 UInt number_of_partitions = 5;
-	 svm_node** nodes = new svm_node*[count];
-	 double* labels = new double[count];
-	 std::vector<svm_problem*> partitions;
-
-
-	for (Size i = 0; i < count; i++)
-	{
-		nodes[i] = new svm_node[count];
-		nodes[i][count - 1].index = -1;
-		labels[i] = ((double) i * 2) / 3 + 0.03;
-		for (Size j = 0; j < count; j++)
-		{
-			nodes[i][j].value = ((double) i * 2) / 3;
-		}
-	}
-	problem->x = nodes;
-	problem->l = count;
-	problem->y = labels;
-
-	SVMWrapper::createRandomPartitions(problem, number_of_partitions, partitions);
-	problem2 = SVMWrapper::mergePartitions(partitions, 4);
-	UInt problem2_size = (count / number_of_partitions) * (number_of_partitions - 1);
-	UInt partition_size = count / number_of_partitions;
-	TEST_EQUAL((UInt) problem2->l, problem2_size)
-	for (Size i = 0; i < problem2_size; i++)
-	{
-		UInt j = 0;
-		while(problem->x[i][j].index != -1 && problem2->x[i][j].index != -1)
-		{
-			TEST_REAL_SIMILAR(partitions[i / partition_size]->x[i % partition_size][j].value, problem2->x[i][j].value)
-			++j;
-		}
-		TEST_REAL_SIMILAR(partitions[i / partition_size]->y[i % partition_size], problem2->y[i])
-	}
+   svm_problem* problem = new svm_problem();
+   svm_problem* problem2;
+   UInt count = 10;
+   UInt number_of_partitions = 5;
+   svm_node** nodes = new svm_node*[count];
+   double* labels = new double[count];
+   std::vector<svm_problem*> partitions;
+
+
+  for (Size i = 0; i < count; i++)
+  {
+    nodes[i] = new svm_node[count];
+    nodes[i][count - 1].index = -1;
+    labels[i] = ((double) i * 2) / 3 + 0.03;
+    for (Size j = 0; j < count; j++)
+    {
+      nodes[i][j].value = ((double) i * 2) / 3;
+    }
+  }
+  problem->x = nodes;
+  problem->l = count;
+  problem->y = labels;
+
+  SVMWrapper::createRandomPartitions(problem, number_of_partitions, partitions);
+  problem2 = SVMWrapper::mergePartitions(partitions, 4);
+  UInt problem2_size = (count / number_of_partitions) * (number_of_partitions - 1);
+  UInt partition_size = count / number_of_partitions;
+  TEST_EQUAL((UInt) problem2->l, problem2_size)
+  for (Size i = 0; i < problem2_size; i++)
+  {
+    UInt j = 0;
+    while(problem->x[i][j].index != -1 && problem2->x[i][j].index != -1)
+    {
+      TEST_REAL_SIMILAR(partitions[i / partition_size]->x[i % partition_size][j].value, problem2->x[i][j].value)
+      ++j;
+    }
+    TEST_REAL_SIMILAR(partitions[i / partition_size]->y[i % partition_size], problem2->y[i])
+  }
 END_SECTION
 
 START_SECTION((static void mergePartitions(const std::vector< SVMData > &problems, Size except, SVMData &merged_problem)))
-	SVMData problem;
-	SVMData problem2;
-	UInt count = 10;
-	UInt number_of_partitions = 5;
-	vector<double> labels;
-	SVMData merged_problem;
-	vector<pair<Int, double> > temp_vector;
-	vector<vector<pair<Int, double> > > vectors;
-	std::vector< SVMData > partitions;
-		
-	for (Int i = 0; (UInt) i < count; i++)
-	{
-		temp_vector.clear();
-		labels.push_back(((double) i * 2) / 3 + 0.03);
-		for (Int j = 0; (UInt) j < count; j++)
-		{
-			temp_vector.push_back(make_pair(i * 2, ((double) i) * j * 0.3));
-		}
-		vectors.push_back(temp_vector);
-	}
-	problem.sequences = vectors;
-	problem.labels = labels;
-
-	SVMWrapper::createRandomPartitions(problem, number_of_partitions, partitions);
-	SVMWrapper::mergePartitions(partitions, 4, problem2);
-	UInt problem2_size = (count / number_of_partitions) * (number_of_partitions - 1);
-	UInt partition_size = count / number_of_partitions;
-	TEST_EQUAL((UInt) problem2.sequences.size(), problem2_size)
-	for (UInt i = 0; i < problem2_size; i++)
-	{
-		UInt j = 0;
-		while(j < partitions[i / partition_size].sequences[i % partition_size].size() && j < problem2.sequences[i].size())
-		{
-			TEST_REAL_SIMILAR(partitions[i / partition_size].sequences[i % partition_size][j].second, problem2.sequences[i][j].second)
-			++j;
-		}
-		TEST_REAL_SIMILAR(partitions[i / partition_size].labels[i % partition_size], problem2.labels[i])
-	}
+  SVMData problem;
+  SVMData problem2;
+  UInt count = 10;
+  UInt number_of_partitions = 5;
+  vector<double> labels;
+  SVMData merged_problem;
+  vector<pair<Int, double> > temp_vector;
+  vector<vector<pair<Int, double> > > vectors;
+  std::vector< SVMData > partitions;
+    
+  for (Int i = 0; (UInt) i < count; i++)
+  {
+    temp_vector.clear();
+    labels.push_back(((double) i * 2) / 3 + 0.03);
+    for (Int j = 0; (UInt) j < count; j++)
+    {
+      temp_vector.push_back(make_pair(i * 2, ((double) i) * j * 0.3));
+    }
+    vectors.push_back(temp_vector);
+  }
+  problem.sequences = vectors;
+  problem.labels = labels;
+
+  SVMWrapper::createRandomPartitions(problem, number_of_partitions, partitions);
+  SVMWrapper::mergePartitions(partitions, 4, problem2);
+  UInt problem2_size = (count / number_of_partitions) * (number_of_partitions - 1);
+  UInt partition_size = count / number_of_partitions;
+  TEST_EQUAL((UInt) problem2.sequences.size(), problem2_size)
+  for (UInt i = 0; i < problem2_size; i++)
+  {
+    UInt j = 0;
+    while(j < partitions[i / partition_size].sequences[i % partition_size].size() && j < problem2.sequences[i].size())
+    {
+      TEST_REAL_SIMILAR(partitions[i / partition_size].sequences[i % partition_size][j].second, problem2.sequences[i][j].second)
+      ++j;
+    }
+    TEST_REAL_SIMILAR(partitions[i / partition_size].labels[i % partition_size], problem2.labels[i])
+  }
 END_SECTION
 
 START_SECTION((static void calculateGaussTable(Size border_length, double sigma, std::vector< double > &gauss_table)))
@@ -339,96 +339,96 @@
  
 {
   map<SVMWrapper::SVM_parameter_type, double> start_values;
-	map<SVMWrapper::SVM_parameter_type, double> step_sizes;
-	map<SVMWrapper::SVM_parameter_type, double> end_values;
-	LibSVMEncoder encoder;
-	vector< vector< pair<Int, double> > > vectors;
-	vector< pair<Int, double> > temp_vector;
-	vector<svm_node*> encoded_vectors;
-	UInt count = 8;
-	vector<double> labels;
-	svm_problem* problem;
-	map<SVMWrapper::SVM_parameter_type, double> parameters;
-	double cv_quality;
-
-	for (UInt j = 0; j < count; j++)
-	{
-		temp_vector.clear();
-		for (UInt i = 0; i < 6; i++)
-		{
-			temp_vector.push_back(make_pair(i * 2, ((double) i) * j * 0.3));
-		}
-		vectors.push_back(temp_vector);
-	}
-	encoder.encodeLibSVMVectors(vectors, encoded_vectors);
-	for (Size i = 0; i < count; i++)
-	{
-		labels.push_back(((double) i * 2) / 3 + 0.03);
-	}
-	problem = encoder.encodeLibSVMProblem(encoded_vectors, labels);
-
-	start_values.insert(make_pair(SVMWrapper::C, 1));
-	step_sizes.insert(make_pair(SVMWrapper::C, 100));
-	end_values.insert(make_pair(SVMWrapper::C, 1000));
-
-	start_values.insert(make_pair(SVMWrapper::NU, 0.4));
-	step_sizes.insert(make_pair(SVMWrapper::NU, 0.1));
-	end_values.insert(make_pair(SVMWrapper::NU, 0.6));
-
-	start_values.insert(make_pair(SVMWrapper::DEGREE, 1));
-	step_sizes.insert(make_pair(SVMWrapper::DEGREE, 1));
-	end_values.insert(make_pair(SVMWrapper::DEGREE, 3));
+  map<SVMWrapper::SVM_parameter_type, double> step_sizes;
+  map<SVMWrapper::SVM_parameter_type, double> end_values;
+  LibSVMEncoder encoder;
+  vector< vector< pair<Int, double> > > vectors;
+  vector< pair<Int, double> > temp_vector;
+  vector<svm_node*> encoded_vectors;
+  UInt count = 8;
+  vector<double> labels;
+  svm_problem* problem;
+  map<SVMWrapper::SVM_parameter_type, double> parameters;
+  double cv_quality;
+
+  for (UInt j = 0; j < count; j++)
+  {
+    temp_vector.clear();
+    for (UInt i = 0; i < 6; i++)
+    {
+      temp_vector.push_back(make_pair(i * 2, ((double) i) * j * 0.3));
+    }
+    vectors.push_back(temp_vector);
+  }
+  encoder.encodeLibSVMVectors(vectors, encoded_vectors);
+  for (Size i = 0; i < count; i++)
+  {
+    labels.push_back(((double) i * 2) / 3 + 0.03);
+  }
+  problem = encoder.encodeLibSVMProblem(encoded_vectors, labels);
+
+  start_values.insert(make_pair(SVMWrapper::C, 1));
+  step_sizes.insert(make_pair(SVMWrapper::C, 100));
+  end_values.insert(make_pair(SVMWrapper::C, 1000));
+
+  start_values.insert(make_pair(SVMWrapper::NU, 0.4));
+  step_sizes.insert(make_pair(SVMWrapper::NU, 0.1));
+  end_values.insert(make_pair(SVMWrapper::NU, 0.6));
+
+  start_values.insert(make_pair(SVMWrapper::DEGREE, 1));
+  step_sizes.insert(make_pair(SVMWrapper::DEGREE, 1));
+  end_values.insert(make_pair(SVMWrapper::DEGREE, 3));
 
   SVMData problem_2;
-	cv_quality = svm.performCrossValidation(problem, problem_2, false, start_values, step_sizes, end_values, 2, 1, parameters, true, false);
-	TEST_NOT_EQUAL(parameters.size(), 0)
+  cv_quality = svm.performCrossValidation(problem, problem_2, false, start_values, step_sizes, end_values, 2, 1, parameters, true, false);
+  TEST_NOT_EQUAL(parameters.size(), 0)
   TEST_REAL_SIMILAR(cv_quality, 1)
 }
   // CV, method 2
     
   map<SVMWrapper::SVM_parameter_type, double> start_values;
-	map<SVMWrapper::SVM_parameter_type, double> step_sizes;
-	map<SVMWrapper::SVM_parameter_type, double> end_values;
-	LibSVMEncoder encoder;
-	UInt count = 8;
-	map<SVMWrapper::SVM_parameter_type, double> parameters;
-	double cv_quality;
-	SVMWrapper svm2;
-	SVMData problem;
-	vector<double> labels;
-	vector< vector<pair<Int, double> > > sequences;
-	vector<pair<Int, double> > sequence;
-	
-	svm2.setParameter(SVMWrapper::KERNEL_TYPE, SVMWrapper::OLIGO);
-	svm2.setParameter(SVMWrapper::BORDER_LENGTH, 2);
-	svm2.setParameter(SVMWrapper::C, 1);
-	svm2.setParameter(SVMWrapper::SIGMA, 1);
-	svm2.setParameter(SVMWrapper::SVM_TYPE, NU_SVR);
-
-	for (Size i = 0; i < count; i++)
-	{
-		sequence.clear();
-		sequence.push_back(make_pair(1, rand()));
-		sequence.push_back(make_pair(2, rand()));
-		sequence.push_back(make_pair(3, rand()));
-		sequence.push_back(make_pair(4, rand()));
-		sequences.push_back(sequence);
-		labels.push_back(i * 2 / 3 + 0.03);
-	}
-	problem.sequences = sequences;
-	problem.labels = labels;
-
-	start_values.insert(make_pair(SVMWrapper::C, 1));
-	step_sizes.insert(make_pair(SVMWrapper::C, 100));
-	end_values.insert(make_pair(SVMWrapper::C, 1000));
-
-	start_values.insert(make_pair(SVMWrapper::NU, 0.4));
-	step_sizes.insert(make_pair(SVMWrapper::NU, 0.1));
-	end_values.insert(make_pair(SVMWrapper::NU, 0.6));
-
-	start_values.insert(make_pair(SVMWrapper::DEGREE, 1));
-	step_sizes.insert(make_pair(SVMWrapper::DEGREE, 1));
-	end_values.insert(make_pair(SVMWrapper::DEGREE, 3));
+  map<SVMWrapper::SVM_parameter_type, double> step_sizes;
+  map<SVMWrapper::SVM_parameter_type, double> end_values;
+  LibSVMEncoder encoder;
+  UInt count = 8;
+  map<SVMWrapper::SVM_parameter_type, double> parameters;
+  double cv_quality;
+  SVMWrapper svm2;
+  SVMData problem;
+  vector<double> labels;
+  vector< vector<pair<Int, double> > > sequences;
+  vector<pair<Int, double> > sequence;
+  
+  svm2.setParameter(SVMWrapper::KERNEL_TYPE, SVMWrapper::OLIGO);
+  svm2.setParameter(SVMWrapper::BORDER_LENGTH, 2);
+  svm2.setParameter(SVMWrapper::C, 1);
+  svm2.setParameter(SVMWrapper::SIGMA, 1);
+  svm2.setParameter(SVMWrapper::SVM_TYPE, NU_SVR);
+
+  for (Size i = 0; i < count; i++)
+  {
+    sequence.clear();
+    sequence.push_back(make_pair(1, rand()));
+    sequence.push_back(make_pair(2, rand()));
+    sequence.push_back(make_pair(3, rand()));
+    sequence.push_back(make_pair(4, rand()));
+    sequences.push_back(sequence);
+    labels.push_back(i * 2 / 3 + 0.03);
+  }
+  problem.sequences = sequences;
+  problem.labels = labels;
+
+  start_values.insert(make_pair(SVMWrapper::C, 1));
+  step_sizes.insert(make_pair(SVMWrapper::C, 100));
+  end_values.insert(make_pair(SVMWrapper::C, 1000));
+
+  start_values.insert(make_pair(SVMWrapper::NU, 0.4));
+  step_sizes.insert(make_pair(SVMWrapper::NU, 0.1));
+  end_values.insert(make_pair(SVMWrapper::NU, 0.6));
+
+  start_values.insert(make_pair(SVMWrapper::DEGREE, 1));
+  step_sizes.insert(make_pair(SVMWrapper::DEGREE, 1));
+  end_values.insert(make_pair(SVMWrapper::DEGREE, 3));
 
   cv_quality = svm2.performCrossValidation(nullptr, problem, true, start_values, step_sizes, end_values, 2, 1, parameters, true, false);
 
@@ -438,628 +438,625 @@
 END_SECTION
 
 START_SECTION((void predict(struct svm_problem *problem, std::vector< double > &predicted_labels)))
- 	LibSVMEncoder encoder;
-	vector< vector< pair<Int, double> > > vectors;
-	vector< pair<Int, double> > temp_vector;
-	vector<svm_node*> encoded_vectors;
-	UInt count = 8;
-	vector<double> labels;
-	vector<double> predicted_labels;
-	svm_problem* problem;
-
-	for (UInt j = 0; j < count; j++)
-	{
-		temp_vector.clear();
-		for (UInt i = 0; i < 6; i++)
-		{
-			temp_vector.push_back(make_pair(i * 2, ((double) i) * j * 0.3));
-		}
-		vectors.push_back(temp_vector);
-	}
-	encoder.encodeLibSVMVectors(vectors, encoded_vectors);
-	for (Size i = 0; i < count; i++)
-	{
-		labels.push_back(((double) i * 2) / 3 + 0.03);
-	}
-	problem = encoder.encodeLibSVMProblem(encoded_vectors, labels);
-	svm.train(problem);
-	svm.predict(problem, predicted_labels);
-	TEST_NOT_EQUAL(predicted_labels.size(), 0)
+   LibSVMEncoder encoder;
+  vector< vector< pair<Int, double> > > vectors;
+  vector< pair<Int, double> > temp_vector;
+  vector<svm_node*> encoded_vectors;
+  UInt count = 8;
+  vector<double> labels;
+  vector<double> predicted_labels;
+  svm_problem* problem;
+
+  for (UInt j = 0; j < count; j++)
+  {
+    temp_vector.clear();
+    for (UInt i = 0; i < 6; i++)
+    {
+      temp_vector.push_back(make_pair(i * 2, ((double) i) * j * 0.3));
+    }
+    vectors.push_back(temp_vector);
+  }
+  encoder.encodeLibSVMVectors(vectors, encoded_vectors);
+  for (Size i = 0; i < count; i++)
+  {
+    labels.push_back(((double) i * 2) / 3 + 0.03);
+  }
+  problem = encoder.encodeLibSVMProblem(encoded_vectors, labels);
+  svm.train(problem);
+  svm.predict(problem, predicted_labels);
+  TEST_NOT_EQUAL(predicted_labels.size(), 0)
 END_SECTION
 
 START_SECTION((void predict(const SVMData &problem, std::vector< double > &results)))
-	SVMWrapper svm2;
- 	LibSVMEncoder encoder;
-	vector< vector< pair<Int, double> > > sequences;
-	vector< pair<Int, double> > sequence;
-	UInt count = 8;
-	vector<double> labels;
-	vector<double> predicted_labels;
-	SVMData problem;
-
-	svm2.setParameter(SVMWrapper::KERNEL_TYPE, SVMWrapper::OLIGO);
-	svm2.setParameter(SVMWrapper::BORDER_LENGTH, 2);
-	svm2.setParameter(SVMWrapper::C, 1);
-	svm2.setParameter(SVMWrapper::SIGMA, 1);
-	svm2.setParameter(SVMWrapper::SVM_TYPE, NU_SVR);
-
-	for (Size i = 0; i < count; i++)
-	{
-		sequence.clear();
-		sequence.push_back(make_pair(1, rand()));
-		sequence.push_back(make_pair(2, rand()));
-		sequence.push_back(make_pair(3, rand()));
-		sequence.push_back(make_pair(4, rand()));
-		sequences.push_back(sequence);
-		labels.push_back(i * 2 / 3 + 0.03);
-	}
-
-	problem.sequences = sequences;
-	problem.labels = labels;
-	svm2.train(problem);
-	svm2.predict(problem, predicted_labels);
-	TEST_NOT_EQUAL(predicted_labels.size(), 0)
+  SVMWrapper svm2;
+   LibSVMEncoder encoder;
+  vector< vector< pair<Int, double> > > sequences;
+  vector< pair<Int, double> > sequence;
+  UInt count = 8;
+  vector<double> labels;
+  vector<double> predicted_labels;
+  SVMData problem;
+
+  svm2.setParameter(SVMWrapper::KERNEL_TYPE, SVMWrapper::OLIGO);
+  svm2.setParameter(SVMWrapper::BORDER_LENGTH, 2);
+  svm2.setParameter(SVMWrapper::C, 1);
+  svm2.setParameter(SVMWrapper::SIGMA, 1);
+  svm2.setParameter(SVMWrapper::SVM_TYPE, NU_SVR);
+
+  for (Size i = 0; i < count; i++)
+  {
+    sequence.clear();
+    sequence.push_back(make_pair(1, rand()));
+    sequence.push_back(make_pair(2, rand()));
+    sequence.push_back(make_pair(3, rand()));
+    sequence.push_back(make_pair(4, rand()));
+    sequences.push_back(sequence);
+    labels.push_back(i * 2 / 3 + 0.03);
+  }
+
+  problem.sequences = sequences;
+  problem.labels = labels;
+  svm2.train(problem);
+  svm2.predict(problem, predicted_labels);
+  TEST_NOT_EQUAL(predicted_labels.size(), 0)
 END_SECTION
 
 START_SECTION((svm_problem* computeKernelMatrix(svm_problem* problem1, svm_problem* problem2)))
-	vector<String> sequences;
-	String allowed_characters = "ACNGT";
-	String output;
-	Int border_length = 5;
-	double sigma = 2;
-	vector< pair<Int, double> > encoded_sequence;
+  vector<String> sequences;
+  String allowed_characters = "ACNGT";
+  String output;
+  Int border_length = 5;
+  double sigma = 2;
+  vector< pair<Int, double> > encoded_sequence;
   vector<double> labels;
   struct svm_problem* data;
   struct svm_problem* kernel_matrix;
   LibSVMEncoder encoder;
 
-	svm.setParameter(SVMWrapper::BORDER_LENGTH, border_length);
-	svm.setParameter(SVMWrapper::SIGMA, sigma);
-	svm.setParameter(SVMWrapper::KERNEL_TYPE, SVMWrapper::OLIGO);
+  svm.setParameter(SVMWrapper::BORDER_LENGTH, border_length);
+  svm.setParameter(SVMWrapper::SIGMA, sigma);
+  svm.setParameter(SVMWrapper::KERNEL_TYPE, SVMWrapper::OLIGO);
   labels.push_back(1);
   labels.push_back(2);
   sequences.push_back("ACNNGTATCA");
   sequences.push_back("AACNNGTACCA");
-	data = encoder.encodeLibSVMProblemWithOligoBorderVectors(sequences, labels, 1, allowed_characters, border_length);
-	kernel_matrix = svm.computeKernelMatrix(data, data);
-	svm.train(data);
-
-	TOLERANCE_ABSOLUTE(0.0001)
-	TEST_REAL_SIMILAR(kernel_matrix->x[0][0].value, 1)
-	TEST_REAL_SIMILAR(kernel_matrix->x[0][1].value, 19.7156)
-	TEST_REAL_SIMILAR(kernel_matrix->x[0][2].value, 21.1308)
-	TEST_REAL_SIMILAR(kernel_matrix->x[1][0].value, 2)
-	TEST_REAL_SIMILAR(kernel_matrix->x[1][1].value, 21.1308)
-	TEST_REAL_SIMILAR(kernel_matrix->x[1][2].value, 27.2309)
-	TEST_EQUAL(kernel_matrix->x[0][0].index, 0)
-	TEST_EQUAL(kernel_matrix->x[0][1].index, 1)
-	TEST_EQUAL(kernel_matrix->x[0][2].index, 2)
-	TEST_EQUAL(kernel_matrix->x[1][0].index, 0)
-	TEST_EQUAL(kernel_matrix->x[1][1].index, 1)
-	TEST_EQUAL(kernel_matrix->x[1][2].index, 2)
-	TEST_EQUAL(kernel_matrix->y[0], 1)
-	TEST_EQUAL(kernel_matrix->y[1], 2)
+  data = encoder.encodeLibSVMProblemWithOligoBorderVectors(sequences, labels, 1, allowed_characters, border_length);
+  kernel_matrix = svm.computeKernelMatrix(data, data);
+  svm.train(data);
+
+  TOLERANCE_ABSOLUTE(0.0001)
+  TEST_REAL_SIMILAR(kernel_matrix->x[0][0].value, 1)
+  TEST_REAL_SIMILAR(kernel_matrix->x[0][1].value, 19.7156)
+  TEST_REAL_SIMILAR(kernel_matrix->x[0][2].value, 21.1308)
+  TEST_REAL_SIMILAR(kernel_matrix->x[1][0].value, 2)
+  TEST_REAL_SIMILAR(kernel_matrix->x[1][1].value, 21.1308)
+  TEST_REAL_SIMILAR(kernel_matrix->x[1][2].value, 27.2309)
+  TEST_EQUAL(kernel_matrix->x[0][0].index, 0)
+  TEST_EQUAL(kernel_matrix->x[0][1].index, 1)
+  TEST_EQUAL(kernel_matrix->x[0][2].index, 2)
+  TEST_EQUAL(kernel_matrix->x[1][0].index, 0)
+  TEST_EQUAL(kernel_matrix->x[1][1].index, 1)
+  TEST_EQUAL(kernel_matrix->x[1][2].index, 2)
+  TEST_EQUAL(kernel_matrix->y[0], 1)
+  TEST_EQUAL(kernel_matrix->y[1], 2)
 
 END_SECTION
 
 START_SECTION((svm_problem* computeKernelMatrix(const SVMData &problem1, const SVMData &problem2)))
-	vector<AASequence> sequences;
-	String allowed_characters = "ACNGT";
-	String output;
-	Int border_length = 5;
-	double sigma = 2;
+  vector<AASequence> sequences;
+  String allowed_characters = "ACNGT";
+  String output;
+  Int border_length = 5;
+  double sigma = 2;
   vector<double> labels;
   struct svm_problem* kernel_matrix;
   LibSVMEncoder encoder;
-	vector< vector< std::pair< Int, double > > > data;
-	SVMData svm_data;
-
-	svm.setParameter(SVMWrapper::BORDER_LENGTH, border_length);
-	svm.setParameter(SVMWrapper::SIGMA, sigma);
-	svm.setParameter(SVMWrapper::KERNEL_TYPE, SVMWrapper::OLIGO);
+  vector< vector< std::pair< Int, double > > > data;
+  SVMData svm_data;
+
+  svm.setParameter(SVMWrapper::BORDER_LENGTH, border_length);
+  svm.setParameter(SVMWrapper::SIGMA, sigma);
+  svm.setParameter(SVMWrapper::KERNEL_TYPE, SVMWrapper::OLIGO);
   labels.push_back(1);
   labels.push_back(2);
   sequences.push_back(AASequence::fromString("ACNNGTATCA"));
   sequences.push_back(AASequence::fromString("AACNNGTACCA"));
-	encoder.encodeProblemWithOligoBorderVectors(sequences, 1, allowed_characters, border_length, data);
-	svm_data.sequences = data;
-	svm_data.labels = labels;
-	
-	kernel_matrix = svm.computeKernelMatrix(svm_data, svm_data);
-			
-	TOLERANCE_ABSOLUTE(0.0001)
-	TEST_REAL_SIMILAR(kernel_matrix->x[0][0].value, 1)
-	TEST_REAL_SIMILAR(kernel_matrix->x[0][1].value, 19.7156)
-	TEST_REAL_SIMILAR(kernel_matrix->x[0][2].value, 21.1308)
-	TEST_REAL_SIMILAR(kernel_matrix->x[1][0].value, 2)
-	TEST_REAL_SIMILAR(kernel_matrix->x[1][1].value, 21.1308)
-	TEST_REAL_SIMILAR(kernel_matrix->x[1][2].value, 27.2309)
-	TEST_EQUAL(kernel_matrix->x[0][0].index, 0)
-	TEST_EQUAL(kernel_matrix->x[0][1].index, 1)
-	TEST_EQUAL(kernel_matrix->x[0][2].index, 2)
-	TEST_EQUAL(kernel_matrix->x[1][0].index, 0)
-	TEST_EQUAL(kernel_matrix->x[1][1].index, 1)
-	TEST_EQUAL(kernel_matrix->x[1][2].index, 2)
-	TEST_EQUAL(kernel_matrix->y[0], 1)
-	TEST_EQUAL(kernel_matrix->y[1], 2)
+  encoder.encodeProblemWithOligoBorderVectors(sequences, 1, allowed_characters, border_length, data);
+  svm_data.sequences = data;
+  svm_data.labels = labels;
+  
+  kernel_matrix = svm.computeKernelMatrix(svm_data, svm_data);
+      
+  TOLERANCE_ABSOLUTE(0.0001)
+  TEST_REAL_SIMILAR(kernel_matrix->x[0][0].value, 1)
+  TEST_REAL_SIMILAR(kernel_matrix->x[0][1].value, 19.7156)
+  TEST_REAL_SIMILAR(kernel_matrix->x[0][2].value, 21.1308)
+  TEST_REAL_SIMILAR(kernel_matrix->x[1][0].value, 2)
+  TEST_REAL_SIMILAR(kernel_matrix->x[1][1].value, 21.1308)
+  TEST_REAL_SIMILAR(kernel_matrix->x[1][2].value, 27.2309)
+  TEST_EQUAL(kernel_matrix->x[0][0].index, 0)
+  TEST_EQUAL(kernel_matrix->x[0][1].index, 1)
+  TEST_EQUAL(kernel_matrix->x[0][2].index, 2)
+  TEST_EQUAL(kernel_matrix->x[1][0].index, 0)
+  TEST_EQUAL(kernel_matrix->x[1][1].index, 1)
+  TEST_EQUAL(kernel_matrix->x[1][2].index, 2)
+  TEST_EQUAL(kernel_matrix->y[0], 1)
+  TEST_EQUAL(kernel_matrix->y[1], 2)
 
 END_SECTION
 
 START_SECTION((static double kernelOligo(const svm_node *x, const svm_node *y, const std::vector< double > &gauss_table, double sigma_square=0, Size max_distance=50)))
   vector<double> labels;
-	String sequence = "ACNNGTATCA";
-	String allowed_characters = "ACNGT";
-	String output;
-	Int border_length = 5;
-	svm_problem* data;
-	double result = 0;
+  String sequence = "ACNNGTATCA";
+  String allowed_characters = "ACNGT";
+  String output;
+  Int border_length = 5;
+  svm_problem* data;
+  double result = 0;
   double sigma = 2;
   vector<double> gauss_table;
-	vector<String> sequences;
+  vector<String> sequences;
   svm.calculateGaussTable(border_length, sigma, gauss_table);
-	LibSVMEncoder encoder;
-	svm.setParameter(SVMWrapper::BORDER_LENGTH, border_length);
-	svm.setParameter(SVMWrapper::SIGMA, sigma);
-	svm.setParameter(SVMWrapper::KERNEL_TYPE, SVMWrapper::OLIGO);
+  LibSVMEncoder encoder;
+  svm.setParameter(SVMWrapper::BORDER_LENGTH, border_length);
+  svm.setParameter(SVMWrapper::SIGMA, sigma);
+  svm.setParameter(SVMWrapper::KERNEL_TYPE, SVMWrapper::OLIGO);
 
   labels.push_back(1);
   labels.push_back(2);
   sequences.push_back("ACNNGTATCA");
   sequences.push_back("AACNNGTACCA");
-	data = encoder.encodeLibSVMProblemWithOligoBorderVectors(sequences, labels, 1, allowed_characters, border_length);
-	result = SVMWrapper::kernelOligo(data->x[0], data->x[1], gauss_table);
-	TOLERANCE_ABSOLUTE(0.0001)
-	TEST_REAL_SIMILAR(result, 21.1308)
-	delete data;
+  data = encoder.encodeLibSVMProblemWithOligoBorderVectors(sequences, labels, 1, allowed_characters, border_length);
+  result = SVMWrapper::kernelOligo(data->x[0], data->x[1], gauss_table);
+  TOLERANCE_ABSOLUTE(0.0001)
+  TEST_REAL_SIMILAR(result, 21.1308)
+  delete data;
 END_SECTION
 
 START_SECTION((static double kernelOligo(const std::vector< std::pair< int, double > > &x, const std::vector< std::pair< int, double > > &y, const std::vector< double > &gauss_table, int max_distance=-1)))
   vector<double> labels;
-	String sequence = "ACNNGTATCA";
-	String allowed_characters = "ACNGT";
-	String output;
-	Int border_length = 5;
-	vector< vector< std::pair< Int, double > > > data;
-	double result = 0;
+  String sequence = "ACNNGTATCA";
+  String allowed_characters = "ACNGT";
+  String output;
+  Int border_length = 5;
+  vector< vector< std::pair< Int, double > > > data;
+  double result = 0;
   double sigma = 2;
   vector<double> gauss_table;
-	vector<AASequence> sequences;
+  vector<AASequence> sequences;
   svm.calculateGaussTable(border_length, sigma, gauss_table);
-	LibSVMEncoder encoder;
-	svm.setParameter(SVMWrapper::BORDER_LENGTH, border_length);
-	svm.setParameter(SVMWrapper::SIGMA, sigma);
-	svm.setParameter(SVMWrapper::KERNEL_TYPE, SVMWrapper::OLIGO);
+  LibSVMEncoder encoder;
+  svm.setParameter(SVMWrapper::BORDER_LENGTH, border_length);
+  svm.setParameter(SVMWrapper::SIGMA, sigma);
+  svm.setParameter(SVMWrapper::KERNEL_TYPE, SVMWrapper::OLIGO);
 
   labels.push_back(1);
   labels.push_back(2);
   sequences.push_back(AASequence::fromString("ACNNGTATCA"));
   sequences.push_back(AASequence::fromString("AACNNGTACCA"));
-	encoder.encodeProblemWithOligoBorderVectors(sequences, 1, allowed_characters, border_length, data);
-	result = SVMWrapper::kernelOligo(data[0], data[1], gauss_table);
-	TOLERANCE_ABSOLUTE(0.0001)
-	TEST_REAL_SIMILAR(result, 21.1308)
+  encoder.encodeProblemWithOligoBorderVectors(sequences, 1, allowed_characters, border_length, data);
+  result = SVMWrapper::kernelOligo(data[0], data[1], gauss_table);
+  TOLERANCE_ABSOLUTE(0.0001)
+  TEST_REAL_SIMILAR(result, 21.1308)
 END_SECTION
 
 START_SECTION((void getDecisionValues(svm_problem* data, std::vector<double>& decision_values)))
- 	LibSVMEncoder encoder;
-	vector< vector< pair<Int, double> > > vectors;
-	vector< pair<Int, double> > temp_vector;
-	vector<svm_node*> encoded_vectors;
-	UInt count = 8;
-	vector<double> labels;
-	vector<double> predicted_labels;
-	svm_problem* problem;
-	vector<double> decision_values;
-
-	svm.setParameter(SVMWrapper::SVM_TYPE, NU_SVR);
-	svm.setParameter(SVMWrapper::KERNEL_TYPE, POLY);
-	svm.setParameter(SVMWrapper::DEGREE, 2);
-	for (UInt j = 0; j < count; j++)
-	{
-		temp_vector.clear();
-		for (UInt i = 1; i < 6; i++)
-		{
-			temp_vector.push_back(make_pair(i * 2, ((double) i) * j * 0.3));
-		}
-		vectors.push_back(temp_vector);
-	}
-	encoder.encodeLibSVMVectors(vectors, encoded_vectors);
-	for (Size i = 0; i < count; i++)
-	{
-		labels.push_back(((double) i * 2) / 3 + 0.03);
-	}
-	problem = encoder.encodeLibSVMProblem(encoded_vectors, labels);
-	svm.train(problem);
-	svm.predict(problem, predicted_labels);
-	TEST_NOT_EQUAL(predicted_labels.size(), 0)
-	svm.getDecisionValues(problem, decision_values);
-	TEST_EQUAL(predicted_labels == decision_values, true)
-
-	svm.setParameter(SVMWrapper::SVM_TYPE, C_SVC);
-	labels.clear();
-	labels.resize(4, 1);
-	labels.resize(8, -1);
-	problem = encoder.encodeLibSVMProblem(encoded_vectors, labels);
-	svm.train(problem);
-	svm.predict(problem, predicted_labels);
-	TEST_NOT_EQUAL(predicted_labels.size(), 0)
-	svm.getDecisionValues(problem, decision_values);
-	TEST_EQUAL(predicted_labels.size() == decision_values.size(), true)
-	for (Size i = 0; i < predicted_labels.size(); ++i)
-	{
-		TEST_EQUAL((predicted_labels[i] < 0 && decision_values[i] < 0)
-							|| (predicted_labels[i] > 0 && decision_values[i] > 0), true)
-	}
-	labels.clear();
-	labels.resize(4, -1);
-	labels.resize(8, 1);
-	problem = encoder.encodeLibSVMProblem(encoded_vectors, labels);
-	svm.train(problem);
-	svm.predict(problem, predicted_labels);
-	TEST_NOT_EQUAL(predicted_labels.size(), 0)
-	svm.getDecisionValues(problem, decision_values);
-	TEST_EQUAL(predicted_labels.size() == decision_values.size(), true)
-	for (Size i = 0; i < predicted_labels.size(); ++i)
-	{
-		TEST_EQUAL((predicted_labels[i] < 0 && decision_values[i] < 0)
-							|| (predicted_labels[i] > 0 && decision_values[i] > 0), true)
-	}
+   LibSVMEncoder encoder;
+  vector< vector< pair<Int, double> > > vectors;
+  vector< pair<Int, double> > temp_vector;
+  vector<svm_node*> encoded_vectors;
+  UInt count = 8;
+  vector<double> labels;
+  vector<double> predicted_labels;
+  svm_problem* problem;
+  vector<double> decision_values;
+
+  svm.setParameter(SVMWrapper::SVM_TYPE, NU_SVR);
+  svm.setParameter(SVMWrapper::KERNEL_TYPE, POLY);
+  svm.setParameter(SVMWrapper::DEGREE, 2);
+  for (UInt j = 0; j < count; j++)
+  {
+    temp_vector.clear();
+    for (UInt i = 1; i < 6; i++)
+    {
+      temp_vector.push_back(make_pair(i * 2, ((double) i) * j * 0.3));
+    }
+    vectors.push_back(temp_vector);
+  }
+  encoder.encodeLibSVMVectors(vectors, encoded_vectors);
+  for (Size i = 0; i < count; i++)
+  {
+    labels.push_back(((double) i * 2) / 3 + 0.03);
+  }
+  problem = encoder.encodeLibSVMProblem(encoded_vectors, labels);
+  svm.train(problem);
+  svm.predict(problem, predicted_labels);
+  TEST_NOT_EQUAL(predicted_labels.size(), 0)
+  svm.getDecisionValues(problem, decision_values);
+  TEST_EQUAL(predicted_labels == decision_values, true)
+
+  svm.setParameter(SVMWrapper::SVM_TYPE, C_SVC);
+  labels.clear();
+  labels.resize(4, 1);
+  labels.resize(8, -1);
+  problem = encoder.encodeLibSVMProblem(encoded_vectors, labels);
+  svm.train(problem);
+  svm.predict(problem, predicted_labels);
+  TEST_NOT_EQUAL(predicted_labels.size(), 0)
+  svm.getDecisionValues(problem, decision_values);
+  TEST_EQUAL(predicted_labels.size() == decision_values.size(), true)
+  for (Size i = 0; i < predicted_labels.size(); ++i)
+  {
+    TEST_EQUAL((predicted_labels[i] < 0 && decision_values[i] < 0)
+              || (predicted_labels[i] > 0 && decision_values[i] > 0), true)
+  }
+  labels.clear();
+  labels.resize(4, -1);
+  labels.resize(8, 1);
+  problem = encoder.encodeLibSVMProblem(encoded_vectors, labels);
+  svm.train(problem);
+  svm.predict(problem, predicted_labels);
+  TEST_NOT_EQUAL(predicted_labels.size(), 0)
+  svm.getDecisionValues(problem, decision_values);
+  TEST_EQUAL(predicted_labels.size() == decision_values.size(), true)
+  for (Size i = 0; i < predicted_labels.size(); ++i)
+  {
+    TEST_EQUAL((predicted_labels[i] < 0 && decision_values[i] < 0)
+              || (predicted_labels[i] > 0 && decision_values[i] > 0), true)
+  }
 
 END_SECTION
 
 START_SECTION((void scaleData(svm_problem* data, Int max_scale_value = -1)))
- 	LibSVMEncoder encoder;
-	vector< vector< pair<Int, double> > > vectors;
-	vector< pair<Int, double> > temp_vector;
-	vector<svm_node*> encoded_vectors;
-	UInt count = 8;
-	vector<double> labels;
-	svm_problem* problem;
-	vector<double> decision_values;
-
-	svm.setParameter(SVMWrapper::SVM_TYPE, NU_SVR);
-	svm.setParameter(SVMWrapper::KERNEL_TYPE, POLY);
-	svm.setParameter(SVMWrapper::DEGREE, 2);
-	for (UInt j = 0; j < count; j++)
-	{
-		temp_vector.clear();
-		for (UInt i = 1; i < 6; i++)
-		{
-			temp_vector.push_back(make_pair(i, ((double) i) * j * 0.3));
-		}
-		vectors.push_back(temp_vector);
-	}
-	encoder.encodeLibSVMVectors(vectors, encoded_vectors);
-	for (Size i = 0; i < count; i++)
-	{
-		labels.push_back(((double) i * 2) / 3 + 0.03);
-	}
-	problem = encoder.encodeLibSVMProblem(encoded_vectors, labels);
-	svm.scaleData(problem, 2);
-
-	TEST_REAL_SIMILAR(problem->x[0][0].value, 0)
-	TEST_REAL_SIMILAR(problem->x[0][1].value, 0)
-	TEST_REAL_SIMILAR(problem->x[0][2].value, 0)
-	TEST_REAL_SIMILAR(problem->x[0][3].value, 0)
-	TEST_REAL_SIMILAR(problem->x[0][4].value, 0)
-	TEST_REAL_SIMILAR(problem->x[1][0].value, 0.2857)
-	TEST_REAL_SIMILAR(problem->x[1][1].value, 0.2857)
-	TEST_REAL_SIMILAR(problem->x[1][2].value, 0.2857)
-	TEST_REAL_SIMILAR(problem->x[1][3].value, 0.2857)
-	TEST_REAL_SIMILAR(problem->x[1][4].value, 0.2857)
-	TEST_REAL_SIMILAR(problem->x[2][0].value, 0.5714)
-	TEST_REAL_SIMILAR(problem->x[2][1].value, 0.5714)
-	TEST_REAL_SIMILAR(problem->x[2][2].value, 0.5714)
-	TEST_REAL_SIMILAR(problem->x[2][3].value, 0.5714)
-	TEST_REAL_SIMILAR(problem->x[2][4].value, 0.5714)
-	TEST_REAL_SIMILAR(problem->x[3][0].value, 0.8571)
-	TEST_REAL_SIMILAR(problem->x[3][1].value, 0.8571)
-	TEST_REAL_SIMILAR(problem->x[3][2].value, 0.8571)
-	TEST_REAL_SIMILAR(problem->x[3][3].value, 0.8571)
-	TEST_REAL_SIMILAR(problem->x[3][4].value, 0.8571)
-	TEST_REAL_SIMILAR(problem->x[4][0].value, 1.1429)
-	TEST_REAL_SIMILAR(problem->x[4][1].value, 1.1429)
-	TEST_REAL_SIMILAR(problem->x[4][2].value, 1.1429)
-	TEST_REAL_SIMILAR(problem->x[4][3].value, 1.1429)
-	TEST_REAL_SIMILAR(problem->x[4][4].value, 1.1429)
-	TEST_REAL_SIMILAR(problem->x[5][0].value, 1.4286)
-	TEST_REAL_SIMILAR(problem->x[5][1].value, 1.4286)
-	TEST_REAL_SIMILAR(problem->x[5][2].value, 1.4286)
-	TEST_REAL_SIMILAR(problem->x[5][3].value, 1.4286)
-	TEST_REAL_SIMILAR(problem->x[5][4].value, 1.4286)
-	TEST_REAL_SIMILAR(problem->x[6][0].value, 1.7143)
-	TEST_REAL_SIMILAR(problem->x[6][1].value, 1.7143)
-	TEST_REAL_SIMILAR(problem->x[6][2].value, 1.7143)
-	TEST_REAL_SIMILAR(problem->x[6][3].value, 1.7143)
-	TEST_REAL_SIMILAR(problem->x[6][4].value, 1.7143)
-	TEST_REAL_SIMILAR(problem->x[7][0].value, 2)
-	TEST_REAL_SIMILAR(problem->x[7][1].value, 2)
-	TEST_REAL_SIMILAR(problem->x[7][2].value, 2)
-	TEST_REAL_SIMILAR(problem->x[7][3].value, 2)
-	TEST_REAL_SIMILAR(problem->x[7][4].value, 2)
-
-	svm.scaleData(problem);
-
-	TEST_REAL_SIMILAR(problem->x[0][0].value, -1)
-	TEST_REAL_SIMILAR(problem->x[0][1].value, -1)
-	TEST_REAL_SIMILAR(problem->x[0][2].value, -1)
-	TEST_REAL_SIMILAR(problem->x[0][3].value, -1)
-	TEST_REAL_SIMILAR(problem->x[0][4].value, -1)
-	TEST_REAL_SIMILAR(problem->x[1][0].value, -0.7143)
-	TEST_REAL_SIMILAR(problem->x[1][1].value, -0.7143)
-	TEST_REAL_SIMILAR(problem->x[1][2].value, -0.7143)
-	TEST_REAL_SIMILAR(problem->x[1][3].value, -0.7143)
-	TEST_REAL_SIMILAR(problem->x[1][4].value, -0.7143)
-	TEST_REAL_SIMILAR(problem->x[2][0].value, -0.4286)
-	TEST_REAL_SIMILAR(problem->x[2][1].value, -0.4286)
-	TEST_REAL_SIMILAR(problem->x[2][2].value, -0.4286)
-	TEST_REAL_SIMILAR(problem->x[2][3].value, -0.4286)
-	TEST_REAL_SIMILAR(problem->x[2][4].value, -0.4286)
-	TEST_REAL_SIMILAR(problem->x[3][0].value, -0.1429)
-	TEST_REAL_SIMILAR(problem->x[3][1].value, -0.1429)
-	TEST_REAL_SIMILAR(problem->x[3][2].value, -0.1429)
-	TEST_REAL_SIMILAR(problem->x[3][3].value, -0.1429)
-	TEST_REAL_SIMILAR(problem->x[3][4].value, -0.1429)
-	TEST_REAL_SIMILAR(problem->x[4][0].value, 0.1429)
-	TEST_REAL_SIMILAR(problem->x[4][1].value, 0.1429)
-	TEST_REAL_SIMILAR(problem->x[4][2].value, 0.1429)
-	TEST_REAL_SIMILAR(problem->x[4][3].value, 0.1429)
-	TEST_REAL_SIMILAR(problem->x[4][4].value, 0.1429)
-	TEST_REAL_SIMILAR(problem->x[5][0].value, 0.4286)
-	TEST_REAL_SIMILAR(problem->x[5][1].value, 0.4286)
-	TEST_REAL_SIMILAR(problem->x[5][2].value, 0.4286)
-	TEST_REAL_SIMILAR(problem->x[5][3].value, 0.4286)
-	TEST_REAL_SIMILAR(problem->x[5][4].value, 0.4286)
-	TEST_REAL_SIMILAR(problem->x[6][0].value, 0.7143)
-	TEST_REAL_SIMILAR(problem->x[6][1].value, 0.7143)
-	TEST_REAL_SIMILAR(problem->x[6][2].value, 0.7143)
-	TEST_REAL_SIMILAR(problem->x[6][3].value, 0.7143)
-	TEST_REAL_SIMILAR(problem->x[6][4].value, 0.7143)
-	TEST_REAL_SIMILAR(problem->x[7][0].value, 1)
-	TEST_REAL_SIMILAR(problem->x[7][1].value, 1)
-	TEST_REAL_SIMILAR(problem->x[7][2].value, 1)
-	TEST_REAL_SIMILAR(problem->x[7][3].value, 1)
-	TEST_REAL_SIMILAR(problem->x[7][4].value, 1)
+   LibSVMEncoder encoder;
+  vector< vector< pair<Int, double> > > vectors;
+  vector< pair<Int, double> > temp_vector;
+  vector<svm_node*> encoded_vectors;
+  UInt count = 8;
+  vector<double> labels;
+  svm_problem* problem;
+  vector<double> decision_values;
+
+  svm.setParameter(SVMWrapper::SVM_TYPE, NU_SVR);
+  svm.setParameter(SVMWrapper::KERNEL_TYPE, POLY);
+  svm.setParameter(SVMWrapper::DEGREE, 2);
+  for (UInt j = 0; j < count; j++)
+  {
+    temp_vector.clear();
+    for (UInt i = 1; i < 6; i++)
+    {
+      temp_vector.push_back(make_pair(i, ((double) i) * j * 0.3));
+    }
+    vectors.push_back(temp_vector);
+  }
+  encoder.encodeLibSVMVectors(vectors, encoded_vectors);
+  for (Size i = 0; i < count; i++)
+  {
+    labels.push_back(((double) i * 2) / 3 + 0.03);
+  }
+  problem = encoder.encodeLibSVMProblem(encoded_vectors, labels);
+  svm.scaleData(problem, 2);
+
+  TEST_REAL_SIMILAR(problem->x[0][0].value, 0)
+  TEST_REAL_SIMILAR(problem->x[0][1].value, 0)
+  TEST_REAL_SIMILAR(problem->x[0][2].value, 0)
+  TEST_REAL_SIMILAR(problem->x[0][3].value, 0)
+  TEST_REAL_SIMILAR(problem->x[0][4].value, 0)
+  TEST_REAL_SIMILAR(problem->x[1][0].value, 0.2857)
+  TEST_REAL_SIMILAR(problem->x[1][1].value, 0.2857)
+  TEST_REAL_SIMILAR(problem->x[1][2].value, 0.2857)
+  TEST_REAL_SIMILAR(problem->x[1][3].value, 0.2857)
+  TEST_REAL_SIMILAR(problem->x[1][4].value, 0.2857)
+  TEST_REAL_SIMILAR(problem->x[2][0].value, 0.5714)
+  TEST_REAL_SIMILAR(problem->x[2][1].value, 0.5714)
+  TEST_REAL_SIMILAR(problem->x[2][2].value, 0.5714)
+  TEST_REAL_SIMILAR(problem->x[2][3].value, 0.5714)
+  TEST_REAL_SIMILAR(problem->x[2][4].value, 0.5714)
+  TEST_REAL_SIMILAR(problem->x[3][0].value, 0.8571)
+  TEST_REAL_SIMILAR(problem->x[3][1].value, 0.8571)
+  TEST_REAL_SIMILAR(problem->x[3][2].value, 0.8571)
+  TEST_REAL_SIMILAR(problem->x[3][3].value, 0.8571)
+  TEST_REAL_SIMILAR(problem->x[3][4].value, 0.8571)
+  TEST_REAL_SIMILAR(problem->x[4][0].value, 1.1429)
+  TEST_REAL_SIMILAR(problem->x[4][1].value, 1.1429)
+  TEST_REAL_SIMILAR(problem->x[4][2].value, 1.1429)
+  TEST_REAL_SIMILAR(problem->x[4][3].value, 1.1429)
+  TEST_REAL_SIMILAR(problem->x[4][4].value, 1.1429)
+  TEST_REAL_SIMILAR(problem->x[5][0].value, 1.4286)
+  TEST_REAL_SIMILAR(problem->x[5][1].value, 1.4286)
+  TEST_REAL_SIMILAR(problem->x[5][2].value, 1.4286)
+  TEST_REAL_SIMILAR(problem->x[5][3].value, 1.4286)
+  TEST_REAL_SIMILAR(problem->x[5][4].value, 1.4286)
+  TEST_REAL_SIMILAR(problem->x[6][0].value, 1.7143)
+  TEST_REAL_SIMILAR(problem->x[6][1].value, 1.7143)
+  TEST_REAL_SIMILAR(problem->x[6][2].value, 1.7143)
+  TEST_REAL_SIMILAR(problem->x[6][3].value, 1.7143)
+  TEST_REAL_SIMILAR(problem->x[6][4].value, 1.7143)
+  TEST_REAL_SIMILAR(problem->x[7][0].value, 2)
+  TEST_REAL_SIMILAR(problem->x[7][1].value, 2)
+  TEST_REAL_SIMILAR(problem->x[7][2].value, 2)
+  TEST_REAL_SIMILAR(problem->x[7][3].value, 2)
+  TEST_REAL_SIMILAR(problem->x[7][4].value, 2)
+
+  svm.scaleData(problem);
+
+  TEST_REAL_SIMILAR(problem->x[0][0].value, -1)
+  TEST_REAL_SIMILAR(problem->x[0][1].value, -1)
+  TEST_REAL_SIMILAR(problem->x[0][2].value, -1)
+  TEST_REAL_SIMILAR(problem->x[0][3].value, -1)
+  TEST_REAL_SIMILAR(problem->x[0][4].value, -1)
+  TEST_REAL_SIMILAR(problem->x[1][0].value, -0.7143)
+  TEST_REAL_SIMILAR(problem->x[1][1].value, -0.7143)
+  TEST_REAL_SIMILAR(problem->x[1][2].value, -0.7143)
+  TEST_REAL_SIMILAR(problem->x[1][3].value, -0.7143)
+  TEST_REAL_SIMILAR(problem->x[1][4].value, -0.7143)
+  TEST_REAL_SIMILAR(problem->x[2][0].value, -0.4286)
+  TEST_REAL_SIMILAR(problem->x[2][1].value, -0.4286)
+  TEST_REAL_SIMILAR(problem->x[2][2].value, -0.4286)
+  TEST_REAL_SIMILAR(problem->x[2][3].value, -0.4286)
+  TEST_REAL_SIMILAR(problem->x[2][4].value, -0.4286)
+  TEST_REAL_SIMILAR(problem->x[3][0].value, -0.1429)
+  TEST_REAL_SIMILAR(problem->x[3][1].value, -0.1429)
+  TEST_REAL_SIMILAR(problem->x[3][2].value, -0.1429)
+  TEST_REAL_SIMILAR(problem->x[3][3].value, -0.1429)
+  TEST_REAL_SIMILAR(problem->x[3][4].value, -0.1429)
+  TEST_REAL_SIMILAR(problem->x[4][0].value, 0.1429)
+  TEST_REAL_SIMILAR(problem->x[4][1].value, 0.1429)
+  TEST_REAL_SIMILAR(problem->x[4][2].value, 0.1429)
+  TEST_REAL_SIMILAR(problem->x[4][3].value, 0.1429)
+  TEST_REAL_SIMILAR(problem->x[4][4].value, 0.1429)
+  TEST_REAL_SIMILAR(problem->x[5][0].value, 0.4286)
+  TEST_REAL_SIMILAR(problem->x[5][1].value, 0.4286)
+  TEST_REAL_SIMILAR(problem->x[5][2].value, 0.4286)
+  TEST_REAL_SIMILAR(problem->x[5][3].value, 0.4286)
+  TEST_REAL_SIMILAR(problem->x[5][4].value, 0.4286)
+  TEST_REAL_SIMILAR(problem->x[6][0].value, 0.7143)
+  TEST_REAL_SIMILAR(problem->x[6][1].value, 0.7143)
+  TEST_REAL_SIMILAR(problem->x[6][2].value, 0.7143)
+  TEST_REAL_SIMILAR(problem->x[6][3].value, 0.7143)
+  TEST_REAL_SIMILAR(problem->x[6][4].value, 0.7143)
+  TEST_REAL_SIMILAR(problem->x[7][0].value, 1)
+  TEST_REAL_SIMILAR(problem->x[7][1].value, 1)
+  TEST_REAL_SIMILAR(problem->x[7][2].value, 1)
+  TEST_REAL_SIMILAR(problem->x[7][3].value, 1)
+  TEST_REAL_SIMILAR(problem->x[7][4].value, 1)
 
 END_SECTION
 
 START_SECTION((void getSignificanceBorders(svm_problem *data, std::pair< double, double > &borders, double confidence=0.95, Size number_of_runs=5, Size number_of_partitions=5, double step_size=0.01, Size max_iterations=1000000)))
-	NOT_TESTABLE
+  NOT_TESTABLE
 END_SECTION
 
 START_SECTION((void getSignificanceBorders(const SVMData &data, std::pair< double, double > &sigmas, double confidence=0.95, Size number_of_runs=5, Size number_of_partitions=5, double step_size=0.01, Size max_iterations=1000000)))
-	NOT_TESTABLE
+  NOT_TESTABLE
 END_SECTION
 
 START_SECTION((double getPValue(double sigma1, double sigma2, std::pair<double, double> point)))
 
-	pair<double, double> point;
-
-	point.first = 0.447934;
-	point.second = 0.404208;
-
-	TEST_REAL_SIMILAR(svm.getPValue(0.18, 1.06, point), 0.327505)
+  pair<double, double> point;
+
+  point.first = 0.447934;
+  point.second = 0.404208;
+
+  TEST_REAL_SIMILAR(svm.getPValue(0.18, 1.06, point), 0.327505)
 END_SECTION
 
 START_SECTION((void setTrainingSample(svm_problem* training_sample)))
-	NOT_TESTABLE
+  NOT_TESTABLE
 END_SECTION
 
 START_SECTION((void setTrainingSample(SVMData &training_sample)))
-	NOT_TESTABLE
+  NOT_TESTABLE
 END_SECTION
 
 START_SECTION((void setParameter(SVM_parameter_type type, double value)))
- 	svm.setParameter(SVMWrapper::C, 1.0043);
-	svm.setParameter(SVMWrapper::NU, 0.0523);
-	svm.setParameter(SVMWrapper::P, 1.2319);
-
-	TEST_REAL_SIMILAR(svm.getDoubleParameter(SVMWrapper::C), 1.0043)
-	TEST_REAL_SIMILAR(svm.getDoubleParameter(SVMWrapper::NU), 0.0523)
-	TEST_REAL_SIMILAR(svm.getDoubleParameter(SVMWrapper::P), 1.2319)
+   svm.setParameter(SVMWrapper::C, 1.0043);
+  svm.setParameter(SVMWrapper::NU, 0.0523);
+  svm.setParameter(SVMWrapper::P, 1.2319);
+
+  TEST_REAL_SIMILAR(svm.getDoubleParameter(SVMWrapper::C), 1.0043)
+  TEST_REAL_SIMILAR(svm.getDoubleParameter(SVMWrapper::NU), 0.0523)
+  TEST_REAL_SIMILAR(svm.getDoubleParameter(SVMWrapper::P), 1.2319)
 END_SECTION
 
 START_SECTION((void setParameter(SVM_parameter_type type, Int value)))
-	svm.setParameter(SVMWrapper::SVM_TYPE, EPSILON_SVR);
-	svm.setParameter(SVMWrapper::KERNEL_TYPE, LINEAR);
-	svm.setParameter(SVMWrapper::DEGREE, 2);
-	svm.setParameter(SVMWrapper::C, 23);
-	svm.setParameter(SVMWrapper::PROBABILITY, 1);
-
-	TEST_EQUAL(svm.getIntParameter(SVMWrapper::SVM_TYPE)==EPSILON_SVR,true);
-	TEST_EQUAL(svm.getIntParameter(SVMWrapper::KERNEL_TYPE)==LINEAR,true);
-	TEST_EQUAL(svm.getIntParameter(SVMWrapper::DEGREE)==2,true);
-	TEST_EQUAL((int) svm.getDoubleParameter(SVMWrapper::C), 23);
-	TEST_EQUAL(svm.getIntParameter(SVMWrapper::PROBABILITY), 1)
+  svm.setParameter(SVMWrapper::SVM_TYPE, EPSILON_SVR);
+  svm.setParameter(SVMWrapper::KERNEL_TYPE, LINEAR);
+  svm.setParameter(SVMWrapper::DEGREE, 2);
+  svm.setParameter(SVMWrapper::C, 23);
+  svm.setParameter(SVMWrapper::PROBABILITY, 1);
+
+  TEST_EQUAL(svm.getIntParameter(SVMWrapper::SVM_TYPE)==EPSILON_SVR,true);
+  TEST_EQUAL(svm.getIntParameter(SVMWrapper::KERNEL_TYPE)==LINEAR,true);
+  TEST_EQUAL(svm.getIntParameter(SVMWrapper::DEGREE)==2,true);
+  TEST_EQUAL((int) svm.getDoubleParameter(SVMWrapper::C), 23);
+  TEST_EQUAL(svm.getIntParameter(SVMWrapper::PROBABILITY), 1)
 END_SECTION
 
 START_SECTION((virtual ~SVMWrapper()))
-	delete ptr;
+  delete ptr;
 END_SECTION
 
 START_SECTION((void loadModel(std::string modelFilename)))
-	LibSVMEncoder encoder;
-	svm.setParameter(SVMWrapper::KERNEL_TYPE, POLY);
-	vector< vector< pair<Int, double> > > vectors;
-	vector< pair<Int, double> > temp_vector;
-	vector<svm_node*> encoded_vectors;
-	UInt count = 8;
-	vector<double> labels;
-	vector<double> predicted_labels1;
-	vector<double> predicted_labels2;
-	svm_problem* problem;
-	SVMWrapper svm2;
-
-	for (UInt j = 0; j < count; j++)
-	{
-		temp_vector.clear();
-		for (UInt i = 0; i < 6; i++)
-		{
-			temp_vector.push_back(make_pair(i * 2, ((double) i) * j * 0.3));
-		}
-		vectors.push_back(temp_vector);
-	}
-	encoder.encodeLibSVMVectors(vectors, encoded_vectors);
-	for (Size i = 0; i < count; i++)
-	{
-		labels.push_back(((double) i * 2) / 3 + 0.03);
-	}
-	problem = encoder.encodeLibSVMProblem(encoded_vectors, labels);
-	svm.train(problem);
-	svm.predict(problem, predicted_labels1);
-
-	String filename = "svm.model";
-	NEW_TMP_FILE(filename)
-	svm.saveModel(filename);
-	svm2.loadModel(filename);
-	svm2.predict(problem, predicted_labels2);
-	TEST_NOT_EQUAL(predicted_labels1.size(), 0)
-	TEST_EQUAL(predicted_labels1.size(), predicted_labels2.size())
-	for (Size i = 0; i < predicted_labels1.size(); i++)
-	{
-		TEST_REAL_SIMILAR(predicted_labels1[i], predicted_labels2[i])
-	}
+  LibSVMEncoder encoder;
+  svm.setParameter(SVMWrapper::KERNEL_TYPE, POLY);
+  vector< vector< pair<Int, double> > > vectors;
+  vector< pair<Int, double> > temp_vector;
+  vector<svm_node*> encoded_vectors;
+  UInt count = 8;
+  vector<double> labels;
+  vector<double> predicted_labels1;
+  vector<double> predicted_labels2;
+  svm_problem* problem;
+  SVMWrapper svm2;
+
+  for (UInt j = 0; j < count; j++)
+  {
+    temp_vector.clear();
+    for (UInt i = 0; i < 6; i++)
+    {
+      temp_vector.push_back(make_pair(i * 2, ((double) i) * j * 0.3));
+    }
+    vectors.push_back(temp_vector);
+  }
+  encoder.encodeLibSVMVectors(vectors, encoded_vectors);
+  for (Size i = 0; i < count; i++)
+  {
+    labels.push_back(((double) i * 2) / 3 + 0.03);
+  }
+  problem = encoder.encodeLibSVMProblem(encoded_vectors, labels);
+  svm.train(problem);
+  svm.predict(problem, predicted_labels1);
+
+  String filename = "svm.model";
+  NEW_TMP_FILE(filename)
+  svm.saveModel(filename);
+  svm2.loadModel(filename);
+  svm2.predict(problem, predicted_labels2);
+  TEST_NOT_EQUAL(predicted_labels1.size(), 0)
+  TEST_EQUAL(predicted_labels1.size(), predicted_labels2.size())
+  for (Size i = 0; i < predicted_labels1.size(); i++)
+  {
+    TEST_REAL_SIMILAR(predicted_labels1[i], predicted_labels2[i])
+  }
 END_SECTION
 
 START_SECTION((void saveModel(std::string modelFilename) const))
-	LibSVMEncoder encoder;
-	svm.setParameter(SVMWrapper::KERNEL_TYPE, POLY);
-	vector< vector< pair<Int, double> > > vectors;
-	vector< pair<Int, double> > temp_vector;
-	vector<svm_node*> encoded_vectors;
-	UInt count = 8;
-	vector<double> labels;
-	vector<double> predicted_labels1;
-	vector<double> predicted_labels2;
-	svm_problem* problem;
-	SVMWrapper svm2;
-
-	for (UInt j = 0; j < count; j++)
-	{
-		temp_vector.clear();
-		for (UInt i = 0; i < 6; i++)
-		{
-			temp_vector.push_back(make_pair(i * 2, ((double) i) * j * 0.3));
-		}
-		vectors.push_back(temp_vector);
-	}
-	encoder.encodeLibSVMVectors(vectors, encoded_vectors);
-	for (Size i = 0; i < count; i++)
-	{
-		labels.push_back(((double) i * 2) / 3 + 0.03);
-	}
-	problem = encoder.encodeLibSVMProblem(encoded_vectors, labels);
-	svm.train(problem);
-
-	String filename = "svm.model";
-	NEW_TMP_FILE(filename)
-	svm.saveModel(filename);
-	svm2.loadModel(filename);
-	svm.predict(problem, predicted_labels1);
-	svm2.predict(problem, predicted_labels2);
-	TEST_NOT_EQUAL(predicted_labels1.size(), 0)
-	TEST_NOT_EQUAL(predicted_labels2.size(), 0)
-	TEST_EQUAL(predicted_labels1.size(), predicted_labels2.size())
-
-	for (Size i = 0; i < predicted_labels1.size(); i++)
-	{
-		TEST_REAL_SIMILAR(predicted_labels1[i], predicted_labels2[i])
-	}
+  LibSVMEncoder encoder;
+  svm.setParameter(SVMWrapper::KERNEL_TYPE, POLY);
+  vector< vector< pair<Int, double> > > vectors;
+  vector< pair<Int, double> > temp_vector;
+  vector<svm_node*> encoded_vectors;
+  UInt count = 8;
+  vector<double> labels;
+  vector<double> predicted_labels1;
+  vector<double> predicted_labels2;
+  svm_problem* problem;
+  SVMWrapper svm2;
+
+  for (UInt j = 0; j < count; j++)
+  {
+    temp_vector.clear();
+    for (UInt i = 0; i < 6; i++)
+    {
+      temp_vector.push_back(make_pair(i * 2, ((double) i) * j * 0.3));
+    }
+    vectors.push_back(temp_vector);
+  }
+  encoder.encodeLibSVMVectors(vectors, encoded_vectors);
+  for (Size i = 0; i < count; i++)
+  {
+    labels.push_back(((double) i * 2) / 3 + 0.03);
+  }
+  problem = encoder.encodeLibSVMProblem(encoded_vectors, labels);
+  svm.train(problem);
+
+  String filename = "svm.model";
+  NEW_TMP_FILE(filename)
+  svm.saveModel(filename);
+  svm2.loadModel(filename);
+  svm.predict(problem, predicted_labels1);
+  svm2.predict(problem, predicted_labels2);
+  TEST_NOT_EQUAL(predicted_labels1.size(), 0)
+  TEST_NOT_EQUAL(predicted_labels2.size(), 0)
+  TEST_EQUAL(predicted_labels1.size(), predicted_labels2.size())
+
+  for (Size i = 0; i < predicted_labels1.size(); i++)
+  {
+    TEST_REAL_SIMILAR(predicted_labels1[i], predicted_labels2[i])
+  }
 END_SECTION
 
 START_SECTION((void predict(const std::vector< svm_node * > &vectors, std::vector< double > &predicted_rts)))
-	LibSVMEncoder encoder;
-	vector< vector< pair<Int, double> > > vectors;
-	vector< pair<Int, double> > temp_vector;
-	vector<svm_node*> encoded_vectors;
-	UInt count = 8;
-	vector<double> labels;
-	vector<double> predicted_labels;
-	svm_problem* problem;
-
-	for (UInt j = 0; j < count; j++)
-	{
-		for (UInt i = 0; i < 6; i++)
-		{
-			temp_vector.push_back(make_pair(i * 2, ((double) i) * j * 0.3));
-		}
-		vectors.push_back(temp_vector);
-	}
-	encoder.encodeLibSVMVectors(vectors, encoded_vectors);
-	for (Size i = 0; i < count; i++)
-	{
-		labels.push_back(((double) i * 2) / 3 + 0.03);
-	}
-	problem = encoder.encodeLibSVMProblem(encoded_vectors, labels);
-	svm.train(problem);
-	svm.predict(encoded_vectors, predicted_labels);
-	TEST_NOT_EQUAL(predicted_labels.size(), 0)
+  LibSVMEncoder encoder;
+  vector< vector< pair<Int, double> > > vectors;
+  vector< pair<Int, double> > temp_vector;
+  vector<svm_node*> encoded_vectors;
+  UInt count = 8;
+  vector<double> labels;
+  vector<double> predicted_labels;
+  svm_problem* problem;
+
+  for (UInt j = 0; j < count; j++)
+  {
+    for (UInt i = 0; i < 6; i++)
+    {
+      temp_vector.push_back(make_pair(i * 2, ((double) i) * j * 0.3));
+    }
+    vectors.push_back(temp_vector);
+  }
+  encoder.encodeLibSVMVectors(vectors, encoded_vectors);
+  for (Size i = 0; i < count; i++)
+  {
+    labels.push_back(((double) i * 2) / 3 + 0.03);
+  }
+  problem = encoder.encodeLibSVMProblem(encoded_vectors, labels);
+  svm.train(problem);
+  svm.predict(encoded_vectors, predicted_labels);
+  TEST_NOT_EQUAL(predicted_labels.size(), 0)
 
 END_SECTION
 
 START_SECTION((void setWeights(const std::vector< Int > &weight_labels, const std::vector< double > &weights)))
-	NOT_TESTABLE
+  NOT_TESTABLE
 END_SECTION
 
 START_SECTION((void getSVCProbabilities(struct svm_problem *problem, std::vector< double > &probabilities, std::vector< double > &prediction_labels)))
- 	LibSVMEncoder encoder;
-	vector< vector< pair<Int, double> > > vectors;
-	vector< pair<Int, double> > temp_vector;
-	vector<svm_node*> encoded_vectors;
-	UInt count = 8;
-	vector<double> labels;
-	vector<double> predicted_labels;
-	svm_problem* problem;
-	vector<double> probabilities;
-
-	svm.setParameter(SVMWrapper::SVM_TYPE, C_SVC);
-	svm.setParameter(SVMWrapper::KERNEL_TYPE, POLY);
-	svm.setParameter(SVMWrapper::DEGREE, 2);
-	for (UInt j = 0; j < count; j++)
-	{
-		temp_vector.clear();
-		for (UInt i = 1; i < 6; i++)
-		{
-			temp_vector.push_back(make_pair(i * 2, ((double) i) * j * 0.3));
-		}
-		vectors.push_back(temp_vector);
-	}
-	encoder.encodeLibSVMVectors(vectors, encoded_vectors);
-
-	labels.clear();
-	labels.resize(count / 2, 1);
-	labels.resize(count, -1);
-	problem = encoder.encodeLibSVMProblem(encoded_vectors, labels);
-	svm.train(problem);
-	svm.predict(problem, predicted_labels);
-	TEST_NOT_EQUAL(predicted_labels.size(), 0)
-	svm.getSVCProbabilities(problem, probabilities, predicted_labels);
-	TEST_EQUAL(predicted_labels.size() == probabilities.size(), true)
-	for (Size i = 0; i < predicted_labels.size(); ++i)
-	{
-		TEST_EQUAL((predicted_labels[i] < 0 && probabilities[i] < 0.5)
-							|| (predicted_labels[i] > 0 && probabilities[i] >= 0.5), true)
-	}
-	labels.clear();
-	// Start with -1 as "first" label
-	labels.resize(count / 2, -1);
-	labels.resize(count, 1);
-	problem = encoder.encodeLibSVMProblem(encoded_vectors, labels);
-	svm.train(problem);
-	svm.predict(problem, predicted_labels);
-	TEST_NOT_EQUAL(predicted_labels.size(), 0)
-	svm.getSVCProbabilities(problem, probabilities, predicted_labels);
-	TEST_EQUAL(predicted_labels.size() == probabilities.size(), true)
-	for (Size i = 0; i < predicted_labels.size(); ++i)
-	{
-<<<<<<< HEAD
-=======
-		// At probability 0.5, LibSVM will assign the first encountered label in the training data
-		// in this case "-1"
->>>>>>> b5bde2ea
-		TEST_EQUAL((predicted_labels[i] < 0 && probabilities[i] <= 0.5)
-							|| (predicted_labels[i] > 0 && probabilities[i] > 0.5), true)
-	}
+   LibSVMEncoder encoder;
+  vector< vector< pair<Int, double> > > vectors;
+  vector< pair<Int, double> > temp_vector;
+  vector<svm_node*> encoded_vectors;
+  UInt count = 8;
+  vector<double> labels;
+  vector<double> predicted_labels;
+  svm_problem* problem;
+  vector<double> probabilities;
+
+  svm.setParameter(SVMWrapper::SVM_TYPE, C_SVC);
+  svm.setParameter(SVMWrapper::KERNEL_TYPE, POLY);
+  svm.setParameter(SVMWrapper::DEGREE, 2);
+  for (UInt j = 0; j < count; j++)
+  {
+    temp_vector.clear();
+    for (UInt i = 1; i < 6; i++)
+    {
+      temp_vector.push_back(make_pair(i * 2, ((double) i) * j * 0.3));
+    }
+    vectors.push_back(temp_vector);
+  }
+  encoder.encodeLibSVMVectors(vectors, encoded_vectors);
+
+  labels.clear();
+  labels.resize(count / 2, 1);
+  labels.resize(count, -1);
+  problem = encoder.encodeLibSVMProblem(encoded_vectors, labels);
+  svm.train(problem);
+  svm.predict(problem, predicted_labels);
+  TEST_NOT_EQUAL(predicted_labels.size(), 0)
+  svm.getSVCProbabilities(problem, probabilities, predicted_labels);
+  TEST_EQUAL(predicted_labels.size() == probabilities.size(), true)
+  for (Size i = 0; i < predicted_labels.size(); ++i)
+  {
+    TEST_EQUAL((predicted_labels[i] < 0 && probabilities[i] < 0.5)
+              || (predicted_labels[i] > 0 && probabilities[i] >= 0.5), true)
+  }
+  labels.clear();
+  // Start with -1 as "first" label
+  labels.resize(count / 2, -1);
+  labels.resize(count, 1);
+  problem = encoder.encodeLibSVMProblem(encoded_vectors, labels);
+  svm.train(problem);
+  svm.predict(problem, predicted_labels);
+  TEST_NOT_EQUAL(predicted_labels.size(), 0)
+  svm.getSVCProbabilities(problem, probabilities, predicted_labels);
+  TEST_EQUAL(predicted_labels.size() == probabilities.size(), true)
+  for (Size i = 0; i < predicted_labels.size(); ++i)
+  {
+    // At probability 0.5, LibSVM will assign the first encountered label in the training data
+    // in this case "-1"
+    TEST_EQUAL((predicted_labels[i] < 0 && probabilities[i] <= 0.5)
+              || (predicted_labels[i] > 0 && probabilities[i] > 0.5), true)
+  }
 
 END_SECTION
 /////////////////////////////////////////////////////////////
