--- conflicted
+++ resolved
@@ -44,8 +44,6 @@
 #include <OpenMS/CONCEPT/Factory.h>
 #include <OpenMS/VISUAL/GUIProgressLoggerImpl.h>
 
-<<<<<<< HEAD
-=======
 namespace OpenMS
 {
 
@@ -58,71 +56,70 @@
 */
 class TestTOPPView: public QObject
 {
-	Q_OBJECT
-
-	/**
-		@brief Store information on timed keyboard input events
-
-		Store the time offset, the key sequence and the expected window title.
-
-	*/
-	struct ScheduleInfo
-	{
-		ScheduleInfo() :
+  Q_OBJECT
+
+  /**
+    @brief Store information on timed keyboard input events
+
+    Store the time offset, the key sequence and the expected window title.
+
+  */
+  struct ScheduleInfo
+  {
+    ScheduleInfo() :
       delay(0)
     {}
 
-		ScheduleInfo(QString p_keys, QString p_title, int p_delay) :
+    ScheduleInfo(QString p_keys, QString p_title, int p_delay) :
       keys(p_keys),
-			title(p_title),
-			delay(p_delay)
-		{}
-
-		QString keys; ///< key sequence
-		QString title;//< expected window title
-		int delay;    ///< delay in ms when event is fired off
-	};
+      title(p_title),
+      delay(p_delay)
+    {}
+
+    QString keys; ///< key sequence
+    QString title;//< expected window title
+    int delay;    ///< delay in ms when event is fired off
+  };
 
 public slots:
 
-	/**
-		@brief Slot that tries to process the current event queue for modal dialogs until its empty.
-
-		Slot that tries to process the current event queue for modal dialogs until its empty.
-		The function will repeatedly invoke itself until the queue is empty, to allow other
-		incoming events (e.g. loading a file) to be processed in between two scheduled dialogs.
-	*/
-	void simulateClick_();
+  /**
+    @brief Slot that tries to process the current event queue for modal dialogs until its empty.
+
+    Slot that tries to process the current event queue for modal dialogs until its empty.
+    The function will repeatedly invoke itself until the queue is empty, to allow other
+    incoming events (e.g. loading a file) to be processed in between two scheduled dialogs.
+  */
+  void simulateClick_();
 
 private slots:
-	void testGui();
-
-	private:
-		/**
-			@brief Schedule a keyboard input using a QTimer signal to direct input to a modal window.
-
-			Modal windows have their own event queue and once launched will halt the
-			execution of the test script until closed. This implies one cannot simply direct keyboard
-			input to them. To do that we pre-schedule the input in the main event loop
-			using a timer. The keyboard input sequence @p key_sequence and a subsequent 'return' key press
-			is then issued when the time out occurs, given that the current window has the correct
-			@p title! Otherwise the event is rescheduled until the title is correct.
-			The @p delay then the timer pops is relative to the last timed events successfull completion.
-		*/
-		void scheduleModalWidget_(const QString& key_sequence, const QString& title, const int delay=100);
-
-		/**
-			@brief Waits until the scheduled event queue is emtpy
-
-			Waits until the scheduled event queue is emtpy.
-		*/
-		void waitForModalWidget(const int max_wait, const String& line);
-
-		/// event queue for modal/popup dialogs
-		QQueue<ScheduleInfo> modal_key_sequence_;
+  void testGui();
+
+  private:
+    /**
+      @brief Schedule a keyboard input using a QTimer signal to direct input to a modal window.
+
+      Modal windows have their own event queue and once launched will halt the
+      execution of the test script until closed. This implies one cannot simply direct keyboard
+      input to them. To do that we pre-schedule the input in the main event loop
+      using a timer. The keyboard input sequence @p key_sequence and a subsequent 'return' key press
+      is then issued when the time out occurs, given that the current window has the correct
+      @p title! Otherwise the event is rescheduled until the title is correct.
+      The @p delay then the timer pops is relative to the last timed events successfull completion.
+    */
+    void scheduleModalWidget_(const QString& key_sequence, const QString& title, const int delay=100);
+
+    /**
+      @brief Waits until the scheduled event queue is emtpy
+
+      Waits until the scheduled event queue is emtpy.
+    */
+    void waitForModalWidget(const int max_wait, const String& line);
+
+    /// event queue for modal/popup dialogs
+    QQueue<ScheduleInfo> modal_key_sequence_;
 };
 
->>>>>>> b5bde2ea
 
 using namespace OpenMS;
 
@@ -167,7 +164,6 @@
 
 void TestTOPPView::simulateClick_()
 {
-<<<<<<< HEAD
     if (!modal_key_sequence_.isEmpty ())
     {
       ScheduleInfo entry = modal_key_sequence_.head();
@@ -197,37 +193,6 @@
       std::cerr << "Q not empty... rescheduling...\n";
       QTimer::singleShot(modal_key_sequence_.head().delay, this, SLOT(simulateClick_()));
     }
-=======
-		if (!modal_key_sequence_.isEmpty ())
-		{
-			ScheduleInfo entry = modal_key_sequence_.head();
-			std::cerr << "processing entry: '" << entry.keys.toStdString() << "' with dialog title '" << entry.title.toStdString() << "'\n";
-
-			// search for a window
-			QWidget * dialog = QApplication::activeModalWidget();
-			if (!dialog) dialog = QApplication::activePopupWidget();
-			if (!dialog) dialog = QApplication::activeWindow();
-
-			if (!dialog || (dialog->windowTitle() != entry.title))
-			{
-				std::cerr << "item not found rescheduling...\n";
-				QTimer::singleShot(100, this, SLOT(simulateClick_()));
-				return;
-			}
-			QTest::keyClicks(nullptr,entry.keys,Qt::NoModifier,20);
-			QTest::keyClick(nullptr,Qt::Key_Return,Qt::NoModifier,20);
-			QApplication::processEvents();
-
-			// remove from queue
-			modal_key_sequence_.dequeue();
-		}
-
-		if (!modal_key_sequence_.isEmpty ())
-		{
-			std::cerr << "Q not empty... rescheduling...\n";
-			QTimer::singleShot(modal_key_sequence_.head().delay, this, SLOT(simulateClick_()));
-		}
->>>>>>> b5bde2ea
 }
 
 void TestTOPPView::testGui()
