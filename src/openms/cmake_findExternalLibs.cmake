--- conflicted
+++ resolved
@@ -155,11 +155,7 @@
 
 IF (NOT Qt5Core_FOUND)
   message(STATUS "QT5Core not found!")
-<<<<<<< HEAD
-	message(FATAL_ERROR "To find a custom Qt installation use: cmake <..more options..> -D QT_QMAKE_EXECUTABLE='<path_to_qmake(.exe)' <src-dir>")
-=======
   message(FATAL_ERROR "To find a custom Qt installation use: cmake <..more options..> -DCMAKE_PREFIX_PATH='<path_to_parent_folder_of_lib_folder_withAllQt5Libs>' <src-dir>")
->>>>>>> 511dc7a5
 ENDIF()
 
 
