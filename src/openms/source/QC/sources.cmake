--- conflicted
+++ resolved
@@ -3,23 +3,14 @@
 
 ### list all filenames of the directory here
 set(sources_list
-<<<<<<< HEAD
     Contaminants.cpp
     FragmentMassError.cpp
     MissedCleavages.cpp
     Ms2IdentificationRate.cpp
     QCBase.cpp
+    RTAlignment.cpp
     TIC.cpp
     )
-=======
-Contaminants.cpp
-MissedCleavages.cpp
-Ms2IdentificationRate.cpp
-QCBase.cpp
-RTAlignment.cpp
-TIC.cpp
-)
->>>>>>> a3e6405a
 
 ### add path to the filenames
 set(sources)
