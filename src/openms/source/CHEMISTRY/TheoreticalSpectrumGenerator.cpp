// --------------------------------------------------------------------------
//                   OpenMS -- Open-Source Mass Spectrometry
// --------------------------------------------------------------------------
// Copyright The OpenMS Team -- Eberhard Karls University Tuebingen,
// ETH Zurich, and Freie Universitaet Berlin 2002-2018.
//
// This software is released under a three-clause BSD license:
//  * Redistributions of source code must retain the above copyright
//    notice, this list of conditions and the following disclaimer.
//  * Redistributions in binary form must reproduce the above copyright
//    notice, this list of conditions and the following disclaimer in the
//    documentation and/or other materials provided with the distribution.
//  * Neither the name of any author or any participating institution
//    may be used to endorse or promote products derived from this software
//    without specific prior written permission.
// For a full list of authors, refer to the file AUTHORS.
// --------------------------------------------------------------------------
// THIS SOFTWARE IS PROVIDED BY THE COPYRIGHT HOLDERS AND CONTRIBUTORS "AS IS"
// AND ANY EXPRESS OR IMPLIED WARRANTIES, INCLUDING, BUT NOT LIMITED TO, THE
// IMPLIED WARRANTIES OF MERCHANTABILITY AND FITNESS FOR A PARTICULAR PURPOSE
// ARE DISCLAIMED. IN NO EVENT SHALL ANY OF THE AUTHORS OR THE CONTRIBUTING
// INSTITUTIONS BE LIABLE FOR ANY DIRECT, INDIRECT, INCIDENTAL, SPECIAL,
// EXEMPLARY, OR CONSEQUENTIAL DAMAGES (INCLUDING, BUT NOT LIMITED TO,
// PROCUREMENT OF SUBSTITUTE GOODS OR SERVICES; LOSS OF USE, DATA, OR PROFITS;
// OR BUSINESS INTERRUPTION) HOWEVER CAUSED AND ON ANY THEORY OF LIABILITY,
// WHETHER IN CONTRACT, STRICT LIABILITY, OR TORT (INCLUDING NEGLIGENCE OR
// OTHERWISE) ARISING IN ANY WAY OUT OF THE USE OF THIS SOFTWARE, EVEN IF
// ADVISED OF THE POSSIBILITY OF SUCH DAMAGE.
//
// --------------------------------------------------------------------------
// $Maintainer: Timo Sachsenberg, Eugen Netz $
// $Authors: Andreas Bertsch $
// --------------------------------------------------------------------------

#include <OpenMS/CHEMISTRY/TheoreticalSpectrumGenerator.h>

#include <OpenMS/CHEMISTRY/ISOTOPEDISTRIBUTION/CoarseIsotopePatternGenerator.h>
#include <OpenMS/CONCEPT/Constants.h>
#include <OpenMS/CHEMISTRY/AASequence.h>
#include <OpenMS/CHEMISTRY/NASequence.h>
#include <OpenMS/CHEMISTRY/ResidueDB.h>

#include <OpenMS/KERNEL/MSSpectrum.h>

using namespace std;

namespace OpenMS
{

  TheoreticalSpectrumGenerator::TheoreticalSpectrumGenerator() :
    DefaultParamHandler("TheoreticalSpectrumGenerator")
  {
    defaults_.setValue("add_isotopes", "false", "If set to 'true' isotope peaks of the product ion peaks are added");
    defaults_.setValidStrings("add_isotopes", ListUtils::create<String>("true,false"));

    defaults_.setValue("max_isotope", 2, "Defines the maximal isotopic peak which is added if 'add_isotopes' is 'true'");

    defaults_.setValue("add_metainfo", "false", "Adds the type of peaks as metainfo to the peaks, like y8+, [M-H2O+2H]++");
    defaults_.setValidStrings("add_metainfo", ListUtils::create<String>("true,false"));

    defaults_.setValue("add_losses", "false", "Adds common losses to those ion expect to have them, only water and ammonia loss is considered");
    defaults_.setValidStrings("add_losses", ListUtils::create<String>("true,false"));

    defaults_.setValue("add_precursor_peaks", "false", "Adds peaks of the precursor to the spectrum, which happen to occur sometimes");
    defaults_.setValidStrings("add_precursor_peaks", ListUtils::create<String>("true,false"));

    defaults_.setValue("add_all_precursor_charges", "false", "Adds precursor peaks with all charges in the given range");
    defaults_.setValidStrings("add_all_precursor_charges", ListUtils::create<String>("true,false"));

    defaults_.setValue("add_abundant_immonium_ions", "false", "Add most abundant immonium ions");
    defaults_.setValidStrings("add_abundant_immonium_ions", ListUtils::create<String>("true,false"));

    defaults_.setValue("add_first_prefix_ion", "false", "If set to true e.g. b1 ions are added");
    defaults_.setValidStrings("add_first_prefix_ion", ListUtils::create<String>("true,false"));

    defaults_.setValue("add_y_ions", "true", "Add peaks of y-ions to the spectrum");
    defaults_.setValidStrings("add_y_ions", ListUtils::create<String>("true,false"));

    defaults_.setValue("add_b_ions", "true", "Add peaks of b-ions to the spectrum");
    defaults_.setValidStrings("add_b_ions", ListUtils::create<String>("true,false"));

    defaults_.setValue("add_a_ions", "false", "Add peaks of a-ions to the spectrum");
    defaults_.setValidStrings("add_a_ions", ListUtils::create<String>("true,false"));

    defaults_.setValue("add_c_ions", "false", "Add peaks of c-ions to the spectrum");
    defaults_.setValidStrings("add_c_ions", ListUtils::create<String>("true,false"));

    defaults_.setValue("add_x_ions", "false", "Add peaks of  x-ions to the spectrum");
    defaults_.setValidStrings("add_x_ions", ListUtils::create<String>("true,false"));

    defaults_.setValue("add_z_ions", "false", "Add peaks of z-ions to the spectrum");
    defaults_.setValidStrings("add_z_ions", ListUtils::create<String>("true,false"));

    defaults_.setValue("add_d_ions", "false", "Add peaks of d-ions to the spectrum");
    defaults_.setValidStrings("add_d_ions", ListUtils::create<String>("true,false"));

    defaults_.setValue("add_w_ions", "false", "Add peaks of w-ions to the spectrum");
    defaults_.setValidStrings("add_w_ions", ListUtils::create<String>("true,false"));

    defaults_.setValue("add_a-B_ions", "false", "Add peaks of a-B-ions to the spectrum");
    defaults_.setValidStrings("add_a-B_ions", ListUtils::create<String>("true,false"));

    // intensity options of the ions
    defaults_.setValue("y_intensity", 1.0, "Intensity of the y-ions");
    defaults_.setValue("b_intensity", 1.0, "Intensity of the b-ions");
    defaults_.setValue("a_intensity", 1.0, "Intensity of the a-ions");
    defaults_.setValue("c_intensity", 1.0, "Intensity of the c-ions");
    defaults_.setValue("x_intensity", 1.0, "Intensity of the x-ions");
    defaults_.setValue("z_intensity", 1.0, "Intensity of the z-ions");

    defaults_.setValue("d_intensity", 1.0, "Intensity of the d-ions");
    defaults_.setValue("w_intensity", 1.0, "Intensity of the w-ions");
    defaults_.setValue("a-B_intensity", 1.0, "Intensity of the a-B-ions");

    defaults_.setValue("relative_loss_intensity", 0.1, "Intensity of loss ions, in relation to the intact ion intensity");

    // precursor intensity
    defaults_.setValue("precursor_intensity", 1.0, "Intensity of the precursor peak");
    defaults_.setValue("precursor_H2O_intensity", 1.0, "Intensity of the H2O loss peak of the precursor");
    defaults_.setValue("precursor_NH3_intensity", 1.0, "Intensity of the NH3 loss peak of the precursor");

    defaultsToParam_();
  }


  TheoreticalSpectrumGenerator::TheoreticalSpectrumGenerator(const TheoreticalSpectrumGenerator& rhs) :
    DefaultParamHandler(rhs)
  {
  }


  TheoreticalSpectrumGenerator& TheoreticalSpectrumGenerator::operator=(const TheoreticalSpectrumGenerator& rhs)
  {
    if (this != &rhs)
    {
      DefaultParamHandler::operator=(rhs);
    }
    return *this;
  }


  TheoreticalSpectrumGenerator::~TheoreticalSpectrumGenerator()
  {
  }


  void TheoreticalSpectrumGenerator::getSpectrum(PeakSpectrum& spectrum, const NASequence& nucleotide, Int min_charge, Int max_charge) const
  {
    Int sign = 1;
    if (max_charge < 0 && min_charge < 0)
    {
      sign = -1;
    }
    else if ((max_charge > 0 && min_charge < 0) ||
             (max_charge < 0 && min_charge > 0))
    {
      //Signs don't match we need to quit and thow error here to avoid messing up for loops below
      throw Exception::IllegalArgument(__FILE__, __LINE__, OPENMS_PRETTY_FUNCTION, "min. and max. charge must both be either positive or negative");
    }
    else if (max_charge < min_charge)
    {
      swap(max_charge, min_charge);
    }
    PeakSpectrum::StringDataArray ion_names;
    PeakSpectrum::IntegerDataArray charges;

    if (add_metainfo_)
    {
      if (spectrum.getIntegerDataArrays().size() > 0)
      {
        charges = spectrum.getIntegerDataArrays()[0];
      }
      if (spectrum.getStringDataArrays().size() > 0)
      {
        ion_names = spectrum.getStringDataArrays()[0];
      }
      ion_names.setName("IonNames");
      charges.setName("Charges");
    }

    for (uint z = (uint)abs(min_charge); z <= (uint)abs(max_charge) && z < (uint)nucleotide.size(); ++z)
    {
      if (add_b_ions_) addPeaks_(spectrum, nucleotide, ion_names, charges, NASequence::BIon, z * sign);
      if (add_y_ions_) addPeaks_(spectrum, nucleotide, ion_names, charges, NASequence::YIon, z * sign);
      if (add_a_ions_) addPeaks_(spectrum, nucleotide, ion_names, charges, NASequence::AIon, z * sign);
      if (add_c_ions_) addPeaks_(spectrum, nucleotide, ion_names, charges, NASequence::CIon, z * sign);
      if (add_x_ions_) addPeaks_(spectrum, nucleotide, ion_names, charges, NASequence::XIon, z * sign);
      if (add_z_ions_) addPeaks_(spectrum, nucleotide, ion_names, charges, NASequence::ZIon, z * sign);
      if (add_d_ions_) addPeaks_(spectrum, nucleotide, ion_names, charges, NASequence::DIon, z * sign);
      if (add_w_ions_) addPeaks_(spectrum, nucleotide, ion_names, charges, NASequence::WIon, z * sign);
      if (add_aB_ions_) addPeaks_(spectrum, nucleotide, ion_names, charges, NASequence::AminusB, z * sign);
    }

    if (add_precursor_peaks_)
    {
      if (add_all_precursor_charges_)
      {
        for (uint z = (uint)abs(min_charge); z <= (uint)abs(max_charge); ++z)
        {
          addPrecursorPeaks_(spectrum, nucleotide, ion_names, charges, z * sign);
        }
      }
      else // add_all_precursor_charges_ = false, only add precursor with highest charge
      {
        addPrecursorPeaks_(spectrum, nucleotide, ion_names, charges, max_charge);
      }
    }

    if (add_metainfo_)
    {
      if (spectrum.getIntegerDataArrays().size() > 0)
      {
        spectrum.getIntegerDataArrays()[0] = charges;
      }
      else
      {
        spectrum.getIntegerDataArrays().push_back(charges);
      }
      if (spectrum.getStringDataArrays().size() > 0)
      {
        spectrum.getStringDataArrays()[0] = ion_names;
      }
      else
      {
        spectrum.getStringDataArrays().push_back(ion_names);
      }
    }

    spectrum.sortByPosition();
    return;
  }


  void TheoreticalSpectrumGenerator::getSpectrum(PeakSpectrum& spectrum, const AASequence& peptide, Int min_charge, Int max_charge) const
  {
    if (peptide.empty())
    {
      return;
    }

    PeakSpectrum::StringDataArray ion_names;
    PeakSpectrum::IntegerDataArray charges;

    if (add_metainfo_)
    {
      if (spectrum.getIntegerDataArrays().size() > 0)
      {
        charges = spectrum.getIntegerDataArrays()[0];
      }
      if (spectrum.getStringDataArrays().size() > 0)
      {
        ion_names = spectrum.getStringDataArrays()[0];
      }
      ion_names.setName("IonNames");
      charges.setName("Charges");
    }

    for (Int z = min_charge; z <= max_charge; ++z)
    {
      if (add_b_ions_) addPeaks_(spectrum, peptide, ion_names, charges, Residue::BIon, z);
      if (add_y_ions_) addPeaks_(spectrum, peptide, ion_names, charges, Residue::YIon, z);
      if (add_a_ions_) addPeaks_(spectrum, peptide, ion_names, charges, Residue::AIon, z);
      if (add_c_ions_) addPeaks_(spectrum, peptide, ion_names, charges, Residue::CIon, z);
      if (add_x_ions_) addPeaks_(spectrum, peptide, ion_names, charges, Residue::XIon, z);
      if (add_z_ions_) addPeaks_(spectrum, peptide, ion_names, charges, Residue::ZIon, z);
    }

    if (add_precursor_peaks_)
    {
      if (add_all_precursor_charges_)
      {
        for (Int z = min_charge; z <= max_charge; ++z)
        {
          addPrecursorPeaks_(spectrum, peptide, ion_names, charges, z);
        }
      }
      else // add_all_precursor_charges_ = false, only add precursor with highest charge
      {
        addPrecursorPeaks_(spectrum, peptide, ion_names, charges, max_charge);
      }
    }

    if (add_abundant_immonium_ions_)
    {
      addAbundantImmoniumIons_(spectrum, peptide, ion_names, charges);
    }

    if (add_metainfo_)
    {
      if (spectrum.getIntegerDataArrays().size() > 0)
      {
        spectrum.getIntegerDataArrays()[0] = charges;
      }
      else
      {
        spectrum.getIntegerDataArrays().push_back(charges);
      }
      if (spectrum.getStringDataArrays().size() > 0)
      {
        spectrum.getStringDataArrays()[0] = ion_names;
      }
      else
      {
        spectrum.getStringDataArrays().push_back(ion_names);
      }
    }

    spectrum.sortByPosition();
    return;
  }


  void TheoreticalSpectrumGenerator::addAbundantImmoniumIons_(PeakSpectrum& spectrum, const AASequence& peptide, DataArrays::StringDataArray& ion_names, DataArrays::IntegerDataArray& charges) const
  {
    Peak1D p;

    // Histidin immonium ion (C5H8N3)
    if (peptide.has(*ResidueDB::getInstance()->getResidue('H')))
    {
      p.setMZ(110.0718);
      p.setIntensity(1.0);
      if (add_metainfo_)
      {
        String ion_name("iH");
        ion_names.push_back(ion_name);
        charges.push_back(1);
      }
      spectrum.push_back(p);
    }

    // Phenylalanin immonium ion (C8H10N)
    if (peptide.has(*ResidueDB::getInstance()->getResidue('F')))
    {
      p.setMZ(120.0813);
      p.setIntensity(1.0);
      if (add_metainfo_)
      {
        String ion_name("iF");
        ion_names.push_back(ion_name);
        charges.push_back(1);
      }
      spectrum.push_back(p);
    }

    // Tyrosine immonium ion (C8H10NO)
    if (peptide.has(*ResidueDB::getInstance()->getResidue('Y')))
    {
      p.setMZ(136.0762);
      p.setIntensity(1.0);
      if (add_metainfo_)
      {
        String ion_name("iY");
        ion_names.push_back(ion_name);
        charges.push_back(1);
      }
      spectrum.push_back(p);
    }

    // Iso/Leucin immonium ion (same mass for immonium ion)
    if (peptide.has(*ResidueDB::getInstance()->getResidue('L')))
    {
      p.setMZ(86.09698);
      p.setIntensity(1.0);
      if (add_metainfo_)
      {
        String ion_name("iL/I");
        ion_names.push_back(ion_name);
        charges.push_back(1);
      }
      spectrum.push_back(p);
    }

    // Tryptophan immonium ion
    if (peptide.has(*ResidueDB::getInstance()->getResidue('W')))
    {
      p.setMZ(159.0922);
      p.setIntensity(1.0);
      if (add_metainfo_)
      {
        String ion_name("iW");
        ion_names.push_back(ion_name);
        charges.push_back(1);
      }
      spectrum.push_back(p);
    }

    // Cysteine (C2H6NS)
    if (peptide.has(*ResidueDB::getInstance()->getResidue('C')))
    {
      p.setMZ(76.0221);
      p.setIntensity(1.0);
      if (add_metainfo_)
      {
        String ion_name("iC");
        ion_names.push_back(ion_name);
        charges.push_back(1);
      }
      spectrum.push_back(p);
    }

    // Proline immonium ion (C4H8N)
    if (peptide.has(*ResidueDB::getInstance()->getResidue('P')))
    {
      p.setMZ(70.0656);
      p.setIntensity(1.0);
      if (add_metainfo_)
      {
        String ion_name("iP");
        ion_names.push_back(ion_name);
        charges.push_back(1);
      }
      spectrum.push_back(p);
    }
  }

<<<<<<< HEAD

  char TheoreticalSpectrumGenerator::residueTypeToIonLetter_(Residue::ResidueType res_type)
  {
    switch (res_type)
    {
      case Residue::AIon: return 'a';
      case Residue::BIon: return 'b';
      case Residue::CIon: return 'c';
      case Residue::XIon: return 'x';
      case Residue::YIon: return 'y';
      case Residue::ZIon: return 'z';
      default:
       cerr << "Unknown residue type encountered. Can't map to ion letter." << endl;
    }
    return ' ';
  }


  String TheoreticalSpectrumGenerator::ribonucleotideTypeToIonCode_(NASequence::NASFragmentType type, Size num)
  {
    String result;
    switch (type)
    {
    case NASequence::AIon: result = "a"; break;
    case NASequence::BIon: result = "b"; break;
    case NASequence::CIon: result = "c"; break;
    case NASequence::XIon: result = "x"; break;
    case NASequence::YIon: result = "y"; break;
    case NASequence::ZIon: result = "z"; break;
    case NASequence::DIon: result = "d"; break;
    case NASequence::WIon: result = "w"; break;
    case NASequence::AminusB: return (num > 0) ? "a" + String(num) + "-B" : "a-B";
    default:
      cerr << "Unknown ribonucleotide type encountered. Can't map to ion code." << endl;
      result = "?";
    }
    if (num > 0) result += String(num);
    return result;
  }


  void TheoreticalSpectrumGenerator::addIsotopeCluster_(PeakSpectrum& spectrum, const AASequence& ion, DataArrays::StringDataArray& ion_names, DataArrays::IntegerDataArray& charges, Residue::ResidueType res_type, Int charge, double intensity) const
=======
  void TheoreticalSpectrumGenerator::addIsotopeCluster_(PeakSpectrum & spectrum, const AASequence & ion, DataArrays::StringDataArray& ion_names, DataArrays::IntegerDataArray& charges, Residue::ResidueType res_type, Int charge, double intensity) const
>>>>>>> 476cf2ab
  {
    double pos = ion.getMonoWeight(res_type, charge);
    Peak1D p;
    IsotopeDistribution dist = ion.getFormula(res_type, charge).getIsotopeDistribution(CoarseIsotopePatternGenerator(max_isotope_));

<<<<<<< HEAD
    String ion_name = String(residueTypeToIonLetter_(res_type)) + String(ion.size()) + String((Size)abs(charge), '+');
=======
    String ion_name = String(Residue::residueTypeToIonLetter(res_type)) + String(ion.size()) + String(charge, '+');
>>>>>>> 476cf2ab

    double j(0.0);
    for (IsotopeDistribution::ConstIterator it = dist.begin(); it != dist.end(); ++it, ++j)
    {
      // TODO: this is usually dominated by 13C-12C mass shift which deviates a bit from neutron mass
      p.setMZ((double)(pos + j * Constants::C13C12_MASSDIFF_U) / (double)charge);
      p.setIntensity(intensity * it->getIntensity());
      if (add_metainfo_) // one entry per peak
      {
        ion_names.push_back(ion_name);
        charges.push_back(charge);
      }
      spectrum.push_back(p);
    }
  }


  void TheoreticalSpectrumGenerator::addIsotopeCluster_(PeakSpectrum& spectrum, const NASequence& ion, DataArrays::StringDataArray& ion_names, DataArrays::IntegerDataArray& charges, NASequence::NASFragmentType res_type, Int charge, double intensity) const
  {
    double charge_unit = (charge < 0) ? -1.0 : 1.0; // pos. or neg. charge?
    double pos = ion.getMonoWeight(res_type, charge);
    Peak1D p;
    IsotopeDistribution dist = ion.getFormula(res_type, charge).getIsotopeDistribution(CoarseIsotopePatternGenerator(max_isotope_));

    String ion_name = ribonucleotideTypeToIonCode_(res_type, ion.size()); // + String((Size)abs(charge), charge_sign);

    double j(0.0);
    for (IsotopeDistribution::ConstIterator it = dist.begin(); it != dist.end(); ++it, ++j)
    {
      // TODO: this is usually dominated by 13C-12C mass shift which deviates a bit from neutron mass
      p.setMZ((double)(pos + j * Constants::C13C12_MASSDIFF_U * charge_unit) / (double)abs(charge));
      p.setIntensity(intensity * it->getIntensity());
      if (add_metainfo_) // one entry per peak
      {
        ion_names.push_back(ion_name);
        charges.push_back(charge);
      }
      spectrum.push_back(p);
    }
  }


  void TheoreticalSpectrumGenerator::addLosses_(PeakSpectrum& spectrum, const AASequence& ion, DataArrays::StringDataArray& ion_names, DataArrays::IntegerDataArray& charges, double intensity, Residue::ResidueType res_type, int charge) const
  {
    Peak1D p;

    set<String> losses;
    for (AASequence::ConstIterator it = ion.begin(); it != ion.end(); ++it)
    {
      if (it->hasNeutralLoss())
      {
        vector<EmpiricalFormula> loss_formulas = it->getLossFormulas();
        for (Size i = 0; i != loss_formulas.size(); ++i)
        {
          losses.insert(loss_formulas[i].toString());
        }
      }
    }

    if (!add_isotopes_)
    {
      p.setIntensity(intensity * rel_loss_intensity_);
    }

    for (set<String>::const_iterator it = losses.begin(); it != losses.end(); ++it)
    {
      EmpiricalFormula loss_ion = ion.getFormula(res_type, charge) - EmpiricalFormula(*it);
      // thanks to Chris and Sandro
      // check for negative element frequencies (might happen if losses are not allowed for specific ions)
      bool negative_elements(false);
      for (EmpiricalFormula::ConstIterator eit = loss_ion.begin(); eit != loss_ion.end(); ++eit)
      {
        if (eit->second < 0)
        {
          negative_elements = true;
          break;
        }
      }
      if (negative_elements)
      {
        continue;
      }
      double loss_pos = loss_ion.getMonoWeight();
      const String& loss_name = *it;

      if (add_isotopes_)
      {
        IsotopeDistribution dist = loss_ion.getIsotopeDistribution(CoarseIsotopePatternGenerator(max_isotope_));

        // note: important to construct a string from char. If omitted it will perform pointer arithmetics on the "-" string literal
<<<<<<< HEAD
        String ion_name = String(residueTypeToIonLetter_(res_type)) + String(ion.size()) + "-" + loss_name + String((Size)abs(charge), '+');
=======
        String ion_name = String(Residue::residueTypeToIonLetter(res_type)) + String(ion.size()) + "-" + loss_name + String(charge, '+');
>>>>>>> 476cf2ab

        double j(0.0);
        for (IsotopeDistribution::ConstIterator iso = dist.begin(); iso != dist.end(); ++iso, ++j)
        {
          p.setMZ((double)(loss_pos + j * Constants::C13C12_MASSDIFF_U) / (double)charge);
          p.setIntensity(intensity * rel_loss_intensity_ * iso->getIntensity());
          if (add_metainfo_)
          {
            ion_names.push_back(ion_name);
            charges.push_back(charge);
          }
          spectrum.push_back(p);
        }
      }
      else
      {
        p.setMZ(loss_pos / (double)charge);
        if (add_metainfo_)
        {
          // note: important to construct a string from char. If omitted it will perform pointer arithmetics on the "-" string literal
<<<<<<< HEAD
          String ion_name = String(residueTypeToIonLetter_(res_type)) + String(ion.size()) + "-" + loss_name + String((Size)abs(charge), '+');
=======
          String ion_name = String(Residue::residueTypeToIonLetter(res_type)) + String(ion.size()) + "-" + loss_name + String(charge, '+');
>>>>>>> 476cf2ab
          ion_names.push_back(ion_name);
          charges.push_back(charge);
        }
        spectrum.push_back(p);
      }
    }
<<<<<<< HEAD
  }


  void TheoreticalSpectrumGenerator::addPeaks_(PeakSpectrum& spectrum, const NASequence& nucleotide, DataArrays::StringDataArray& ion_names, DataArrays::IntegerDataArray& charges, NASequence::NASFragmentType res_type, Int charge) const
  {
    spectrum.reserve(nucleotide.size());

    // Generate the ion peaks:
    // Does not generate peaks of full sequence (therefore "<").
    // They are added via precursor mass (and neutral losses).
    // Could be changed in the future.

    double intensity(1);
    // char charge_sign = (charge > 0) ? '+' : '-';

    switch (res_type)
    {
    case NASequence::AIon:
      intensity = a_intensity_;
      break;
    case NASequence::BIon:
      intensity = b_intensity_;
      break;
    case NASequence::CIon:
      intensity = c_intensity_;
      break;
    case NASequence::XIon:
      intensity = x_intensity_;
      break;
    case NASequence::YIon:
      intensity = y_intensity_;
      break;
    case NASequence::ZIon:
      intensity = z_intensity_;
      break;
    case NASequence::DIon:
      intensity = d_intensity_;
      break;
    case NASequence::WIon:
      intensity = w_intensity_;
      break;
    case NASequence::AminusB:
      intensity = aB_intensity_;
      break;
    default:
      break;
    }

    if (res_type == NASequence::AIon || res_type == NASequence::BIon || res_type == NASequence::CIon || res_type == NASequence::AminusB || res_type == NASequence::DIon)
    {
      // @TODO: special cases for a-B ions ("NASequence::AminusB")
      // - they may not be relevant for fragments of length 1 (unless modified?)
      // - mods on the last base (that gets lost) may be completely or partially
      // retained/lost, depending on the mod (whether it's on the base or on the
      // backbone or both - we don't have that information at the moment)

      if (!add_isotopes_) // add single peak
      {
        Size length = add_first_prefix_ion_ ? 1 : 2;
        for (; length < nucleotide.size(); ++length)
        {
          NASequence ion = nucleotide.getPrefix(length);
          double mass = ion.getMonoWeight(res_type, charge);
          Peak1D p;
          p.setMZ(mass / abs(charge));
          p.setIntensity(intensity);
          spectrum.push_back(p);
          if (add_metainfo_)
          {
            String ion_name = ribonucleotideTypeToIonCode_(res_type, length); // + String((Size)abs(charge), charge_sign);
            ion_names.push_back(ion_name);
            charges.push_back(charge);
          }
        }
      }
      else // add isotope clusters (slow)
      {
        Size length = add_first_prefix_ion_ ? 1 : 2;
        for (; length < nucleotide.size(); ++length)
        {
          const NASequence ion = nucleotide.getPrefix(length);
          addIsotopeCluster_(spectrum, ion, ion_names, charges, res_type, charge, intensity); //TODO IMPLEMENT
        }
      }

//      if (add_losses_) // add loss peaks (slow)
//      {
//        Size i = add_first_prefix_ion_ ? 1 : 2;
//        for (; i < nucleotide.size(); ++i)
//        {
//          const NASequence ion = nucleotide.getPrefix(i);
//          addLosses_(spectrum, ion, ion_names, charges, intensity, res_type, charge);
//        }
//      }
    }
    else // WIon, XIon, YIon, ZIon
    {
      if (!add_isotopes_) // add single peak
      {
        for (Size length = 1; length < nucleotide.size(); ++length)
        {
          NASequence ion = nucleotide.getSuffix(length);
          double mass = ion.getMonoWeight(res_type, charge);
          Peak1D p;
          p.setMZ(mass / abs(charge));
          p.setIntensity(intensity);
          spectrum.push_back(p);
          if (add_metainfo_)
          {
            String ion_name = ribonucleotideTypeToIonCode_(res_type, length); // + String((Size)abs(charge), charge_sign);
            ion_names.push_back(ion_name);
            charges.push_back(charge);
          }
        }
      }
      else // add isotope clusters
      {
        for (Size length = 1; length < nucleotide.size(); ++length)
        {
          const NASequence ion = nucleotide.getSuffix(length);
          addIsotopeCluster_(spectrum, ion, ion_names, charges, res_type, charge, intensity); //TODO IMPLEMENT
        }
      }

      //if (add_losses_) // add loss peaks (slow)
      //{
      //  for (Size i = 1; i < nucleotide.size(); ++i)
       // {
        //  const NASequence ion = nucleotide.getSuffix(i);
        //  addLosses_(spectrum, ion, ion_names, charges, intensity, res_type, charge);
       // }
     // }
    }

    return;
=======
>>>>>>> 476cf2ab
  }


  void TheoreticalSpectrumGenerator::addPeaks_(PeakSpectrum& spectrum, const AASequence& peptide, DataArrays::StringDataArray& ion_names, DataArrays::IntegerDataArray& charges, Residue::ResidueType res_type, Int charge) const
  {
    int f = 1 + int(add_isotopes_) + int(add_losses_);
    spectrum.reserve(spectrum.size() + f * peptide.size());

    // Generate the ion peaks:
    // Does not generate peaks of full peptide (therefore "<").
    // They are added via precursor mass (and neutral losses).
    // Could be changed in the future.

    double intensity(1);

    switch (res_type)
    {
      case Residue::AIon: intensity = a_intensity_; break;
      case Residue::BIon: intensity = b_intensity_; break;
      case Residue::CIon: if (peptide.size() < 2) throw Exception::InvalidSize(__FILE__, __LINE__, OPENMS_PRETTY_FUNCTION, 1); intensity = c_intensity_; break;
      case Residue::XIon: if (peptide.size() < 2) throw Exception::InvalidSize(__FILE__, __LINE__, OPENMS_PRETTY_FUNCTION, 1); intensity = x_intensity_; break;
      case Residue::YIon: intensity = y_intensity_; break;
      case Residue::ZIon: intensity = z_intensity_; break;
      default: break;
    }

    double mono_weight(Constants::PROTON_MASS_U * charge);

    if (res_type == Residue::AIon || res_type == Residue::BIon || res_type == Residue::CIon)
    {
      if (peptide.hasNTerminalModification())
      {
        mono_weight += peptide.getNTerminalModification()->getDiffMonoMass();
      }

      if (!add_isotopes_) // add single peak
      {
        Size i = add_first_prefix_ion_ ? 0 : 1;
        if (i == 1) mono_weight += peptide[0].getMonoWeight(Residue::Internal);
        for (; i < peptide.size() - 1; ++i)
        {
          mono_weight += peptide[i].getMonoWeight(Residue::Internal); // standard internal residue including named modifications
          double pos(mono_weight);
          switch (res_type)
          {
          case Residue::AIon: pos = (pos + Residue::getInternalToAIon().getMonoWeight()) / charge; break;
          case Residue::BIon: pos = (pos + Residue::getInternalToBIon().getMonoWeight()) / charge; break;
          case Residue::CIon: pos = (pos + Residue::getInternalToCIon().getMonoWeight()) / charge; break;
          default: break;
          }
          Peak1D p;
          p.setMZ(pos);
          p.setIntensity(intensity);
          spectrum.push_back(p);
          if (add_metainfo_)
          {
<<<<<<< HEAD
            String ion_name = String(residueTypeToIonLetter_(res_type)) + String(i + 1) + String((Size)abs(charge), '+');
=======
            String ion_name = String(Residue::residueTypeToIonLetter(res_type)) + String(i + 1) + String(charge, '+');
>>>>>>> 476cf2ab
            ion_names.push_back(ion_name);
            charges.push_back(charge);
          }
        }
      }
      else // add isotope clusters (slow)
      {
        Size i = add_first_prefix_ion_ ? 1 : 2;
        for (; i < peptide.size(); ++i)
        {
          const AASequence ion = peptide.getPrefix(i);
          addIsotopeCluster_(spectrum, ion, ion_names, charges, res_type, charge, intensity);
        }
      }

      if (add_losses_) // add loss peaks (slow)
      {
        Size i = add_first_prefix_ion_ ? 1 : 2;
        for (; i < peptide.size(); ++i)
        {
          const AASequence ion = peptide.getPrefix(i);
          addLosses_(spectrum, ion, ion_names, charges, intensity, res_type, charge);
        }
      }
    }
    else // if (res_type == Residue::XIon || res_type == Residue::YIon || res_type == Residue::ZIon)
    {
      if (peptide.hasCTerminalModification())
      {
        mono_weight += peptide.getCTerminalModification()->getDiffMonoMass();
      }

      if (!add_isotopes_) // add single peak
      {
        Size i = peptide.size() - 1;

        for (; i > 0; --i)
        {
          mono_weight += peptide[i].getMonoWeight(Residue::Internal); // standard internal residue including named modifications
          double pos(mono_weight);
          switch (res_type)
          {
          case Residue::XIon: pos = (pos + Residue::getInternalToXIon().getMonoWeight()) / charge; break;
          case Residue::YIon: pos = (pos + Residue::getInternalToYIon().getMonoWeight()) / charge; break;
          case Residue::ZIon: pos = (pos + Residue::getInternalToZIon().getMonoWeight()) / charge; break;
          default: break;
          }
          Peak1D p;
          p.setMZ(pos);
          p.setIntensity(intensity);
          spectrum.push_back(p);
          if (add_metainfo_)
          {
<<<<<<< HEAD
            String ion_name = String(residueTypeToIonLetter_(res_type)) + String(peptide.size() - i) + String((Size)abs(charge), '+');
=======
            String ion_name = String(Residue::residueTypeToIonLetter(res_type)) + String(peptide.size() - i) + String(charge, '+');
>>>>>>> 476cf2ab
            ion_names.push_back(ion_name);
            charges.push_back(charge);
          }
        }
      }
      else // add isotope clusters
      {
        for (Size i = 1; i < peptide.size(); ++i)
        {
          const AASequence ion = peptide.getSuffix(i);
          addIsotopeCluster_(spectrum, ion, ion_names, charges, res_type, charge, intensity);
        }
      }

      if (add_losses_) // add loss peaks (slow)
      {
        for (Size i = 1; i < peptide.size(); ++i)
        {
          const AASequence ion = peptide.getSuffix(i);
          addLosses_(spectrum, ion, ion_names, charges, intensity, res_type, charge);
        }
      }
    }

    return;
  }


  void TheoreticalSpectrumGenerator::addPrecursorPeaks_(PeakSpectrum& spectrum, const AASequence& peptide, DataArrays::StringDataArray& ion_names, DataArrays::IntegerDataArray& charges, Int charge) const
  {
    Peak1D p;

    String ion_name("[M+H]" + String((Size)abs(charge), '+'));

    // precursor peak
    double mono_pos = peptide.getMonoWeight(Residue::Full, charge);

    if (add_isotopes_)
    {
      IsotopeDistribution dist = peptide.getFormula(Residue::Full, charge).getIsotopeDistribution(CoarseIsotopePatternGenerator(max_isotope_));
      double j(0.0);
      for (IsotopeDistribution::ConstIterator it = dist.begin(); it != dist.end(); ++it, ++j)
      {
        p.setMZ((double)(mono_pos + j * Constants::C13C12_MASSDIFF_U) / (double)charge);
        p.setIntensity(pre_int_ * it->getIntensity());
        if (add_metainfo_)
        {
          ion_names.push_back(ion_name);
          charges.push_back(charge);
        }
        spectrum.push_back(p);
      }
    }
    else
    {
      p.setMZ(mono_pos / (double)charge);
      p.setIntensity(pre_int_);
      if (add_metainfo_)
      {
        ion_names.push_back(ion_name);
        charges.push_back(charge);
      }
      spectrum.push_back(p);
    }
    // loss peaks of the precursor

    //loss of water
    EmpiricalFormula ion = peptide.getFormula(Residue::Full, charge) - EmpiricalFormula("H2O");
    mono_pos = ion.getMonoWeight();
    if (add_isotopes_)
    {
      IsotopeDistribution dist = ion.getIsotopeDistribution(CoarseIsotopePatternGenerator(max_isotope_));
      UInt j(0);
      for (IsotopeDistribution::ConstIterator it = dist.begin(); it != dist.end(); ++it, ++j)
      {
        p.setMZ((double)(mono_pos + j * Constants::C13C12_MASSDIFF_U) / (double)charge);
        p.setIntensity(pre_int_H2O_ *  it->getIntensity());
        if (add_metainfo_)
        {
          String ion_name("[M+H]-H2O" + String((Size)abs(charge), '+'));
          ion_names.push_back(ion_name);
          charges.push_back(charge);
        }
        spectrum.push_back(p);
      }
    }
    else
    {
      p.setMZ(mono_pos / (double)charge);
      p.setIntensity(pre_int_H2O_);
      if (add_metainfo_)
      {
        String ion_name("[M+H]-H2O" + String((Size)abs(charge), '+'));
        ion_names.push_back(ion_name);
        charges.push_back(charge);
      }
      spectrum.push_back(p);
    }

    //loss of ammonia
    ion = peptide.getFormula(Residue::Full, charge) - EmpiricalFormula("NH3");
    mono_pos = ion.getMonoWeight();
    if (add_isotopes_)
    {
      IsotopeDistribution dist = ion.getIsotopeDistribution(CoarseIsotopePatternGenerator(max_isotope_));
      UInt j(0);
      for (IsotopeDistribution::ConstIterator it = dist.begin(); it != dist.end(); ++it, ++j)
      {
        p.setMZ((double)(mono_pos + j * Constants::C13C12_MASSDIFF_U) / (double)charge);
        p.setIntensity(pre_int_NH3_ *  it->getIntensity());
        if (add_metainfo_)
        {
          String ion_name("[M+H]-NH3" + String((Size)abs(charge), '+'));
          ion_names.push_back(ion_name);
          charges.push_back(charge);
        }
        spectrum.push_back(p);
      }
    }
    else
    {
      p.setMZ(mono_pos / (double)charge);
      p.setIntensity(pre_int_NH3_);
      if (add_metainfo_)
      {
        String ion_name("[M+H]-NH3" + String((Size)abs(charge), '+'));
        ion_names.push_back(ion_name);
        charges.push_back(charge);
      }
      spectrum.push_back(p);
    }
  }


  void TheoreticalSpectrumGenerator::addPrecursorPeaks_(PeakSpectrum& spectrum, const NASequence& nucleotide, DataArrays::StringDataArray& ion_names, DataArrays::IntegerDataArray& charges, Int charge) const
  {
    Peak1D p;

    char charge_sign = '+';
    double charge_unit = 1.0; //double equivalent of sign
    if (charge < 0)
    {
      charge_sign = '-';
      charge_unit = -1.0;
    }

    String ion_name("[M"+ String(charge_sign)+"H]" + String((Size)abs(charge), charge_sign));

    // precursor peak
    double mono_pos = nucleotide.getMonoWeight(NASequence::Full, charge);

    if (add_isotopes_)
    {
      IsotopeDistribution dist = nucleotide.getFormula(NASequence::Full, charge).getIsotopeDistribution(CoarseIsotopePatternGenerator(max_isotope_));
      double j(0.0);
      for (IsotopeDistribution::ConstIterator it = dist.begin(); it != dist.end(); ++it, ++j)
      {
        p.setMZ((double)(mono_pos + j * Constants::C13C12_MASSDIFF_U * charge_unit) / (double)(abs(charge)));
        p.setIntensity(pre_int_ * it->getIntensity());
        if (add_metainfo_)
        {
          ion_names.push_back(ion_name);
          charges.push_back(charge);
        }
        spectrum.push_back(p);
      }
    }
    else
    {
      p.setMZ(mono_pos / (double)(abs(charge)));
      p.setIntensity(pre_int_);
      if (add_metainfo_)
      {
        ion_names.push_back(ion_name);
        charges.push_back(charge);
      }
      spectrum.push_back(p);
    }
    // loss peaks of the precursor

    //loss of water
    EmpiricalFormula ion = nucleotide.getFormula(NASequence::Full, charge) - EmpiricalFormula("H2O");
    mono_pos = ion.getMonoWeight();
    if (add_isotopes_)
    {
      IsotopeDistribution dist = ion.getIsotopeDistribution(CoarseIsotopePatternGenerator(max_isotope_));
      UInt j(0);
      for (IsotopeDistribution::ConstIterator it = dist.begin(); it != dist.end(); ++it, ++j)
      {
        p.setMZ((double)(mono_pos + j * Constants::C13C12_MASSDIFF_U * charge_unit ) / (double)(abs(charge)));
        p.setIntensity(pre_int_H2O_ *  it->getIntensity());
        if (add_metainfo_)
        {
          String ion_name("[M"+ String(charge_sign)+"H]-H2O" + String((Size)abs(charge), charge_sign));
          ion_names.push_back(ion_name);
          charges.push_back(charge);
        }
        spectrum.push_back(p);
      }
    }
    else
    {
      p.setMZ(mono_pos / (double)(abs(charge)));
      p.setIntensity(pre_int_H2O_);
      if (add_metainfo_)
      {
        String ion_name("[M"+String(charge_sign)+"H]-H2O" + String((Size)abs(charge), charge_sign));
        ion_names.push_back(ion_name);
        charges.push_back(charge);
      }
      spectrum.push_back(p);
    }

    //loss of ammonia
    ion = nucleotide.getFormula(NASequence::Full, charge) - EmpiricalFormula("NH3");
    mono_pos = ion.getMonoWeight();
    if (add_isotopes_)
    {
      IsotopeDistribution dist = ion.getIsotopeDistribution(CoarseIsotopePatternGenerator(max_isotope_));
      UInt j(0);
      for (IsotopeDistribution::ConstIterator it = dist.begin(); it != dist.end(); ++it, ++j)
      {
        p.setMZ((double)(mono_pos + j * Constants::C13C12_MASSDIFF_U * charge_unit ) / (double)(abs(charge)));
        p.setIntensity(pre_int_NH3_ *  it->getIntensity());
        if (add_metainfo_)
        {
          String ion_name("[M"+String(charge_sign)+"H]-NH3" + String((Size)abs(charge), charge_sign));
          ion_names.push_back(ion_name);
          charges.push_back(charge);
        }
        spectrum.push_back(p);
      }
    }
    else
    {
      p.setMZ(mono_pos / (double)(abs(charge)));
      p.setIntensity(pre_int_NH3_);
      if (add_metainfo_)
      {
        String ion_name("[M"+String(charge_sign)+"H]-NH3" + String((Size)abs(charge), charge_sign));
        ion_names.push_back(ion_name);
        charges.push_back(charge);
      }
      spectrum.push_back(p);
    }
  }


  void TheoreticalSpectrumGenerator::updateMembers_()
  {
    add_b_ions_ = param_.getValue("add_b_ions").toBool();
    add_y_ions_ = param_.getValue("add_y_ions").toBool();
    add_a_ions_ = param_.getValue("add_a_ions").toBool();
    add_c_ions_ = param_.getValue("add_c_ions").toBool();
    add_x_ions_ = param_.getValue("add_x_ions").toBool();
    add_z_ions_ = param_.getValue("add_z_ions").toBool();
    add_d_ions_ = param_.getValue("add_d_ions").toBool();
    add_w_ions_ = param_.getValue("add_w_ions").toBool();
    add_aB_ions_ = param_.getValue("add_a-B_ions").toBool();
    add_first_prefix_ion_ = param_.getValue("add_first_prefix_ion").toBool();
    add_losses_ = param_.getValue("add_losses").toBool();
    add_metainfo_ = param_.getValue("add_metainfo").toBool();
    add_isotopes_ = param_.getValue("add_isotopes").toBool();
    add_precursor_peaks_ = param_.getValue("add_precursor_peaks").toBool();
    add_all_precursor_charges_ = param_.getValue("add_all_precursor_charges").toBool();
    add_abundant_immonium_ions_ = param_.getValue("add_abundant_immonium_ions").toBool();
    a_intensity_ = (double)param_.getValue("a_intensity");
    aB_intensity_ = (double)param_.getValue("a-B_intensity");
    b_intensity_ = (double)param_.getValue("b_intensity");
    c_intensity_ = (double)param_.getValue("c_intensity");
    d_intensity_ = (double)param_.getValue("d_intensity");
    w_intensity_ = (double)param_.getValue("w_intensity");
    x_intensity_ = (double)param_.getValue("x_intensity");
    y_intensity_ = (double)param_.getValue("y_intensity");
    z_intensity_ = (double)param_.getValue("z_intensity");
    max_isotope_ = (Int)param_.getValue("max_isotope");
    rel_loss_intensity_ = (double)param_.getValue("relative_loss_intensity");
    pre_int_ = (double)param_.getValue("precursor_intensity");
    pre_int_H2O_ = (double)param_.getValue("precursor_H2O_intensity");
    pre_int_NH3_ = (double)param_.getValue("precursor_NH3_intensity");
  }

} // end namespace OpenMS<|MERGE_RESOLUTION|>--- conflicted
+++ resolved
@@ -413,8 +413,6 @@
     }
   }
 
-<<<<<<< HEAD
-
   char TheoreticalSpectrumGenerator::residueTypeToIonLetter_(Residue::ResidueType res_type)
   {
     switch (res_type)
@@ -456,19 +454,14 @@
 
 
   void TheoreticalSpectrumGenerator::addIsotopeCluster_(PeakSpectrum& spectrum, const AASequence& ion, DataArrays::StringDataArray& ion_names, DataArrays::IntegerDataArray& charges, Residue::ResidueType res_type, Int charge, double intensity) const
-=======
-  void TheoreticalSpectrumGenerator::addIsotopeCluster_(PeakSpectrum & spectrum, const AASequence & ion, DataArrays::StringDataArray& ion_names, DataArrays::IntegerDataArray& charges, Residue::ResidueType res_type, Int charge, double intensity) const
->>>>>>> 476cf2ab
+
   {
     double pos = ion.getMonoWeight(res_type, charge);
     Peak1D p;
     IsotopeDistribution dist = ion.getFormula(res_type, charge).getIsotopeDistribution(CoarseIsotopePatternGenerator(max_isotope_));
 
-<<<<<<< HEAD
-    String ion_name = String(residueTypeToIonLetter_(res_type)) + String(ion.size()) + String((Size)abs(charge), '+');
-=======
-    String ion_name = String(Residue::residueTypeToIonLetter(res_type)) + String(ion.size()) + String(charge, '+');
->>>>>>> 476cf2ab
+    String ion_name = String(Residue::residueTypeToIonLetter(res_type)) + String(ion.size()) + String((Size)abs(charge), '+');
+
 
     double j(0.0);
     for (IsotopeDistribution::ConstIterator it = dist.begin(); it != dist.end(); ++it, ++j)
@@ -559,11 +552,8 @@
         IsotopeDistribution dist = loss_ion.getIsotopeDistribution(CoarseIsotopePatternGenerator(max_isotope_));
 
         // note: important to construct a string from char. If omitted it will perform pointer arithmetics on the "-" string literal
-<<<<<<< HEAD
-        String ion_name = String(residueTypeToIonLetter_(res_type)) + String(ion.size()) + "-" + loss_name + String((Size)abs(charge), '+');
-=======
-        String ion_name = String(Residue::residueTypeToIonLetter(res_type)) + String(ion.size()) + "-" + loss_name + String(charge, '+');
->>>>>>> 476cf2ab
+        String ion_name = String(Residue::residueTypeToIonLetter(res_type)) + String(ion.size()) + "-" + loss_name + String((Size)abs(charge), '+');
+
 
         double j(0.0);
         for (IsotopeDistribution::ConstIterator iso = dist.begin(); iso != dist.end(); ++iso, ++j)
@@ -584,18 +574,13 @@
         if (add_metainfo_)
         {
           // note: important to construct a string from char. If omitted it will perform pointer arithmetics on the "-" string literal
-<<<<<<< HEAD
-          String ion_name = String(residueTypeToIonLetter_(res_type)) + String(ion.size()) + "-" + loss_name + String((Size)abs(charge), '+');
-=======
-          String ion_name = String(Residue::residueTypeToIonLetter(res_type)) + String(ion.size()) + "-" + loss_name + String(charge, '+');
->>>>>>> 476cf2ab
+          String ion_name = String(Residue::residueTypeToIonLetter(res_type)) + String(ion.size()) + "-" + loss_name + String((Size)abs(charge), '+');
           ion_names.push_back(ion_name);
           charges.push_back(charge);
         }
         spectrum.push_back(p);
       }
     }
-<<<<<<< HEAD
   }
 
 
@@ -731,8 +716,6 @@
     }
 
     return;
-=======
->>>>>>> 476cf2ab
   }
 
 
@@ -789,11 +772,7 @@
           spectrum.push_back(p);
           if (add_metainfo_)
           {
-<<<<<<< HEAD
-            String ion_name = String(residueTypeToIonLetter_(res_type)) + String(i + 1) + String((Size)abs(charge), '+');
-=======
-            String ion_name = String(Residue::residueTypeToIonLetter(res_type)) + String(i + 1) + String(charge, '+');
->>>>>>> 476cf2ab
+            String ion_name = String(Residue::residueTypeToIonLetter(res_type)) + String(i + 1) + String((Size)abs(charge), '+');
             ion_names.push_back(ion_name);
             charges.push_back(charge);
           }
@@ -847,11 +826,8 @@
           spectrum.push_back(p);
           if (add_metainfo_)
           {
-<<<<<<< HEAD
-            String ion_name = String(residueTypeToIonLetter_(res_type)) + String(peptide.size() - i) + String((Size)abs(charge), '+');
-=======
-            String ion_name = String(Residue::residueTypeToIonLetter(res_type)) + String(peptide.size() - i) + String(charge, '+');
->>>>>>> 476cf2ab
+            String ion_name = String(Residue::residueTypeToIonLetter(res_type)) + String(peptide.size() - i) + String((Size)abs(charge), '+');
+
             ion_names.push_back(ion_name);
             charges.push_back(charge);
           }
