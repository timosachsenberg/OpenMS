--- conflicted
+++ resolved
@@ -168,11 +168,7 @@
         String sign = (mass_delta && nominal_mass > 0) ? "+" : "";
         if (integer_mass)
         {
-<<<<<<< HEAD
-          bs += String("n[") + sign + int(std::round(nominal_mass)) + "]";
-=======
-          bs += String("n[") + static_cast<int>(std::round(nominal_mass)) + "]";
->>>>>>> c7501b4a
+          bs += String("n[") + sign + static_cast<int>(std::round(nominal_mass)) + "]";
         }
         else
         {
@@ -198,12 +194,7 @@
           if (aa == "X") {nominal_mass = r.getMonoWeight(Residue::Internal); sign = "";} // cannot have delta mass for X
           if (integer_mass)
           {
-<<<<<<< HEAD
-            bs += aa + String("[") + sign + int(std::round(nominal_mass)) + "]"; 
-=======
-            const double residue_mono_mass = r.getMonoWeight(Residue::Internal);
-            bs += aa + "[" + static_cast<int>(std::round(residue_mono_mass)) + "]"; 
->>>>>>> c7501b4a
+            bs += aa + String("[") + sign + static_cast<int>(std::round(nominal_mass)) + "]"; 
           }
           else
           {
@@ -235,11 +226,7 @@
         String sign = (mass_delta && nominal_mass > 0) ? "+" : "";
         if (integer_mass)
         {
-<<<<<<< HEAD
-          bs += String("c[") + sign + int(std::round(nominal_mass)) + "]";
-=======
-          bs += String("c[") + static_cast<int>(std::round(nominal_mass)) + "]";
->>>>>>> c7501b4a
+          bs += String("c[") + sign + static_cast<int>(std::round(nominal_mass)) + "]";
         }
         else
         {
