// --------------------------------------------------------------------------
//                   OpenMS -- Open-Source Mass Spectrometry
// --------------------------------------------------------------------------
// Copyright The OpenMS Team -- Eberhard Karls University Tuebingen,
// ETH Zurich, and Freie Universitaet Berlin 2002-2018.
//
// This software is released under a three-clause BSD license:
//  * Redistributions of source code must retain the above copyright
//    notice, this list of conditions and the following disclaimer.
//  * Redistributions in binary form must reproduce the above copyright
//    notice, this list of conditions and the following disclaimer in the
//    documentation and/or other materials provided with the distribution.
//  * Neither the name of any author or any participating institution
//    may be used to endorse or promote products derived from this software
//    without specific prior written permission.
// For a full list of authors, refer to the file AUTHORS.
// --------------------------------------------------------------------------
// THIS SOFTWARE IS PROVIDED BY THE COPYRIGHT HOLDERS AND CONTRIBUTORS "AS IS"
// AND ANY EXPRESS OR IMPLIED WARRANTIES, INCLUDING, BUT NOT LIMITED TO, THE
// IMPLIED WARRANTIES OF MERCHANTABILITY AND FITNESS FOR A PARTICULAR PURPOSE
// ARE DISCLAIMED. IN NO EVENT SHALL ANY OF THE AUTHORS OR THE CONTRIBUTING
// INSTITUTIONS BE LIABLE FOR ANY DIRECT, INDIRECT, INCIDENTAL, SPECIAL,
// EXEMPLARY, OR CONSEQUENTIAL DAMAGES (INCLUDING, BUT NOT LIMITED TO,
// PROCUREMENT OF SUBSTITUTE GOODS OR SERVICES; LOSS OF USE, DATA, OR PROFITS;
// OR BUSINESS INTERRUPTION) HOWEVER CAUSED AND ON ANY THEORY OF LIABILITY,
// WHETHER IN CONTRACT, STRICT LIABILITY, OR TORT (INCLUDING NEGLIGENCE OR
// OTHERWISE) ARISING IN ANY WAY OUT OF THE USE OF THIS SOFTWARE, EVEN IF
// ADVISED OF THE POSSIBILITY OF SUCH DAMAGE.
//
// --------------------------------------------------------------------------
// $Maintainer: Timo Sachsenberg $
// $Authors: Andreas Bertsch $
// --------------------------------------------------------------------------
//

#include <OpenMS/CHEMISTRY/ResidueDB.h>
#include <OpenMS/CHEMISTRY/ResidueModification.h>
#include <OpenMS/CHEMISTRY/ModificationsDB.h>
#include <OpenMS/CHEMISTRY/Residue.h>

#include <OpenMS/DATASTRUCTURES/Param.h>

#include <OpenMS/FORMAT/ParamXMLFile.h>

#include <OpenMS/CONCEPT/Macros.h>
#include <OpenMS/SYSTEM/File.h>

#include <iostream>

using namespace std;

namespace OpenMS
{
  ResidueDB::ResidueDB()
  {
    readResiduesFromFile_("CHEMISTRY/Residues.xml");
    buildResidueNames_();
  }

  ResidueDB* ResidueDB::getInstance()
  {
    static ResidueDB* db_ = new ResidueDB();
    return db_;
  }

  ResidueDB::~ResidueDB()
  {
    clear_();
  }

  const Residue* ResidueDB::getResidue(const String& name) const
  {
    if (name.empty())
    {
      throw Exception::InvalidValue(__FILE__, __LINE__, OPENMS_PRETTY_FUNCTION, "No residue specified.", "");
    }

    Residue* r(nullptr);
    #pragma omp critical (ResidueDB)
    {   
      auto it = residue_names_.find(name);
      if (it != residue_names_.end()) r = it->second;
    } 
    if (r == nullptr)
    {
      throw Exception::InvalidValue(__FILE__, __LINE__, OPENMS_PRETTY_FUNCTION, "Residue not found: ", name);
    }
    return r;
  }

  const Residue* ResidueDB::getResidue(const unsigned char& one_letter_code) const
  {
    // no lock required here because read only and array is initialized in thread-safe constructor
    return residue_by_one_letter_code_[one_letter_code];
  }

  Size ResidueDB::getNumberOfResidues() const
  {
    Size s;
    #pragma omp critical (ResidueDB)
    {
      s = residues_.size();
    } 
    return s;
  }

  Size ResidueDB::getNumberOfModifiedResidues() const
  {
    Size s;
    #pragma omp critical (ResidueDB)
    {
      s = modified_residues_.size();
    } 
    return s;
  }

  const set<const Residue*> ResidueDB::getResidues(const String& residue_set) const
  {
    set<const Residue*> s;
    #pragma omp critical (ResidueDB)
    {
      if (residues_by_set_.has(residue_set))
      {
        s = residues_by_set_[residue_set];
      }
    } 

    if (s.empty()) 
    {
      cout << "Residue set cannot be found: '" + residue_set + "'" << endl;
    }
    return s;
  }

  void ResidueDB::setResidues_(const String& file_name)
  {
    #pragma omp critical (ResidueDB)
    {
      readResiduesFromFile_(file_name);
      buildResidueNames_();
    }     
  }

  void ResidueDB::addResidue_(Residue* r)
  {
    vector<String> names;
    if (r->getName() != "")
    {
      names.push_back(r->getName());
    }
    if (r->getShortName() != "")
    {
      names.push_back(r->getShortName());
    }
    set<String> synonyms = r->getSynonyms();
    for (const String & s : synonyms)
    {
      names.push_back(s);
    }

    if (!r->isModified())
    {
      for (vector<String>::const_iterator it = names.begin(); it != names.end(); ++it)
      {
        residue_names_[*it] = r;
<<<<<<< HEAD
        residue_by_one_letter_code_[(unsigned char)(r->getOneLetterCode()[0])] = r;
=======
>>>>>>> a83d3458
      }
      residues_.insert(r);
      const_residues_.insert(r);
    }
    else
    {
      modified_residues_.insert(r);
      const_modified_residues_.insert(r);

      // get all modification names
      vector<String> mod_names;
      const ResidueModification* mod = r->getModification();

      mod_names.push_back(mod->getId());
      mod_names.push_back(mod->getFullName());
      mod_names.push_back(mod->getFullId());
      const set<String>& mod_synonyms = mod->getSynonyms();
      for (set<String>::const_iterator it = mod_synonyms.begin(); it != mod_synonyms.end(); ++it)
      {
        mod_names.push_back(*it);
      }

      for (const String& n : names)
      {
        if (n.empty()) continue;
        for (const String& m : mod_names)
        {
          if (m.empty()) continue;
          residue_mod_names_[n][m] = r;
        }
      }
    }
    buildResidueNames_();
    return;
  }

  bool ResidueDB::hasResidue(const String& res_name) const
  {
    bool found = false;
    #pragma omp critical (ResidueDB)
    {
      found = residue_names_.find(res_name) != residue_names_.end();
    }  
    return found;
  }

  bool ResidueDB::hasResidue(const Residue* residue) const
  {
    bool found = false;
    #pragma omp critical (ResidueDB)
    {
      found = (const_residues_.find(residue) != const_residues_.end() ||
          const_modified_residues_.find(residue) != const_modified_residues_.end());
    } 
    return found;
  }

  void ResidueDB::readResiduesFromFile_(const String& file_name)
  {
    String file = File::find(file_name);

    Param param;
    ParamXMLFile paramFile;
    paramFile.load(file, param);

    if (!param.begin().getName().hasPrefix("Residues"))
    {
      throw Exception::ParseError(__FILE__, __LINE__, OPENMS_PRETTY_FUNCTION, "", "");
    }

    // clear names and lookup
    clearResidues_();
    clearResidueModifications_();

    try
    {
      vector<String> split;
      param.begin().getName().split(':', split);
      String prefix = split[0] + split[1];
      Residue* res_ptr = nullptr;

      Map<String, String> values;

      for (Param::ParamIterator it = param.begin(); it != param.end(); ++it)
      {
        it.getName().split(':', split);
        if (prefix != split[0] + split[1])
        {
          // add residue
          res_ptr = parseResidue_(values);
          values.clear();
          residues_.insert(res_ptr);
          const_residues_.insert(res_ptr);
          prefix = split[0] + split[1];
          residue_by_one_letter_code_[static_cast<unsigned char>(res_ptr->getOneLetterCode()[0])] = res_ptr;
        }

        String value = it->value;
        String key = it.getName();
        values[key] = value;
      }

      // add last residue
      res_ptr = parseResidue_(values);
      residues_.insert(res_ptr);
      const_residues_.insert(res_ptr);
      residue_by_one_letter_code_[static_cast<unsigned char>(res_ptr->getOneLetterCode()[0])] = res_ptr;
    }
    catch (Exception::BaseException& e)
    {
      throw Exception::ParseError(__FILE__, __LINE__, OPENMS_PRETTY_FUNCTION, e.what(), "");
    }
  }

  void ResidueDB::clear_()
  {
    clearResidues_();
    clearResidueModifications_();
  }

  void ResidueDB::clearResidues_()
  {
    // initialize lookup table to null pointer
    for (Size i = 0; i != sizeof(residue_by_one_letter_code_)/sizeof(residue_by_one_letter_code_[0]); ++i)
    {
      residue_by_one_letter_code_[i] = nullptr;
    }

    for (auto& r : residues_) { delete r; }
    residues_.clear();
    residue_names_.clear();
    const_residues_.clear();
    residues_by_set_.clear();
    residue_sets_.clear();
  }

  void ResidueDB::clearResidueModifications_()
  {
    for (auto& r : modified_residues_) { delete r; }
    modified_residues_.clear();
    residue_mod_names_.clear();
    const_modified_residues_.clear();
  }

  Residue* ResidueDB::parseResidue_(Map<String, String>& values)
  {
    vector<EmpiricalFormula> low_mass_ions;
    Residue* res_ptr = new Residue();

    for (Map<String, String>::iterator it = values.begin(); it != values.end(); ++it)
    {
      String key(it->first);
      String value(it->second);

      if (key.hasSuffix(":Name"))
      {
        res_ptr->setName(value);
        continue;
      }
      if (key.hasSuffix(":ShortName"))
      {
        res_ptr->setShortName(value);
        continue;
      }
      if (key.hasSuffix(":ThreeLetterCode"))
      {
        res_ptr->setThreeLetterCode(value);
        continue;
      }
      if (key.hasSuffix(":OneLetterCode"))
      {
        res_ptr->setOneLetterCode(value);
        continue;
      }
      if (key.hasSuffix(":Formula"))
      {
        EmpiricalFormula formula(value);
        res_ptr->setFormula(EmpiricalFormula(value));
        res_ptr->setAverageWeight(formula.getAverageWeight());
        res_ptr->setMonoWeight(formula.getMonoWeight());
        continue;
      }

      if (key.hasSubstring(":Losses:LossName"))
      {
        res_ptr->addLossName(value);
        continue;
      }
      if (key.hasSubstring(":Losses:LossFormula"))
      {
        EmpiricalFormula loss(value);
        res_ptr->addLossFormula(loss);
        continue;
      }

      if (key.hasSubstring("NTermLosses:LossName"))
      {
        res_ptr->addNTermLossName(value);
        continue;
      }

      if (key.hasSubstring("NTermLosses:LossFormula"))
      {
        EmpiricalFormula loss(value);
        res_ptr->addNTermLossFormula(loss);
        continue;
      }

      if (key.hasSubstring("LowMassIons"))
      {
        // no markers defined?
        if (!key.hasSuffix(":"))
        {
          low_mass_ions.push_back(EmpiricalFormula(value));
        }
        continue;
      }
      if (key.hasSubstring("Synonyms"))
      {
        // no synonyms defined?
        if (!key.hasSuffix(":"))
        {
          res_ptr->addSynonym(value);
        }
        continue;
      }
      if (key.hasSubstring("pka"))
      {
        // no pka defined?
        if (!key.hasSuffix(":"))
        {
          res_ptr->setPka(value.toDouble());
        }
        continue;
      }
      if (key.hasSubstring("pkb"))
      {
        // no pkb defined?
        if (!key.hasSuffix(":"))
        {
          res_ptr->setPkb(value.toDouble());
        }
        continue;
      }
      if (key.hasSubstring("pkc"))
      {
        // no pkc defined?
        if (!key.hasSuffix(":"))
        {
          res_ptr->setPkc(value.toDouble());
        }
        continue;
      }
      if (key.hasSubstring("GB_SC"))
      {
        res_ptr->setSideChainBasicity(value.toDouble());
        continue;
      }
      if (key.hasSubstring("GB_BB_L"))
      {
        res_ptr->setBackboneBasicityLeft(value.toDouble());
        continue;
      }
      if (key.hasSubstring("GB_BB_R"))
      {
        res_ptr->setBackboneBasicityRight(value.toDouble());
        continue;
      }
      if (key.hasSubstring("ResidueSets"))
      {
        StringList residue_sets = ListUtils::create<String>(value);
        for (StringList::const_iterator local_it = residue_sets.begin(); local_it != residue_sets.end(); ++local_it)
        {
          res_ptr->addResidueSet(*local_it);
          residue_sets_.insert(*local_it);
        }
        continue;
      }
      cerr << "unknown key: " << key << ", with value: " << value << endl;
    }

    if (!low_mass_ions.empty())
    {
      res_ptr->setLowMassIons(low_mass_ions);
    }

    for (set<String>::const_iterator it = res_ptr->getResidueSets().begin(); it != res_ptr->getResidueSets().end(); ++it)
    {
      residues_by_set_[*it].insert(res_ptr);
    }

    return res_ptr;
  }

  const set<String> ResidueDB::getResidueSets() const
  {
    set<String> rs;
    #pragma omp critical (ResidueDB)
    {
      rs = residue_sets_; 
    }
    return rs;
  }

  void ResidueDB::buildResidueNames_()
  {
    set<Residue*>::iterator it;
    for (it = residues_.begin(); it != residues_.end(); ++it)
    {
      residue_names_[(*it)->getName()] = *it;
      if ((*it)->getThreeLetterCode() != "")
      {
        residue_names_[(*it)->getThreeLetterCode()] = *it;
      }
      if ((*it)->getOneLetterCode() != "")
      {
        residue_names_[(*it)->getOneLetterCode()] = *it;
      }
      if ((*it)->getShortName() != "")
      {
        residue_names_[(*it)->getShortName()] = *it;
      }
      set<String>::iterator sit;
      set<String> syn = (*it)->getSynonyms();
      for (sit = syn.begin(); sit != syn.end(); ++sit)
      {
        if (*sit != "")
        {
          residue_names_[*sit] = *it;
        }
      }
    }
  }

  const Residue* ResidueDB::getModifiedResidue(const String& modification)
  {
    // throws if modification is not part of ModificationsDB
    const ResidueModification* mod = ModificationsDB::getInstance()->getModification(modification, "", ResidueModification::ANYWHERE);
    auto r = getResidue(mod->getOrigin());
    return getModifiedResidue(r, mod->getFullId());
  }

  const Residue* ResidueDB::getModifiedResidue(const Residue* residue, const String& modification)
  {
    OPENMS_PRECONDITION(!modification.empty(), "Modification cannot be empty")

    // search if the mod already exists
    const String & res_name = residue->getName();
    Residue* res(nullptr);
    bool residue_found(true), mod_found(true);
    #pragma omp critical (ResidueDB)
    {
      if (residue_names_.find(res_name) == residue_names_.end())
      {
        residue_found = false;
      }
      else
      {
        const ResidueModification* mod;
        try
        {
          // terminal modifications don't apply to residues (side chain), so only consider internal ones
          mod = ModificationsDB::getInstance()->getModification(modification, residue->getOneLetterCode(), ResidueModification::ANYWHERE);
        }
        catch (...)
        {
          mod_found = false;
        }

        // check if modification in ResidueDB
        if (mod_found)
        {
          const String& id = mod->getId().empty() ? mod->getFullId() : mod->getId();

          // check if modified residue is already present in ResidueDB
          if (residue_mod_names_.has(res_name) && residue_mod_names_[res_name].has(id))
          {
            res = residue_mod_names_[res_name][id];
          }
          else
          {
            // create and register this modified residue
            res = new Residue(*residue_names_[res_name]);
            res->setModification_(*mod);
            addResidue_(res);
          }
        }
      }
    }

    // throwing (uncaught) exceptions needs to happen outside of critical section (see OpenMP reference manual)
    if (!residue_found)
    {
      throw Exception::InvalidValue(__FILE__, __LINE__, OPENMS_PRETTY_FUNCTION, "Residue not found: ", res_name);
    }
    else if (!mod_found)
    {
      throw Exception::InvalidValue(__FILE__, __LINE__, OPENMS_PRETTY_FUNCTION, "Modification not found: ", modification);
    }
    
    return res;
  }

}<|MERGE_RESOLUTION|>--- conflicted
+++ resolved
@@ -163,10 +163,6 @@
       for (vector<String>::const_iterator it = names.begin(); it != names.end(); ++it)
       {
         residue_names_[*it] = r;
-<<<<<<< HEAD
-        residue_by_one_letter_code_[(unsigned char)(r->getOneLetterCode()[0])] = r;
-=======
->>>>>>> a83d3458
       }
       residues_.insert(r);
       const_residues_.insert(r);
@@ -512,7 +508,6 @@
   const Residue* ResidueDB::getModifiedResidue(const Residue* residue, const String& modification)
   {
     OPENMS_PRECONDITION(!modification.empty(), "Modification cannot be empty")
-
     // search if the mod already exists
     const String & res_name = residue->getName();
     Residue* res(nullptr);
