--- conflicted
+++ resolved
@@ -282,8 +282,6 @@
       {
         scores.log_sn_score = std::log(scores.sn_ratio);
       }
-<<<<<<< HEAD
-=======
     }
 
     // Mutual information scoring
@@ -299,7 +297,6 @@
     {
       mrmscore_.initializeMS1MI(imrmfeature, native_ids, precursor_feature_id); // perform cross-correlation on monoisotopic precursor
       scores.ms1_mi_score = mrmscore_.calcMS1MIScore();
->>>>>>> 511dc7a5
     }
   }
 
