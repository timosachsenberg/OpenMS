// --------------------------------------------------------------------------
//                   OpenMS -- Open-Source Mass Spectrometry
// --------------------------------------------------------------------------
// Copyright The OpenMS Team -- Eberhard Karls University Tuebingen,
// ETH Zurich, and Freie Universitaet Berlin 2002-2017.
//
// This software is released under a three-clause BSD license:
//  * Redistributions of source code must retain the above copyright
//    notice, this list of conditions and the following disclaimer.
//  * Redistributions in binary form must reproduce the above copyright
//    notice, this list of conditions and the following disclaimer in the
//    documentation and/or other materials provided with the distribution.
//  * Neither the name of any author or any participating institution
//    may be used to endorse or promote products derived from this software
//    without specific prior written permission.
// For a full list of authors, refer to the file AUTHORS.
// --------------------------------------------------------------------------
// THIS SOFTWARE IS PROVIDED BY THE COPYRIGHT HOLDERS AND CONTRIBUTORS "AS IS"
// AND ANY EXPRESS OR IMPLIED WARRANTIES, INCLUDING, BUT NOT LIMITED TO, THE
// IMPLIED WARRANTIES OF MERCHANTABILITY AND FITNESS FOR A PARTICULAR PURPOSE
// ARE DISCLAIMED. IN NO EVENT SHALL ANY OF THE AUTHORS OR THE CONTRIBUTING
// INSTITUTIONS BE LIABLE FOR ANY DIRECT, INDIRECT, INCIDENTAL, SPECIAL,
// EXEMPLARY, OR CONSEQUENTIAL DAMAGES (INCLUDING, BUT NOT LIMITED TO,
// PROCUREMENT OF SUBSTITUTE GOODS OR SERVICES; LOSS OF USE, DATA, OR PROFITS;
// OR BUSINESS INTERRUPTION) HOWEVER CAUSED AND ON ANY THEORY OF LIABILITY,
// WHETHER IN CONTRACT, STRICT LIABILITY, OR TORT (INCLUDING NEGLIGENCE OR
// OTHERWISE) ARISING IN ANY WAY OUT OF THE USE OF THIS SOFTWARE, EVEN IF
// ADVISED OF THE POSSIBILITY OF SUCH DAMAGE.
//
// --------------------------------------------------------------------------
// $Maintainer: Hannes Roest $
// $Authors: Hannes Roest $
// --------------------------------------------------------------------------

#include <OpenMS/ANALYSIS/OPENSWATH/ChromatogramExtractorAlgorithm.h>

#include <OpenMS/DATASTRUCTURES/String.h>

#include <OpenMS/CONCEPT/Exception.h>

namespace OpenMS
{

  void ChromatogramExtractorAlgorithm::extract_value_tophat(
      const std::vector<double>::const_iterator& mz_start,
            std::vector<double>::const_iterator& mz_it,
      const std::vector<double>::const_iterator& mz_end,
            std::vector<double>::const_iterator& int_it,
      const double mz, double& integrated_intensity, const double mz_extraction_window, const bool ppm)
  {
    integrated_intensity = 0;
    if (mz_start == mz_end)
    {
      return;
    }

    // calculate extraction window
    double left, right;
    if (ppm)
    {
      left  = mz - mz * mz_extraction_window / 2.0 * 1.0e-6;
      right = mz + mz * mz_extraction_window / 2.0 * 1.0e-6;
    }
    else
    {
      left  = mz - mz_extraction_window / 2.0;
      right = mz + mz_extraction_window / 2.0;
    }

    std::vector<double>::const_iterator mz_walker;
    std::vector<double>::const_iterator int_walker;

    // advance the mz / int iterator until we hit the m/z value of the next transition
    while (mz_it != mz_end && (*mz_it) < mz)
    {
      mz_it++;
      int_it++;
    }

    // walk right and left and add to our intensity
    mz_walker  = mz_it;
    int_walker = int_it;

    // if we moved past the end of the spectrum, we need to try the last peak
    // of the spectrum (it could still be within the window)
    if (mz_it == mz_end)
    {
      --mz_walker;
      --int_walker;
    }

    // add the current peak if it is between right and left
    if ((*mz_walker) > left && (*mz_walker) < right)
    {
      integrated_intensity += (*int_walker);
    }

    // (i) Walk to the left one step and then keep walking left until we go
    // outside the window. Note for the first step to the left we have to
    // check for the walker becoming equal to the first data point.
    mz_walker  = mz_it;
    int_walker = int_it;
    if (mz_it != mz_start)
    {
      --mz_walker;
      --int_walker;

      // Special case: target m/z is larger than first data point but the first
      // data point is inside the window.
      // Then, mz_it is the second data point, mz_walker now points to the very
      // first data point. If mz_it was the first data point, we already added
      // it above. We still need to add this point if it is inside the window
      // (while loop below will not catch it)
      if (mz_walker == mz_start && (*mz_walker) > left && (*mz_walker) < right)
      {
        integrated_intensity += (*int_walker);
      }
    }
    while (mz_walker != mz_start && (*mz_walker) > left && (*mz_walker) < right)
    {
      integrated_intensity += (*int_walker);
      --mz_walker;
      --int_walker;
    }

    // (ii) Walk to the right one step and then keep walking right until we are
    // outside the window
    mz_walker  = mz_it;
    int_walker = int_it;
    if (mz_it != mz_end)
    {
      ++mz_walker;
      ++int_walker;
    }
    while (mz_walker != mz_end && (*mz_walker) > left && (*mz_walker) < right)
    {
      integrated_intensity += (*int_walker);
      ++mz_walker;
      ++int_walker;
    }
  }

  void ChromatogramExtractorAlgorithm::extract_value_tophat(const std::vector<double>::const_iterator& mz_start,
                            std::vector<double>::const_iterator& mz_it,
                            const std::vector<double>::const_iterator& mz_end,
                            std::vector<double>::const_iterator& int_it,
                            std::vector<double>::const_iterator& im_it,
<<<<<<< HEAD
                            const double& mz,
                            const double& im,
                            double& integrated_intensity,
                            const double& mz_extraction_window, const double& im_extraction_window, bool ppm)
=======
                            const double mz,
                            const double im,
                            double& integrated_intensity,
                            const double mz_extraction_window,
                            const double im_extraction_window,
                            const bool ppm)
>>>>>>> 511dc7a5
  {
    // Note that we have a 3D spectrum with m/z, intensity and ion mobility.
    // The spectrum is sorted by m/z but we expect to have ion mobility
    // information for each m/z point as well. Right now we simply filter by
    // ion mobility and skip data that does not fall within the ion mobility
    // window.

    integrated_intensity = 0;
    if (mz_start == mz_end)
    {
      return;
    }

    // calculate extraction window
    double left, right;
    if (ppm)
    {
      left  = mz - mz * mz_extraction_window / 2.0 * 1.0e-6;
      right = mz + mz * mz_extraction_window / 2.0 * 1.0e-6;
    }
    else
    {
      left  = mz - mz_extraction_window / 2.0;
      right = mz + mz_extraction_window / 2.0;
    }
    double left_im  = im - im_extraction_window / 2.0;
    double right_im = im + im_extraction_window / 2.0;

    std::vector<double>::const_iterator mz_walker;
    std::vector<double>::const_iterator im_walker;
    std::vector<double>::const_iterator int_walker;

    // advance the mz / int iterator until we hit the m/z value of the next transition
    while (mz_it != mz_end && (*mz_it) < mz)
    {
      mz_it++;
      im_it++;
      int_it++;
    }

    // walk right and left and add to our intensity
    mz_walker  = mz_it;
    im_walker  = im_it;
    int_walker = int_it;

    // if we moved past the end of the spectrum, we need to try the last peak
    // of the spectrum (it could still be within the window)
    if (mz_it == mz_end)
    {
      --mz_walker;
      --im_walker;
      --int_walker;
    }

    // add the current peak if it is between right and left
    if ((*mz_walker) > left && (*mz_walker) < right && (*im_walker) > left_im && (*im_walker) < right_im)
    {
      integrated_intensity += (*int_walker);
    }

    // (i) Walk to the left one step and then keep walking left until we go
    // outside the window. Note for the first step to the left we have to
    // check for the walker becoming equal to the first data point.
    mz_walker  = mz_it;
    int_walker = int_it;
    im_walker = im_it;
    if (mz_it != mz_start)
    {
      --mz_walker;
      --im_walker;
      --int_walker;

      // Special case: target m/z is larger than first data point but the first
      // data point is inside the window.
      // Then, mz_it is the second data point, mz_walker now points to the very
      // first data point. If mz_it was the first data point, we already added
      // it above. We still need to add this point if it is inside the window
      // (while loop below will not catch it)
      if (mz_walker == mz_start && (*mz_walker) > left && (*mz_walker) < right && (*im_walker) > left_im && (*im_walker) < right_im)
      {
        integrated_intensity += (*int_walker);
      }
    }
    while (mz_walker != mz_start && (*mz_walker) > left && (*mz_walker) < right)
    {
      if (*im_walker > left_im && *im_walker < right_im) integrated_intensity += (*int_walker);
      --mz_walker;
      --im_walker;
      --int_walker;
    }

    // (ii) Walk to the right one step and then keep walking right until we are
    // outside the window
    mz_walker  = mz_it;
    im_walker  = im_it;
    int_walker = int_it;
    if (mz_it != mz_end)
    {
      ++im_walker;
      ++mz_walker;
      ++int_walker;
    }
    while (mz_walker != mz_end && (*mz_walker) > left && (*mz_walker) < right)
    {
      if (*im_walker > left_im && *im_walker < right_im) integrated_intensity += (*int_walker);
      ++mz_walker;
      ++im_walker;
      ++int_walker;
    }
  }

  void ChromatogramExtractorAlgorithm::extractChromatograms(const OpenSwath::SpectrumAccessPtr input,
      std::vector< OpenSwath::ChromatogramPtr >& output,
      const std::vector<ExtractionCoordinates>& extraction_coordinates,
      double mz_extraction_window,
      bool ppm,
      double im_extraction_window,
<<<<<<< HEAD
      String filter)
=======
      const String& filter)
>>>>>>> 511dc7a5
  {
    Size input_size = input->getNrSpectra();
    if (input_size < 1)
    {
      return;
    }

    if (output.size() != extraction_coordinates.size())
    {
      throw Exception::IllegalArgument(__FILE__, __LINE__, OPENMS_PRETTY_FUNCTION,
        "Output and extraction coordinates need to have the same size: "+ String(output.size()) + " != " + String(extraction_coordinates.size()) );
    }

    int used_filter = getFilterNr_(filter);
    // assert that they are sorted!
    if (std::adjacent_find(extraction_coordinates.begin(), extraction_coordinates.end(),
          ExtractionCoordinates::SortExtractionCoordinatesReverseByMZ) != extraction_coordinates.end())
    {
      throw Exception::IllegalArgument(__FILE__, __LINE__, OPENMS_PRETTY_FUNCTION,
        "Input to extractChromatogram needs to be sorted by m/z");
    }

    //go through all spectra
    startProgress(0, input_size, "Extracting chromatograms");
    for (Size scan_idx = 0; scan_idx < input_size; ++scan_idx)
    {
      setProgress(scan_idx);

      OpenSwath::SpectrumPtr sptr = input->getSpectrumById(scan_idx);
      OpenSwath::SpectrumMeta s_meta = input->getSpectrumMetaById(scan_idx);

      OpenSwath::BinaryDataArrayPtr mz_arr = sptr->getMZArray();
      OpenSwath::BinaryDataArrayPtr int_arr = sptr->getIntensityArray();
      std::vector<double>::const_iterator mz_start = mz_arr->data.begin();
      std::vector<double>::const_iterator mz_end = mz_arr->data.end();
      std::vector<double>::const_iterator mz_it = mz_arr->data.begin();
      std::vector<double>::const_iterator int_it = int_arr->data.begin();
      std::vector<double>::const_iterator im_it;

      if (sptr->getMZArray()->data.size() == 0)
      {
        continue;
      }

      // Look for ion mobility array
      bool has_im = (im_extraction_window > 0.0);
      if (has_im)
      {
        OpenSwath::BinaryDataArrayPtr im_arr = sptr->getMZArray();
        bool found = false;
        for (const auto& arr : sptr->getDataArrays())
        {
          if (arr->description == "Ion Mobility")
          {
            im_it = arr->data.begin();
            found = true;
          }
        }
        if (!found)
        {
          throw Exception::IllegalArgument(__FILE__, __LINE__, OPENMS_PRETTY_FUNCTION,
            "Requested ion mobility extraction but no ion mobility array found (looked for 'Ion Mobility').");
        }
      }

      // go through all transitions / chromatograms which are sorted by
      // ProductMZ. We can use this to step through the spectrum and at the
      // same time step through the transitions. We increase the peak counter
      // until we hit the next transition and then extract the signal.
      for (Size k = 0; k < extraction_coordinates.size(); ++k)
      {
        double integrated_intensity = 0;
        double current_rt = s_meta.RT;
        if (extraction_coordinates[k].rt_end - extraction_coordinates[k].rt_start > 0 &&
             (current_rt < extraction_coordinates[k].rt_start ||
              current_rt > extraction_coordinates[k].rt_end) )
        {
          continue;
        }

        if (!has_im && used_filter == 1)
        {
          extract_value_tophat(mz_start, mz_it, mz_end, int_it,
                               extraction_coordinates[k].mz, integrated_intensity, mz_extraction_window, ppm);
        }
        else if (has_im && used_filter == 1)
        {
          extract_value_tophat(mz_start, mz_it, mz_end, int_it, im_it,
                               extraction_coordinates[k].mz, extraction_coordinates[k].ion_mobility,
                               integrated_intensity, mz_extraction_window, im_extraction_window, ppm);
        }
        else if (used_filter == 2)
        {
          throw Exception::NotImplemented(__FILE__, __LINE__, OPENMS_PRETTY_FUNCTION);
        }

        // Time is first, intensity is second
        output[k]->getTimeArray()->data.push_back(current_rt);
        output[k]->getIntensityArray()->data.push_back(integrated_intensity);
      }
    }
    endProgress();
  }

  int ChromatogramExtractorAlgorithm::getFilterNr_(const String& filter)
  {
    if (filter == "tophat")
    {
      return 1;
    }
    else if (filter == "bartlett")
    {
      return 2;
    }
    else
    {
      throw Exception::IllegalArgument(__FILE__, __LINE__, OPENMS_PRETTY_FUNCTION,
                                       "Filter either needs to be tophat or bartlett");
    }
  }

}
<|MERGE_RESOLUTION|>--- conflicted
+++ resolved
@@ -145,19 +145,12 @@
                             const std::vector<double>::const_iterator& mz_end,
                             std::vector<double>::const_iterator& int_it,
                             std::vector<double>::const_iterator& im_it,
-<<<<<<< HEAD
-                            const double& mz,
-                            const double& im,
-                            double& integrated_intensity,
-                            const double& mz_extraction_window, const double& im_extraction_window, bool ppm)
-=======
                             const double mz,
                             const double im,
                             double& integrated_intensity,
                             const double mz_extraction_window,
                             const double im_extraction_window,
                             const bool ppm)
->>>>>>> 511dc7a5
   {
     // Note that we have a 3D spectrum with m/z, intensity and ion mobility.
     // The spectrum is sorted by m/z but we expect to have ion mobility
@@ -275,11 +268,7 @@
       double mz_extraction_window,
       bool ppm,
       double im_extraction_window,
-<<<<<<< HEAD
-      String filter)
-=======
       const String& filter)
->>>>>>> 511dc7a5
   {
     Size input_size = input->getNrSpectra();
     if (input_size < 1)
