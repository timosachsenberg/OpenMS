--- conflicted
+++ resolved
@@ -118,15 +118,10 @@
   void PeakIntegrator::getDefaultParameters(Param& params)
   {
     params.clear();
-<<<<<<< HEAD
+
     params.setValue("integration_type", INTEGRATION_TYPE_INTENSITYSUM, "The integration technique to use in integratePeak() and estimateBackground() which uses either the summed intensity, integration by Simpson's rule or trapezoidal integration.");
     params.setValidStrings("integration_type", ListUtils::create<String>("intensity_sum,simpson,trapezoid"));
-=======
-
-    params.setValue("integration_type", INTEGRATION_TYPE_INTENSITYSUM, "The integration technique to use in integratePeak() and estimateBackground() which uses either the summed intensity, integration by Simpson's rule or trapezoidal integration.");
-    params.setValidStrings("integration_type", ListUtils::create<String>("intensity_sum,simpson,trapezoid"));
-
->>>>>>> 511dc7a5
+
     params.setValue("baseline_type", BASELINE_TYPE_BASETOBASE, "The baseline type to use in estimateBackground() based on the peak boundaries. A rectangular baseline shape is computed based either on the minimal intensity of the peak boundaries, the maximum intensity or the average intensity (base_to_base).");
     params.setValidStrings("baseline_type", ListUtils::create<String>("base_to_base,vertical_division,vertical_division_min,vertical_division_max"));
   }
