// --------------------------------------------------------------------------
//                   OpenMS -- Open-Source Mass Spectrometry
// --------------------------------------------------------------------------
// Copyright The OpenMS Team -- Eberhard Karls University Tuebingen,
// ETH Zurich, and Freie Universitaet Berlin 2002-2018.
//
// This software is released under a three-clause BSD license:
//  * Redistributions of source code must retain the above copyright
//    notice, this list of conditions and the following disclaimer.
//  * Redistributions in binary form must reproduce the above copyright
//    notice, this list of conditions and the following disclaimer in the
//    documentation and/or other materials provided with the distribution.
//  * Neither the name of any author or any participating institution
//    may be used to endorse or promote products derived from this software
//    without specific prior written permission.
// For a full list of authors, refer to the file AUTHORS.
// --------------------------------------------------------------------------
// THIS SOFTWARE IS PROVIDED BY THE COPYRIGHT HOLDERS AND CONTRIBUTORS "AS IS"
// AND ANY EXPRESS OR IMPLIED WARRANTIES, INCLUDING, BUT NOT LIMITED TO, THE
// IMPLIED WARRANTIES OF MERCHANTABILITY AND FITNESS FOR A PARTICULAR PURPOSE
// ARE DISCLAIMED. IN NO EVENT SHALL ANY OF THE AUTHORS OR THE CONTRIBUTING
// INSTITUTIONS BE LIABLE FOR ANY DIRECT, INDIRECT, INCIDENTAL, SPECIAL,
// EXEMPLARY, OR CONSEQUENTIAL DAMAGES (INCLUDING, BUT NOT LIMITED TO,
// PROCUREMENT OF SUBSTITUTE GOODS OR SERVICES; LOSS OF USE, DATA, OR PROFITS;
// OR BUSINESS INTERRUPTION) HOWEVER CAUSED AND ON ANY THEORY OF LIABILITY,
// WHETHER IN CONTRACT, STRICT LIABILITY, OR TORT (INCLUDING NEGLIGENCE OR
// OTHERWISE) ARISING IN ANY WAY OUT OF THE USE OF THIS SOFTWARE, EVEN IF
// ADVISED OF THE POSSIBILITY OF SUCH DAMAGE.
//
// --------------------------------------------------------------------------
// $Maintainer: Timo Sachsenberg $
// $Authors: Timo Sachsenberg $
// --------------------------------------------------------------------------

#include <OpenMS/ANALYSIS/RNPXL/ModifiedPeptideGenerator.h>
#include <OpenMS/CHEMISTRY/ResidueDB.h>
#include <OpenMS/CHEMISTRY/ModificationsDB.h>
using std::vector;
using std::map;

namespace OpenMS
{

 // static
 ModifiedPeptideGenerator::MapToResidueType ModifiedPeptideGenerator::getModifications(const StringList& modNames)
 {   
   vector<const ResidueModification*> modifications;
  
   for (String modification : modNames)
   {
     const ResidueModification* rm = ModificationsDB::getInstance()->getModification(modification);
     modifications.push_back(rm);
   }
   std::sort(modifications.begin(), modifications.end());
   return createResidueModificationToResidueMap_(modifications);
 }


  // static
  ModifiedPeptideGenerator::MapToResidueType ModifiedPeptideGenerator::createResidueModificationToResidueMap_(const vector<const ResidueModification*>& mods)
  {
    // create a lookup structure from ResidueModification (e.g., "Oxidiation (M)" to the modified Residue* in ResidueDB"
    ModifiedPeptideGenerator::MapToResidueType m;
    for (auto const & r : mods)
    {
      String name = r->getFullId();
      bool is_terminal = r->getTermSpecificity() == ResidueModification::N_TERM || r->getTermSpecificity() == ResidueModification::C_TERM;

      if (!is_terminal)
      {
        auto residue = ResidueDB::getInstance()->getResidue(r->getOrigin());
        m.val[r] = ResidueDB::getInstance()->getModifiedResidue(residue, name);
      }
      else  // terminal modification
      {
        if (r->getOrigin() == 'X')
        { // no residue associated with strictly terminal modification
          m.val[r] = nullptr; 
        }
        else
        { // specific residue associated with strictly terminal modification
          auto residue = ResidueDB::getInstance()->getResidue(r->getOrigin());
          m.val[r] = ResidueDB::getInstance()->getModifiedResidue(residue, name);          
        }                
      }      
    }
    return m;
  }

  // static
  void ModifiedPeptideGenerator::applyFixedModifications(
    const MapToResidueType& fixed_mods, 
    AASequence& peptide)
  {
    // set terminal modifications for modifications without amino acid preference
    for (auto const& mr : fixed_mods.val)
    {
      const ResidueModification* f = mr.first;
      if (f->getTermSpecificity() == ResidueModification::N_TERM)
      {
        if (!peptide.hasNTerminalModification())
        {
          peptide.setNTerminalModification(f);
        }
      }
      else if (f->getTermSpecificity() == ResidueModification::C_TERM)
      {
        if (!peptide.hasCTerminalModification())
        {
          peptide.setCTerminalModification(f);
        }
      }
    }

    //iterate over each residue
    for (auto residue_it = peptide.begin(); residue_it != peptide.end(); ++residue_it)
    {
      // skip already modified residue
      if (residue_it->isModified())
      {
        continue;
      }
      Size residue_index = residue_it - peptide.begin();
      //set fixed modifications
      for (auto const& mr : fixed_mods.val)
      {
        const ResidueModification* f = mr.first;

        // check if amino acid match between modification and current residue
        if (residue_it->getOneLetterCode()[0] != f->getOrigin()) { continue; }

        // Term specificity is ANYWHERE on the peptide, C_TERM or N_TERM (currently no explicit support in OpenMS for protein C-term and protein N-term)
        const ResidueModification::TermSpecificity& term_spec = f->getTermSpecificity();
        if (term_spec == ResidueModification::ANYWHERE)
        {
          const Residue* r = mr.second; // map modification to the modified residue
          peptide.setModification(residue_index, r);
        }
        else if (term_spec == ResidueModification::C_TERM && residue_index == (peptide.size() - 1))
        {
          peptide.setCTerminalModification(f);
        }
        else if (term_spec == ResidueModification::N_TERM && residue_index == 0)
        {
          peptide.setNTerminalModification(f);
        }
      }
    }
  }

  // static
  void ModifiedPeptideGenerator::applyVariableModifications(
    const MapToResidueType& var_mods,
    const AASequence& peptide, 
    Size max_variable_mods_per_peptide, 
    vector<AASequence>& all_modified_peptides, 
    bool keep_unmodified)
  {
    // no variable modifications specified or no variable mods allowed? no compatibility map needs to be build
    if (var_mods.val.empty() || max_variable_mods_per_peptide == 0)
    {
      // if unmodified peptides should be kept return the original list of digested peptides
      if (keep_unmodified) { all_modified_peptides.push_back(peptide); }
      return;
    }

    // if there is at most one variable modification allowed for a peptide we don't need combinatoric placement and can reside to a faster implementation
    if (max_variable_mods_per_peptide == 1)
    {
      applyAtMostOneVariableModification_(
        var_mods,
        peptide,
        all_modified_peptides,
        keep_unmodified);
      return;
    }

    const int N_TERM_MODIFICATION_INDEX = -1; // magic constant to distinguish N_TERM only modifications from ANYWHERE modifications placed at N-term residue
    const int C_TERM_MODIFICATION_INDEX = -2; // magic constant to distinguish C_TERM only modifications from ANYWHERE modifications placed at C-term residue

    //keep a list of all possible modifications of this peptide
    vector<AASequence> modified_peptides;

    // only add unmodified version if flag is set (default)
    if (keep_unmodified)
    {
      modified_peptides.push_back(peptide);
    }

    // iterate over each residue and build compatibility mapping describing
    // which amino acid (peptide index) is compatible with which modification
    map<int, vector<const ResidueModification*> > map_compatibility;

    // set terminal modifications for modifications without amino acid preference
    for (auto const& mr : var_mods.val)
    {
      const ResidueModification* v = mr.first;

      if (v->getTermSpecificity() == ResidueModification::N_TERM)
      {
        if (!peptide.hasNTerminalModification())
        {
          map_compatibility[N_TERM_MODIFICATION_INDEX].push_back(v);
        }
      }
      else if (v->getTermSpecificity() == ResidueModification::C_TERM)
      {
        if (!peptide.hasCTerminalModification())
        {
          map_compatibility[C_TERM_MODIFICATION_INDEX].push_back(v);
        }
      }
    }

    for (auto residue_it = peptide.begin(); residue_it != peptide.end(); ++residue_it)
    {
      // skip already modified residues
      if (residue_it->isModified())
      {
        continue;
      }

      Size residue_index = residue_it - peptide.begin();

      //determine compatibility of variable modifications
      for (auto const& mr : var_mods.val)
      {
        const ResidueModification* v = mr.first;

        // check if amino acid match between modification and current residue
        if (residue_it->getOneLetterCode()[0] != v->getOrigin())
        {
          continue;
        }

        // Term specificity is ANYWHERE on the peptide, C_TERM or N_TERM
        // (currently no explicit support in OpenMS for protein C-term and
        // protein N-term)
        const ResidueModification::TermSpecificity& term_spec = v->getTermSpecificity();
        if (term_spec == ResidueModification::ANYWHERE)
        {
          map_compatibility[static_cast<int>(residue_index)].push_back(v);
        }
        else if (term_spec == ResidueModification::C_TERM && residue_index == (peptide.size() - 1))
        {
          map_compatibility[C_TERM_MODIFICATION_INDEX].push_back(v);
        }
        else if (term_spec == ResidueModification::N_TERM && residue_index == 0)
        {
          map_compatibility[N_TERM_MODIFICATION_INDEX].push_back(v);
        }
      }
    }

    // Check if no compatible site that can be modified by variable
    // modification. If so just return peptides without variable modifications.
    const Size compatible_mod_sites = map_compatibility.size();
    if (compatible_mod_sites == 0)
    {
      if (keep_unmodified)
      {
        all_modified_peptides.push_back(peptide);
      }
      return;
    }

    // generate powerset of max_variable_mods_per_peptide sized subset of all compatible modification sites
    Size max_placements = std::min(max_variable_mods_per_peptide, compatible_mod_sites);
    for (Size n_var_mods = 1; n_var_mods <= max_placements; ++n_var_mods)
    {
      // enumerate all modified peptides with n_var_mods variable modified residues
      Size zeros = std::max((Size)0, compatible_mod_sites - n_var_mods);
      vector<bool> subset_mask;

      for (Size i = 0; i != compatible_mod_sites; ++i)
      {
        // create mask 000011 to select last (e.g. n_var_mods = 2) two compatible sites as subset from the set of all compatible sites
        if (i < zeros)
        {
          subset_mask.push_back(false);
        }
        else
        {
          subset_mask.push_back(true);
        }
      }

      // generate all subsets of compatible sites {000011, ... , 101000, 110000} with current number of allowed variable modifications per peptide
      do
      {
        // create subset indices e.g.{4,12} from subset mask e.g. 1010000 corresponding to the positions in the peptide sequence
        vector<int> subset_indices;
        map<int, vector<const ResidueModification*> >::const_iterator mit = map_compatibility.begin();
        for (Size i = 0; i != compatible_mod_sites; ++i, ++mit)
        {
          if (subset_mask[i])
          {
            subset_indices.push_back(mit->first);
          }
        }

        // now enumerate all modifications
        recurseAndGenerateVariableModifiedPeptides_(subset_indices, map_compatibility, var_mods, 0, peptide, modified_peptides);
      } while (next_permutation(subset_mask.begin(), subset_mask.end()));
    }
    // add modified version of the current peptide to the list of all peptides
    
    all_modified_peptides.insert(
      all_modified_peptides.end(), 
      make_move_iterator(modified_peptides.begin()), 
      make_move_iterator(modified_peptides.end())); 
      
  }


  // static
  void ModifiedPeptideGenerator::recurseAndGenerateVariableModifiedPeptides_(
    const vector<int>& subset_indices, 
    const map<int, vector<const ResidueModification*> >& map_compatibility, 
    const MapToResidueType& var_mods, 
    int depth, 
    const AASequence& current_peptide, 
    vector<AASequence>& modified_peptides)
  {
    const int N_TERM_MODIFICATION_INDEX = -1; // magic constant to distinguish N_TERM only modifications from ANYWHERE modifications placed at N-term residue
    const int C_TERM_MODIFICATION_INDEX = -2; // magic constant to distinguish C_TERM only modifications from ANYWHERE modifications placed at C-term residue

    // cout << depth << " " << subset_indices.size() << " " << current_peptide.toString() << endl;

    // end of recursion. Add the modified peptide and return
    if (depth == (int)subset_indices.size())
    {
      modified_peptides.push_back(current_peptide);
      return;
    }

    // get modifications compatible to residue at current peptide position
    const int current_index = subset_indices[depth];

    map<int, vector<const ResidueModification*> >::const_iterator pos_mod_it = map_compatibility.find(current_index);
    const vector<const ResidueModification*>& mods = pos_mod_it->second; // we don't need to check for .end as entry is guaranteed to exist

    for (const ResidueModification* m : mods)
    {

      // copy peptide and apply modification
      AASequence new_peptide = current_peptide;
      if (current_index == C_TERM_MODIFICATION_INDEX)
      {
        new_peptide.setCTerminalModification(m);
      }
      else if (current_index == N_TERM_MODIFICATION_INDEX)
      {
        new_peptide.setNTerminalModification(m);
      }
      else
      {
        const Residue* r = var_mods.val.at(m); // map modification to the modified residue
        new_peptide.setModification(current_index, r); // set modified Residue          
      }

      // recurse with modified peptide
      recurseAndGenerateVariableModifiedPeptides_(subset_indices, map_compatibility, var_mods, depth + 1, new_peptide, modified_peptides);
    }
  }

  // static
  void ModifiedPeptideGenerator::applyAtMostOneVariableModification_(
    const MapToResidueType& var_mods, 
    const AASequence& peptide, 
    vector<AASequence>& all_modified_peptides, 
    bool keep_unmodified)
  {
    if (keep_unmodified)
    {
      all_modified_peptides.push_back(peptide);
    }

    // we want the same behavior as for the slower function... we would need a reverse iterator here that AASequence doesn't provide
    for (auto residue_it = peptide.end() - 1; residue_it != peptide.begin() - 1; --residue_it)
    {
      // skip already modified residues
      if (residue_it->isModified())
      {
        continue;
      }

      Size residue_index = residue_it - peptide.begin();

      // determine compatibility of variable modifications
      for (auto const & mr : var_mods.val)
      {
        const ResidueModification* v = mr.first;

        const char r = residue_it->getOneLetterCode()[0];
        // check if amino acid match between modification and current residue
        if (r != v->getOrigin()) { continue; }

        // Term specificity is ANYWHERE on the peptide, C_TERM or N_TERM (currently no explicit support in OpenMS for protein C-term and protein N-term)
        const ResidueModification::TermSpecificity& term_spec = v->getTermSpecificity();
        bool is_compatible(false);
        if (term_spec == ResidueModification::ANYWHERE)
        {
          is_compatible = true;
        }
        else if (term_spec == ResidueModification::C_TERM && residue_index == (peptide.size() - 1))
        {
          is_compatible = true;
        }
        else if (term_spec == ResidueModification::N_TERM && residue_index == 0)
        {
          is_compatible = true;
        }

        // residue modification an be placed at current position? Then generate modified peptide.
        if (is_compatible)
        {
          AASequence new_peptide = peptide;
<<<<<<< HEAD
          new_peptide.setModification(residue_index, variable_it->getFullName());
=======
          new_peptide.setModification(residue_index, mr.second); // set modified Residue          
>>>>>>> fd4eac86
          all_modified_peptides.push_back(std::move(new_peptide));
        }
      }
    }
  }
}
<|MERGE_RESOLUTION|>--- conflicted
+++ resolved
@@ -416,11 +416,7 @@
         if (is_compatible)
         {
           AASequence new_peptide = peptide;
-<<<<<<< HEAD
-          new_peptide.setModification(residue_index, variable_it->getFullName());
-=======
           new_peptide.setModification(residue_index, mr.second); // set modified Residue          
->>>>>>> fd4eac86
           all_modified_peptides.push_back(std::move(new_peptide));
         }
       }
