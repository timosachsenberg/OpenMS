--- conflicted
+++ resolved
@@ -226,36 +226,21 @@
           row.m_3H = weight_z3;
           row.m_4H = weight_z4;
 
-<<<<<<< HEAD
           if (ph.metaValueExists("NuXL:best_localization_score") && 
               ph.metaValueExists("NuXL:localization_scores") && 
               ph.metaValueExists("NuXL:best_localization"))
-=======
-          if (ph.metaValueExists("RNPxl:best_localization_score") &&
-              ph.metaValueExists("RNPxl:localization_scores") &&
-              ph.metaValueExists("RNPxl:best_localization"))
->>>>>>> f19fa2a9
           {
             row.best_localization_score = ph.getMetaValue("NuXL:best_localization_score");
             row.localization_scores = ph.getMetaValue("NuXL:localization_scores");
             row.best_localization = ph.getMetaValue("NuXL:best_localization");;
           }
 
-<<<<<<< HEAD
           ph.setMetaValue("NuXL:Da difference", (double)absolute_difference);
-          ph.setMetaValue(Constants::PRECURSOR_ERROR_PPM_USERPARAM, (double)ppm_difference);
+          ph.setMetaValue(Constants::UserParam::PRECURSOR_ERROR_PPM_USERPARAM, (double)ppm_difference);
           ph.setMetaValue("NuXL:z1 mass", (double)weight_z1);
           ph.setMetaValue("NuXL:z2 mass", (double)weight_z2);
           ph.setMetaValue("NuXL:z3 mass", (double)weight_z3);
           ph.setMetaValue("NuXL:z4 mass", (double)weight_z4);
-=======
-          ph.setMetaValue("RNPxl:Da difference", (double)absolute_difference);
-          ph.setMetaValue(Constants::UserParam::PRECURSOR_ERROR_PPM_USERPARAM, (double)ppm_difference);
-          ph.setMetaValue("RNPxl:z1 mass", (double)weight_z1);
-          ph.setMetaValue("RNPxl:z2 mass", (double)weight_z2);
-          ph.setMetaValue("RNPxl:z3 mass", (double)weight_z3);
-          ph.setMetaValue("RNPxl:z4 mass", (double)weight_z4);
->>>>>>> f19fa2a9
           csv_rows.push_back(row);
 
 
@@ -289,18 +274,12 @@
                   aa.setModification(index, "[+" + String(rna_weight) + "]");
                   break;
                 }
-<<<<<<< HEAD
                 ++index;
               } 
               ph.setSequence(aa);            
             }
           }
 */          
-=======
-              }
-            }
-          }
->>>>>>> f19fa2a9
       }
     }
   }
