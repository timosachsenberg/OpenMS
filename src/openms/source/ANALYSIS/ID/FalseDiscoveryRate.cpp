// --------------------------------------------------------------------------
//                   OpenMS -- Open-Source Mass Spectrometry
// --------------------------------------------------------------------------
// Copyright The OpenMS Team -- Eberhard Karls University Tuebingen,
// ETH Zurich, and Freie Universitaet Berlin 2002-2017.
//
// This software is released under a three-clause BSD license:
//  * Redistributions of source code must retain the above copyright
//    notice, this list of conditions and the following disclaimer.
//  * Redistributions in binary form must reproduce the above copyright
//    notice, this list of conditions and the following disclaimer in the
//    documentation and/or other materials provided with the distribution.
//  * Neither the name of any author or any participating institution
//    may be used to endorse or promote products derived from this software
//    without specific prior written permission.
// For a full list of authors, refer to the file AUTHORS.
// --------------------------------------------------------------------------
// THIS SOFTWARE IS PROVIDED BY THE COPYRIGHT HOLDERS AND CONTRIBUTORS "AS IS"
// AND ANY EXPRESS OR IMPLIED WARRANTIES, INCLUDING, BUT NOT LIMITED TO, THE
// IMPLIED WARRANTIES OF MERCHANTABILITY AND FITNESS FOR A PARTICULAR PURPOSE
// ARE DISCLAIMED. IN NO EVENT SHALL ANY OF THE AUTHORS OR THE CONTRIBUTING
// INSTITUTIONS BE LIABLE FOR ANY DIRECT, INDIRECT, INCIDENTAL, SPECIAL,
// EXEMPLARY, OR CONSEQUENTIAL DAMAGES (INCLUDING, BUT NOT LIMITED TO,
// PROCUREMENT OF SUBSTITUTE GOODS OR SERVICES; LOSS OF USE, DATA, OR PROFITS;
// OR BUSINESS INTERRUPTION) HOWEVER CAUSED AND ON ANY THEORY OF LIABILITY,
// WHETHER IN CONTRACT, STRICT LIABILITY, OR TORT (INCLUDING NEGLIGENCE OR
// OTHERWISE) ARISING IN ANY WAY OUT OF THE USE OF THIS SOFTWARE, EVEN IF
// ADVISED OF THE POSSIBILITY OF SUCH DAMAGE.
//
// --------------------------------------------------------------------------
// $Maintainer: Chris Bielow $
// $Authors: Andreas Bertsch, Chris Bielow $
// --------------------------------------------------------------------------

#include <OpenMS/ANALYSIS/ID/FalseDiscoveryRate.h>
#include <OpenMS/DATASTRUCTURES/ListUtils.h>
#include <OpenMS/CONCEPT/LogStream.h>

#include <algorithm>

// #define FALSE_DISCOVERY_RATE_DEBUG
// #undef  FALSE_DISCOVERY_RATE_DEBUG

using namespace std;

namespace OpenMS
{
  FalseDiscoveryRate::FalseDiscoveryRate() :
    DefaultParamHandler("FalseDiscoveryRate")
  {
    defaults_.setValue("no_qvalues", "false", "If 'true' strict FDRs will be calculated instead of q-values (the default)");
    defaults_.setValidStrings("no_qvalues", ListUtils::create<String>("true,false"));
    defaults_.setValue("use_all_hits", "false", "If 'true' not only the first hit, but all are used (peptides only)");
    defaults_.setValidStrings("use_all_hits", ListUtils::create<String>("true,false"));
    defaults_.setValue("split_charge_variants", "false", "If 'true' charge variants are treated separately (for peptides of combined target/decoy searches only).");
    defaults_.setValidStrings("split_charge_variants", ListUtils::create<String>("true,false"));
    defaults_.setValue("treat_runs_separately", "false", "If 'true' different search runs are treated separately (for peptides of combined target/decoy searches only).");
    defaults_.setValidStrings("treat_runs_separately", ListUtils::create<String>("true,false"));
    defaults_.setValue("add_decoy_peptides", "false", "If 'true' decoy peptides will be written to output file, too. The q-value is set to the closest target score.");
    defaults_.setValidStrings("add_decoy_peptides", ListUtils::create<String>("true,false"));
    defaults_.setValue("add_decoy_proteins", "false", "If 'true' decoy proteins will be written to output file, too. The q-value is set to the closest target score.");
    defaults_.setValidStrings("add_decoy_proteins", ListUtils::create<String>("true,false"));
    defaultsToParam_();
  }

  void FalseDiscoveryRate::apply(vector<PeptideIdentification>& ids)
  {
    bool q_value = !param_.getValue("no_qvalues").toBool();
    bool higher_score_better(ids.begin()->isHigherScoreBetter());

    bool use_all_hits = param_.getValue("use_all_hits").toBool();
    bool treat_runs_separately = param_.getValue("treat_runs_separately").toBool();
    bool split_charge_variants = param_.getValue("split_charge_variants").toBool();
    bool add_decoy_peptides = param_.getValue("add_decoy_peptides").toBool();
#ifdef FALSE_DISCOVERY_RATE_DEBUG
    cerr << "Parameters: no_qvalues=" << !q_value << ", use_all_hits=" << use_all_hits << ", treat_runs_separately=" << treat_runs_separately << ", split_charge_variants=" << split_charge_variants << endl;
#endif


    if (ids.empty())
    {
      LOG_WARN << "No peptide identifications given to FalseDiscoveryRate! No calculation performed.\n";
      return;
    }

    // first search for all identifiers and charge variants
    set<String> identifiers;
    set<SignedSize> charge_variants;
    for (auto it = ids.begin(); it != ids.end(); ++it)
    {
      identifiers.insert(it->getIdentifier());
      it->sort();

      if (!use_all_hits)
      {
        it->getHits().resize(1);
      }

      for (auto pit = it->getHits().begin(); pit != it->getHits().end(); ++pit)
      {
        charge_variants.insert(pit->getCharge());
      }
    }

#ifdef FALSE_DISCOVERY_RATE_DEBUG
    cerr << "#id-runs: " << identifiers.size() << " ";
    for (auto it = identifiers.begin(); it != identifiers.end(); ++it)
    {
      cerr << "," << *it;
    }
    cerr << endl;


    cerr << "#of charge states: " << charge_variants.size() << " ";
    for (auto it = charge_variants.begin(); it != charge_variants.end(); ++it)
    {
      cerr << "," << *it;
    }
    cerr << endl;
#endif

    for (auto zit = charge_variants.begin(); zit != charge_variants.end(); ++zit)
    {
#ifdef FALSE_DISCOVERY_RATE_DEBUG
      cerr << "Charge variant=" << *zit << endl;
#endif

      // for all identifiers
      for (auto iit = identifiers.begin(); iit != identifiers.end(); ++iit)
      {
        if (!treat_runs_separately && iit != identifiers.begin())
        {
          continue;
        }

#ifdef FALSE_DISCOVERY_RATE_DEBUG
        cerr << "Id-run: " << *iit << endl;
#endif
        // get the scores of all peptide hits
        vector<double> target_scores, decoy_scores;
        for (auto it = ids.begin(); it != ids.end(); ++it)
        {
          // if runs should be treated separately, the identifiers must be the same
          if (treat_runs_separately && it->getIdentifier() != *iit)
          {
            continue;
          }

          for (Size i = 0; i < it->getHits().size(); ++i)
          {
            if (split_charge_variants && it->getHits()[i].getCharge() != *zit)
            {
              continue;
            }

            if (!it->getHits()[i].metaValueExists("target_decoy"))
            {
              LOG_FATAL_ERROR << "Meta value 'target_decoy' does not exists, reindex the idXML file with 'PeptideIndexer' first (run-id='" << it->getIdentifier() << ", rank=" << i + 1 << " of " << it->getHits().size() << ")!" << endl;
              throw Exception::MissingInformation(__FILE__, __LINE__, OPENMS_PRETTY_FUNCTION, "Meta value 'target_decoy' does not exist!");
            }

            String target_decoy(it->getHits()[i].getMetaValue("target_decoy"));
            if (target_decoy == "target" || target_decoy == "target+decoy")
            {
              target_scores.push_back(it->getHits()[i].getScore());
            }
            else
            {
              if (target_decoy == "decoy")
              {
                decoy_scores.push_back(it->getHits()[i].getScore());
              }
              else
              {
                if (target_decoy != "")
                {
                  throw Exception::InvalidValue(__FILE__, __LINE__, OPENMS_PRETTY_FUNCTION, "Unknown value of meta value 'target_decoy'", target_decoy);
                }
              }
            }
          }
        }

#ifdef FALSE_DISCOVERY_RATE_DEBUG
        cerr << "#target-scores=" << target_scores.size() << ", #decoy-scores=" << decoy_scores.size() << endl;
#endif

        // check decoy scores
        if (decoy_scores.empty())
        {
          String error_string = "FalseDiscoveryRate: #decoy sequences is zero! Setting all target sequences to q-value/FDR 0! ";
          if (split_charge_variants || treat_runs_separately)
          {
            error_string += "(";
            if (split_charge_variants)
            {
              error_string += "charge_variant=" + String(*zit) + " ";
            }
            if (treat_runs_separately)
            {
              error_string += "run-id=" + *iit;
            }
            error_string += ")";
          }
          LOG_ERROR << error_string << std::endl;
        }

        // check target scores
        if (target_scores.empty())
        {
          String error_string = "FalseDiscoveryRate: #target sequences is zero! Ignoring. ";
          if (split_charge_variants || treat_runs_separately)
          {
            error_string += "(";
            if (split_charge_variants)
            {
              error_string += "charge_variant=" + String(*zit) + " ";
            }
            if (treat_runs_separately)
            {
              error_string += "run-id=" + *iit;
            }
            error_string += ")";
          }
          LOG_ERROR << error_string << std::endl;
        }

        if (target_scores.empty() || decoy_scores.empty())
        {
          // no remove the the relevant entries, or put 'pseudo-scores' in
          for (auto it = ids.begin(); it != ids.end(); ++it)
          {
            // if runs should be treated separately, the identifiers must be the same
            if (treat_runs_separately && it->getIdentifier() != *iit)
            {
              continue;
            }

            vector<PeptideHit> hits(it->getHits()), new_hits;
            for (Size i = 0; i < hits.size(); ++i)
            {
              if (split_charge_variants && hits[i].getCharge() != *zit)
              {
                new_hits.push_back(hits[i]);
                continue;
              }

              if (!hits[i].metaValueExists("target_decoy"))
              {
                LOG_FATAL_ERROR << "Meta value 'target_decoy' does not exists, reindex the idXML file with 'PeptideIndexer' (run-id='" << it->getIdentifier() << ", rank=" << i + 1 << " of " << hits.size() << ")!" << endl;
                throw Exception::MissingInformation(__FILE__, __LINE__, OPENMS_PRETTY_FUNCTION, "Meta value 'target_decoy' does not exist!");
              }

              String target_decoy(hits[i].getMetaValue("target_decoy"));
              if (target_decoy == "target" || target_decoy == "target+decoy")
              {
                // if it is a target hit, there are now decoys, fdr/q-value should be zero then
                new_hits.push_back(hits[i]);
                String score_type = it->getScoreType() + "_score";
                new_hits.back().setMetaValue(score_type, new_hits.back().getScore());
                new_hits.back().setScore(0);
              }
              else
              {
                if (target_decoy != "decoy")
                {
                  throw Exception::InvalidValue(__FILE__, __LINE__, OPENMS_PRETTY_FUNCTION, "Unknown value of meta value 'target_decoy'", target_decoy);
                }
              }
            }
            it->setHits(new_hits);
          }
          continue;
        }

        // calculate fdr for the forward scores
<<<<<<< HEAD
        bool higher_score_better(ids.begin()->isHigherScoreBetter());
        map<double, double> score_to_fdr;
=======
        Map<double, double> score_to_fdr;
>>>>>>> 38c7932c
        calculateFDRs_(score_to_fdr, target_scores, decoy_scores, q_value, higher_score_better);

        // annotate fdr
        for (auto it = ids.begin(); it != ids.end(); ++it)
        {
          // if runs should be treated separately, the identifiers must be the same
          if (treat_runs_separately && it->getIdentifier() != *iit)
          {
            continue;
          }

          String score_type = it->getScoreType() + "_score";
          vector<PeptideHit> hits;
          for (vector<PeptideHit>::const_iterator pit = it->getHits().begin(); pit != it->getHits().end(); ++pit)
          {
            PeptideHit hit = *pit;

            if (split_charge_variants && pit->getCharge() != *zit)
            {
              hits.push_back(*pit);
              continue;
            }
            if (hit.metaValueExists("target_decoy"))
            {
              String meta_value = (String)hit.getMetaValue("target_decoy");
              if (meta_value == "decoy" && !add_decoy_peptides)
              {
                continue;
              }
            }
            hit.setMetaValue(score_type, pit->getScore());
            hit.setScore(score_to_fdr[pit->getScore()]);
            hits.push_back(hit);
          }
          it->getHits().swap(hits);
        }
      }
      if (!split_charge_variants)
      {
        break;
      }
    }

    // higher-score-better can be set now, calculations are finished
    for (vector<PeptideIdentification>::iterator it = ids.begin(); it != ids.end(); ++it)
    {
      if (q_value)
      {
        if (it->getScoreType() != "q-value")
        {
          it->setScoreType("q-value");
        }
      }
      else
      {
        if (it->getScoreType() != "FDR")
        {
          it->setScoreType("FDR");
        }
      }
      it->setHigherScoreBetter(false);
      it->assignRanks();
    }

    return;
  }

  void FalseDiscoveryRate::apply(vector<PeptideIdentification>& fwd_ids, vector<PeptideIdentification>& rev_ids)
  {
    if (fwd_ids.empty() || rev_ids.empty())
    {
      return;
    }
    vector<double> target_scores, decoy_scores;
    // get the scores of all peptide hits
    for (vector<PeptideIdentification>::const_iterator it = fwd_ids.begin(); it != fwd_ids.end(); ++it)
    {
      for (vector<PeptideHit>::const_iterator pit = it->getHits().begin(); pit != it->getHits().end(); ++pit)
      {
        target_scores.push_back(pit->getScore());
      }
    }

    for (vector<PeptideIdentification>::const_iterator it = rev_ids.begin(); it != rev_ids.end(); ++it)
    {
      for (vector<PeptideHit>::const_iterator pit = it->getHits().begin(); pit != it->getHits().end(); ++pit)
      {
        decoy_scores.push_back(pit->getScore());
      }
    }

    bool q_value = !param_.getValue("no_qvalues").toBool();
    bool higher_score_better = fwd_ids.begin()->isHigherScoreBetter();
    bool add_decoy_peptides = param_.getValue("add_decoy_peptides").toBool();
    // calculate fdr for the forward scores
    map<double, double> score_to_fdr;
    calculateFDRs_(score_to_fdr, target_scores, decoy_scores, q_value, higher_score_better);

    // annotate fdr
    String score_type = fwd_ids.begin()->getScoreType() + "_score";
    for (vector<PeptideIdentification>::iterator it = fwd_ids.begin(); it != fwd_ids.end(); ++it)
    {
      if (q_value)
      {
        it->setScoreType("q-value");
      }
      else
      {
        it->setScoreType("FDR");
      }

      it->setHigherScoreBetter(false);
      vector<PeptideHit> hits = it->getHits();
      for (vector<PeptideHit>::iterator pit = hits.begin(); pit != hits.end(); ++pit)
      {
#ifdef FALSE_DISCOVERY_RATE_DEBUG
        cerr << pit->getScore() << " " << score_to_fdr[pit->getScore()] << endl;
#endif
        pit->setMetaValue(score_type, pit->getScore());
        pit->setScore(score_to_fdr[pit->getScore()]);
      }
      it->setHits(hits);
    }
    //write as well decoy peptides
    if (add_decoy_peptides)
    {
      score_type = rev_ids.begin()->getScoreType() + "_score";
      for (vector<PeptideIdentification>::iterator it = rev_ids.begin(); it != rev_ids.end(); ++it)
      {
        if (q_value)
        {
          it->setScoreType("q-value");
        }
        else
        {
          it->setScoreType("FDR");
        }

        it->setHigherScoreBetter(false);
        vector<PeptideHit> hits = it->getHits();
        for (vector<PeptideHit>::iterator pit = hits.begin(); pit != hits.end(); ++pit)
        {
#ifdef FALSE_DISCOVERY_RATE_DEBUG
          cerr << pit->getScore() << " " << score_to_fdr[pit->getScore()] << endl;
#endif
          pit->setMetaValue(score_type, pit->getScore());
          pit->setScore(score_to_fdr[pit->getScore()]);
        }
        it->setHits(hits);
      }
    }

    return;
  }

  void FalseDiscoveryRate::apply(vector<ProteinIdentification>& ids)
  {
    bool q_value = !param_.getValue("no_qvalues").toBool();
    bool higher_score_better = ids.begin()->isHigherScoreBetter();
    bool add_decoy_proteins = param_.getValue("add_decoy_proteins").toBool();

    if (ids.empty())
    {
      LOG_WARN << "No protein identifications given to FalseDiscoveryRate! No calculation performed.\n";
      return;
    }

    vector<double> target_scores, decoy_scores;
    for (auto it = ids.begin(); it != ids.end(); ++it)
    {
      for (auto pit = it->getHits().begin(); pit != it->getHits().end(); ++pit)
      {
        if (!pit->metaValueExists("target_decoy"))
        {
          LOG_FATAL_ERROR << "Meta value 'target_decoy' does not exists, reindex the idXML file with 'PeptideIndexer' (run-id='" << it->getIdentifier() << ", accession=" << pit->getAccession() << ")!" << endl;
          throw Exception::MissingInformation(__FILE__, __LINE__, OPENMS_PRETTY_FUNCTION, "Meta value 'target_decoy' does not exist!");
        }

        String target_decoy = pit->getMetaValue("target_decoy");
        if (target_decoy == "decoy")
        {
          decoy_scores.push_back(pit->getScore());
        }
        else if (target_decoy == "target")
        {
          target_scores.push_back(pit->getScore());
        }
        else
        {
          throw Exception::InvalidValue(__FILE__, __LINE__, OPENMS_PRETTY_FUNCTION, "Unknown value of meta value 'target_decoy'", target_decoy);
        }
      }
    }


    // calculate fdr for the forward scores
    map<double, double> score_to_fdr;
    calculateFDRs_(score_to_fdr, target_scores, decoy_scores, q_value, higher_score_better);

    // annotate fdr
    String score_type = ids.begin()->getScoreType() + "_score";
    for (auto it = ids.begin(); it != ids.end(); ++it)
    {
      if (q_value)
      {
        it->setScoreType("q-value");
      }
      else
      {
        it->setScoreType("FDR");
      }
      it->setHigherScoreBetter(false);
      const vector<ProteinHit>& old_hits = it->getHits();
      vector<ProteinHit> new_hits;
      for (auto hit : old_hits)
      {
        // Add decoy proteins only if add_decoy_proteins is set 
        if (add_decoy_proteins || hit.getMetaValue("target_decoy") != "decoy")
        {      
          hit.setMetaValue(score_type, hit.getScore());
          hit.setScore(score_to_fdr[hit.getScore()]);
          new_hits.push_back(hit);
        }
      }
      it->setHits(new_hits);
    }

    return;
  }

  void FalseDiscoveryRate::apply(vector<ProteinIdentification>& fwd_ids, vector<ProteinIdentification>& rev_ids)
  {
    if (fwd_ids.empty() || rev_ids.empty())
    {
      return;
    }
    vector<double> target_scores, decoy_scores;
    // get the scores of all peptide hits
    for (vector<ProteinIdentification>::const_iterator it = fwd_ids.begin(); it != fwd_ids.end(); ++it)
    {
      for (vector<ProteinHit>::const_iterator pit = it->getHits().begin(); pit != it->getHits().end(); ++pit)
      {
        target_scores.push_back(pit->getScore());
      }
    }
    for (vector<ProteinIdentification>::const_iterator it = rev_ids.begin(); it != rev_ids.end(); ++it)
    {
      for (vector<ProteinHit>::const_iterator pit = it->getHits().begin(); pit != it->getHits().end(); ++pit)
      {
        decoy_scores.push_back(pit->getScore());
      }
    }

    bool q_value = !param_.getValue("no_qvalues").toBool();
    bool higher_score_better = fwd_ids.begin()->isHigherScoreBetter();
    // calculate fdr for the forward scores
    map<double, double> score_to_fdr;
    calculateFDRs_(score_to_fdr, target_scores, decoy_scores, q_value, higher_score_better);

    // annotate fdr
    String score_type = fwd_ids.begin()->getScoreType() + "_score";
    for (vector<ProteinIdentification>::iterator it = fwd_ids.begin(); it != fwd_ids.end(); ++it)
    {
      if (q_value)
      {
        it->setScoreType("q-value");
      }
      else
      {
        it->setScoreType("FDR");
      }
      it->setHigherScoreBetter(false);
      vector<ProteinHit> hits = it->getHits();
      for (vector<ProteinHit>::iterator pit = hits.begin(); pit != hits.end(); ++pit)
      {
        pit->setMetaValue(score_type, pit->getScore());
        pit->setScore(score_to_fdr[pit->getScore()]);
      }
      it->setHits(hits);
    }

    return;
  }


  void FalseDiscoveryRate::handleQueryMatch_(
    IdentificationData::QueryMatchRef match_ref,
    IdentificationData::ScoreTypeRef score_ref,
    vector<double>& target_scores, vector<double>& decoy_scores,
    map<IdentificationData::IdentifiedMoleculeRef, bool>& molecule_to_decoy,
    map<IdentificationData::QueryMatchRef, double>& match_to_score)
  {
    IdentificationData::MoleculeType molecule_type =
      match_ref->getMoleculeType();
    if (molecule_type == IdentificationData::MoleculeType::COMPOUND)
    {
      return; // compounds don't have parents with target/decoy status
    }
    pair<double, bool> score = match_ref->getScore(score_ref);
    if (!score.second) return; // no score of this type
    match_to_score[match_ref] = score.first;
    IdentificationData::IdentifiedMoleculeRef molecule_ref =
      match_ref->identified_molecule_ref;
    auto pos = molecule_to_decoy.find(molecule_ref);
    bool is_decoy;
    if (pos == molecule_to_decoy.end()) // new molecule
    {
      if (molecule_type == IdentificationData::MoleculeType::PROTEIN)
      {
        is_decoy = match_ref->getIdentifiedPeptideRef()->allParentsAreDecoys();
      }
      else // if (molecule_type == IdentificationData::MoleculeType::RNA)
      {
        is_decoy = match_ref->getIdentifiedOligoRef()->allParentsAreDecoys();
      }
      molecule_to_decoy[molecule_ref] = is_decoy;
    }
    else
    {
      is_decoy = pos->second;
    }
    if (is_decoy)
    {
      decoy_scores.push_back(score.first);
    }
    else
    {
      target_scores.push_back(score.first);
    }
  }


  IdentificationData::ScoreTypeRef FalseDiscoveryRate::applyToQueryMatches(
    IdentificationData& id_data, IdentificationData::ScoreTypeRef score_ref)
  {
    bool use_all_hits = param_.getValue("use_all_hits").toBool();
    bool include_decoys = param_.getValue("add_decoy_peptides").toBool();
    vector<double> target_scores, decoy_scores;
    map<IdentificationData::IdentifiedMoleculeRef, bool> molecule_to_decoy;
    map<IdentificationData::QueryMatchRef, double> match_to_score;
    if (use_all_hits)
    {
      for (auto it = id_data.getMoleculeQueryMatches().begin();
           it != id_data.getMoleculeQueryMatches().end(); ++it)
      {
        handleQueryMatch_(it, score_ref, target_scores, decoy_scores,
                          molecule_to_decoy, match_to_score);
      }
    }
    else
    {
      vector<IdentificationData::QueryMatchRef> best_matches =
        id_data.getBestMatchPerQuery(score_ref);
      for (auto match_ref : best_matches)
      {
        handleQueryMatch_(match_ref, score_ref, target_scores, decoy_scores,
                          molecule_to_decoy, match_to_score);
      }
    }

    map<double, double> score_to_fdr;
    bool higher_better = score_ref->higher_better;
    bool use_qvalue = !param_.getValue("no_qvalues").toBool();
    calculateFDRs_(score_to_fdr, target_scores, decoy_scores, use_qvalue,
                   higher_better);

    IdentificationData::ScoreType fdr_score;
    fdr_score.higher_better = false;
    if (use_qvalue)
    {
      fdr_score.name = "q-value";
      fdr_score.cv_term = CVTerm("MS:1002354", "PSM-level q-value", "MS");
    }
    else
    {
      fdr_score.name = "FDR";
      fdr_score.cv_term = CVTerm("MS:1002355", "PSM-level FDRScore", "MS");
    }
    IdentificationData::ScoreTypeRef fdr_ref =
      id_data.registerScoreType(fdr_score);
    for (IdentificationData::MoleculeQueryMatches::iterator it =
           id_data.getMoleculeQueryMatches().begin(); it !=
           id_data.getMoleculeQueryMatches().end(); ++it)
    {
      if (!include_decoys)
      {
        auto pos = molecule_to_decoy.find(it->identified_molecule_ref);
        if ((pos != molecule_to_decoy.end()) && pos->second) continue;
      }
      auto pos = match_to_score.find(it);
      if (pos == match_to_score.end()) continue;
      double fdr = score_to_fdr.at(pos->second);
      // @TODO: find a more efficient way to add a score
      // IdentificationData::MoleculeQueryMatch copy(*it);
      // copy.scores.push_back(make_pair(fdr_ref, fdr));
      // id_data.registerMoleculeQueryMatch(copy);
      id_data.addScore(it, fdr_ref, fdr);
    }
    return fdr_ref;
  }


  void FalseDiscoveryRate::calculateFDRs_(map<double, double>& score_to_fdr, vector<double>& target_scores, vector<double>& decoy_scores, bool q_value, bool higher_score_better)
  {
    Size number_of_target_scores = target_scores.size();
    // sort the scores
    if (higher_score_better && !q_value)
    {
      sort(target_scores.rbegin(), target_scores.rend());
      sort(decoy_scores.rbegin(), decoy_scores.rend());
    }
    else if (!higher_score_better && !q_value)
    {
      sort(target_scores.begin(), target_scores.end());
      sort(decoy_scores.begin(), decoy_scores.end());
    }
    else if (higher_score_better)
    {
      sort(target_scores.begin(), target_scores.end());
      sort(decoy_scores.rbegin(), decoy_scores.rend());
    }
    else
    {
      sort(target_scores.rbegin(), target_scores.rend());
      sort(decoy_scores.begin(), decoy_scores.end());
    }

    Size j = 0;

    if (q_value)
    {
      double minimal_fdr = 1.;
      for (Size i = 0; i != target_scores.size(); ++i)
      {
        if (decoy_scores.empty())
        {
          // set FDR to 0 (done below automatically)
        }
        else if (i == 0 && j == 0)
        {
          while (j != decoy_scores.size()
                && ((target_scores[i] <= decoy_scores[j] && higher_score_better) ||
                    (target_scores[i] >= decoy_scores[j] && !higher_score_better)))
          {
            ++j;
          }
        }
        else
        {
          if (j == decoy_scores.size())
          {
            j--;
          }
          while (j != 0
                && ((target_scores[i] > decoy_scores[j] && higher_score_better) ||
                    (target_scores[i] < decoy_scores[j] && !higher_score_better)))
          {
            --j;
          }
          // Since j has to be equal to the number of fps above the threshold we add one
          if ((target_scores[i] <= decoy_scores[j] && higher_score_better)
             || (target_scores[i] >= decoy_scores[j] && !higher_score_better))
          {
            ++j;
          }
        }

#ifdef FALSE_DISCOVERY_RATE_DEBUG
        cerr << target_scores[i] << " " << decoy_scores[j] << " " << i << " " << j << " ";
#endif

        double fdr = 0.;

        if (minimal_fdr >= (double)j / (number_of_target_scores - i))
        {
          minimal_fdr = (double)j / (number_of_target_scores - i);
        }
        fdr = minimal_fdr;

#ifdef FALSE_DISCOVERY_RATE_DEBUG
        cerr << fdr << endl;
#endif
        score_to_fdr[target_scores[i]] = fdr;

      }
    }
    else
    {
      for (Size i = 0; i != target_scores.size(); ++i)
      {
        while (j != decoy_scores.size() &&
               ((target_scores[i] <= decoy_scores[j] && higher_score_better) ||
                (target_scores[i] >= decoy_scores[j] && !higher_score_better)))
        {
          ++j;
        }

#ifdef FALSE_DISCOVERY_RATE_DEBUG
        cerr << target_scores[i] << " " << decoy_scores[j] << " " << i << " " << j << " ";
#endif
        double fdr(0);

        fdr = (double)j / (double)(i + 1);

#ifdef FALSE_DISCOVERY_RATE_DEBUG
        cerr << fdr << endl;
#endif
        score_to_fdr[target_scores[i]] = fdr;
      }
    }

    // assign q-value of decoy_score to closest target_score
    for (Size i = 0; i != decoy_scores.size(); ++i)
    {
      const double& ds = decoy_scores[i];

      // advance target index until score is better than decoy score
      size_t k{0};
      while (k != target_scores.size() &&
             ((target_scores[k] <= ds && higher_score_better) ||
              (target_scores[k] >= ds && !higher_score_better)))
      {
        ++k;
      }

      // corner cases
      if (k == 0) { score_to_fdr[ds] = score_to_fdr[target_scores[0]]; continue; }

      if (k == target_scores.size()) { score_to_fdr[ds] = score_to_fdr[target_scores.back()]; continue; }

      if (fabs(target_scores[k] - ds) < fabs(target_scores[k - 1] - ds))
      {
        score_to_fdr[ds] = score_to_fdr[target_scores[k]];
      }
      else
      {
        score_to_fdr[ds] = score_to_fdr[target_scores[k - 1]];
      }
    }

  }

} // namespace OpenMS<|MERGE_RESOLUTION|>--- conflicted
+++ resolved
@@ -66,7 +66,7 @@
   void FalseDiscoveryRate::apply(vector<PeptideIdentification>& ids)
   {
     bool q_value = !param_.getValue("no_qvalues").toBool();
-    bool higher_score_better(ids.begin()->isHigherScoreBetter());
+    bool higher_score_better = ids.begin()->isHigherScoreBetter();
 
     bool use_all_hits = param_.getValue("use_all_hits").toBool();
     bool treat_runs_separately = param_.getValue("treat_runs_separately").toBool();
@@ -274,12 +274,7 @@
         }
 
         // calculate fdr for the forward scores
-<<<<<<< HEAD
-        bool higher_score_better(ids.begin()->isHigherScoreBetter());
         map<double, double> score_to_fdr;
-=======
-        Map<double, double> score_to_fdr;
->>>>>>> 38c7932c
         calculateFDRs_(score_to_fdr, target_scores, decoy_scores, q_value, higher_score_better);
 
         // annotate fdr
@@ -496,9 +491,9 @@
       vector<ProteinHit> new_hits;
       for (auto hit : old_hits)
       {
-        // Add decoy proteins only if add_decoy_proteins is set 
+        // Add decoy proteins only if add_decoy_proteins is set
         if (add_decoy_proteins || hit.getMetaValue("target_decoy") != "decoy")
-        {      
+        {
           hit.setMetaValue(score_type, hit.getScore());
           hit.setScore(score_to_fdr[hit.getScore()]);
           new_hits.push_back(hit);
