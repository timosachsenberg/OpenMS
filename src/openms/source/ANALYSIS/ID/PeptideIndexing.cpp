--- conflicted
+++ resolved
@@ -34,21 +34,6 @@
 
 #include <OpenMS/ANALYSIS/ID/PeptideIndexing.h>
 
-<<<<<<< HEAD
-#include <OpenMS/CONCEPT/LogStream.h>
-#include <OpenMS/CONCEPT/Macros.h>
-#include <OpenMS/CHEMISTRY/ProteaseDB.h>
-#include <OpenMS/CHEMISTRY/ProteaseDigestion.h>
-#include <OpenMS/DATASTRUCTURES/ListUtils.h>
-#include <OpenMS/DATASTRUCTURES/SeqanIncludeWrapper.h>
-#include <OpenMS/KERNEL/StandardTypes.h>
-#include <OpenMS/METADATA/PeptideEvidence.h>
-#include <OpenMS/METADATA/ProteinIdentification.h>
-#include <OpenMS/SYSTEM/StopWatch.h>
-
-#include <algorithm>
-=======
->>>>>>> a555a50b
 
 using namespace OpenMS;
 using namespace std;
@@ -57,240 +42,7 @@
 namespace seqan
 {
 
-<<<<<<< HEAD
-  struct FoundProteinFunctor
-  {
-public:
-    typedef OpenMS::Map<OpenMS::Size, std::set<PeptideProteinMatchInformation> > MapType;
-
-    /// peptide index --> protein indices
-    MapType pep_to_prot;
-
-    /// number of accepted hits (passing addHit() constraints)
-    OpenMS::Size filter_passed;
-
-    /// number of rejected hits (not passing addHit())
-    OpenMS::Size filter_rejected;
-
-private:
-    ProteaseDigestion enzyme_;
-
-public:
-    explicit FoundProteinFunctor(const ProteaseDigestion& enzyme) :
-      pep_to_prot(), filter_passed(0), filter_rejected(0), enzyme_(enzyme)
-    {
-    }
-
-    template <typename TIter1, typename TIter2>
-    void operator()(const TIter1& iter_pep, const TIter2& iter_prot)
-    {
-      // the peptide sequence (will not change)
-      const OpenMS::String tmp_pep(begin(representative(iter_pep)),
-                                   end(representative(iter_pep)));
-
-      // remember mapping of proteins to peptides and vice versa
-      const OpenMS::Size count_occ = countOccurrences(iter_pep);
-      for (OpenMS::Size i_pep = 0; i_pep < count_occ; ++i_pep)
-      {
-        const OpenMS::Size idx_pep = getOccurrences(iter_pep)[i_pep].i1;
-        const OpenMS::Size count_occ_prot = countOccurrences(iter_prot);
-        for (OpenMS::Size i_prot = 0; i_prot < count_occ_prot; ++i_prot)
-        {
-          const seqan::Pair<int> prot_occ = getOccurrences(iter_prot)[i_prot];
-          // the protein sequence (will change for every Occurrence -- hitting
-          // multiple proteins)
-          const OpenMS::String tmp_prot(
-            begin(indexText(container(iter_prot))[getSeqNo(prot_occ)]),
-            end(indexText(container(iter_prot))[getSeqNo(prot_occ)]));
-          // check if hit is valid and add (if valid)
-          addHit(idx_pep, prot_occ.i1, tmp_pep, tmp_prot,
-                 getSeqOffset(prot_occ));
-        }
-      }
-    }
-
-    void addHit(OpenMS::Size idx_pep, OpenMS::Size idx_prot,
-                const OpenMS::String& seq_pep, const OpenMS::String& protein,
-                OpenMS::Size position)
-    {
-      if (enzyme_.isValidProduct(protein, position, seq_pep.length(), true, true))
-      {
-        PeptideProteinMatchInformation match;
-        match.protein_index = idx_prot;
-        match.position = position;
-        match.AABefore = (position == 0) ? PeptideEvidence::N_TERMINAL_AA : protein[position - 1];
-        match.AAAfter = (position + seq_pep.length() >= protein.size()) ? PeptideEvidence::C_TERMINAL_AA : protein[position + seq_pep.length()];
-        pep_to_prot[idx_pep].insert(match);
-        ++filter_passed;
-      }
-      else
-      {
-        //std::cerr << "REJECTED Peptide " << seq_pep << " with hit to protein "
-        //  << protein << " at position " << position << std::endl;
-        ++filter_rejected;
-      }
-    }
-
-    bool operator==(const FoundProteinFunctor& rhs) const
-    {
-      if (pep_to_prot.size() != rhs.pep_to_prot.size())
-      {
-        LOG_ERROR << "Size " << pep_to_prot.size() << " "
-                  << rhs.pep_to_prot.size() << std::endl;
-        return false;
-      }
-
-      MapType::const_iterator it1 = pep_to_prot.begin();
-      MapType::const_iterator it2 = rhs.pep_to_prot.begin();
-      while (it1 != pep_to_prot.end())
-      {
-        if (it1->first != it2->first)
-        {
-          LOG_ERROR << "Index of " << it1->first << " " << it2->first
-                    << std::endl;
-          return false;
-        }
-        if (it1->second.size() != it2->second.size())
-        {
-          LOG_ERROR << "Size of " << it1->first << " " << it1->second.size()
-                    << "--" << it2->second.size() << std::endl;
-          return false;
-        }
-        if (!equal(it1->second.begin(), it1->second.end(), it2->second.begin()))
-        {
-          LOG_ERROR << "not equal set for " << it1->first << std::endl;
-          return false;
-        }
-        ++it1;
-        ++it2;
-      }
-      return true;
-    }
-
-    bool operator!=(const FoundProteinFunctor& rhs) const
-    {
-      return !(*this == rhs);
-    }
-
-  };
-
-
-  // saving some memory for the SA
-  template <>
-  struct SAValue<Index<StringSet<Peptide>, IndexWotd<> > >
-  {
-    typedef Pair<unsigned> Type;
-  };
-
-  template <typename T = void>
-  struct EquivalenceClassAA_
-  {
-    static unsigned const VALUE[24];
-  };
-  template <typename T>
-  unsigned const EquivalenceClassAA_<T>::VALUE[24] =
-  {
-    1, // 0 Ala Alanine (A)
-    2, // 1 Arg Arginine (R)
-    4, // 2 Asn Asparagine (N)
-    8, // 3 Asp Aspartic Acid (D)
-    16, // 4 Cys Cystine (C)
-    32, // 5 Gln Glutamine (Q)
-    64, // 6 Glu Glutamic Acid (E)
-    128, // 7 Gly Glycine (G)
-    256, // 8 His Histidine (H)
-    512, // 9 Ile Isoleucine (I)
-    1024, // 10 Leu Leucine (L)
-    2048, // 11 Lys Lysine (K)
-    4096, // 12 Met Methionine (M)
-    8192, // 13 Phe Phenylalanine (F)
-    16384, // 14 Pro Proline (P)
-    32768, // 15 Ser Serine (S)
-    65536, // 16 Thr Threonine (T)
-    131072, // 17 Trp Tryptophan (W)
-    262144, // 18 Tyr Tyrosine (Y)
-    524288, // 19 Val Valine (V)
-    // ambiguous AA's
-    4 + 8, //  Aspartic Acid (D), Asparagine(N) == (B)
-    32 + 64, // Glutamic Acid(E), Glutamine(Q) == (Z)
-    static_cast<unsigned>(-1),  // 22 Unknown (matches ALL)
-    static_cast<unsigned>(-1), // 23 Terminator (dummy)
-  };
-
-
-  template <bool enumerateA, bool enumerateB, typename TOnFoundFunctor,
-            typename TTreeIteratorA, typename TIterPosA,
-            typename TTreeIteratorB, typename TIterPosB, typename TErrors>
-  inline void _approximateAminoAcidTreeSearch(TOnFoundFunctor& onFoundFunctor,
-                                              TTreeIteratorA iterA,
-                                              TIterPosA iterPosA,
-                                              TTreeIteratorB iterB_,
-                                              TIterPosB iterPosB,
-                                              TErrors errorsLeft, // usually 0 for our case
-                                              TErrors classErrorsLeft) // ambiguous AA's allowed
-  {
-    if (enumerateA && !goDown(iterA)) return;
-
-    if (enumerateB && !goDown(iterB_)) return;
-
-    do
-    {
-      TTreeIteratorB iterB = iterB_;
-      do
-      {
-        TErrors e = errorsLeft;
-        TErrors ec = classErrorsLeft;
-        TIterPosA ipA = iterPosA;
-        TIterPosB ipB = iterPosB;
-
-        while (true)
-        {
-          if (ipA == repLength(iterA))
-          {
-            if (isLeaf(iterA))
-            {
-              onFoundFunctor(iterA, iterB);
-            }
-            else if (ipB == repLength(iterB) && !isLeaf(iterB))
-            {
-              _approximateAminoAcidTreeSearch<true, true>(
-                onFoundFunctor, iterA, ipA, iterB, ipB, e, ec);
-            }
-            else
-            {
-              _approximateAminoAcidTreeSearch<true, false>(
-                onFoundFunctor, iterA, ipA, iterB, ipB, e, ec);
-            }
-            break;
-          }
-          else
-          {
-            if (ipB == repLength(iterB))
-            {
-              if (!isLeaf(iterB))
-              {
-                _approximateAminoAcidTreeSearch<false, true>(
-                  onFoundFunctor, iterA, ipA, iterB, ipB, e, ec);
-              }
-              break;
-            }
-          }
-
-          if (_charComparator(representative(iterA)[ipA],
-                              representative(iterB)[ipB],
-                              EquivalenceClassAA_<char>::VALUE))
-          {
-            // matched (including character classes) - look at ambiguous AA in
-            // PROTEIN tree (peptide tree is not considered!)
-            const char x_prot = representative(iterB)[ipB];
-            if ((x_prot == 'X') || (x_prot == 'B') || (x_prot == 'Z'))
-            {
-              if (ec == 0) break;
-              --ec; // decrease class error tokens
-            }
-=======
 }
->>>>>>> a555a50b
 
 
 
@@ -364,586 +116,5 @@
     aaa_max_ = static_cast<Int>(param_.getValue("aaa_max"));
   }
 
-<<<<<<< HEAD
- PeptideIndexing::ExitCodes PeptideIndexing::run(vector<FASTAFile::FASTAEntry>& proteins, vector<ProteinIdentification>& prot_ids, vector<PeptideIdentification>& pep_ids)
-  {
-    //-------------------------------------------------------------
-    // parsing parameters
-    //-------------------------------------------------------------
-    ProteaseDigestion enzyme;
-    enzyme.setEnzyme(enzyme_name_);
-    enzyme.setSpecificity(enzyme.getSpecificityByName(enzyme_specificity_));
-
-    if (!log_file_.empty())
-    {
-      log_.open(log_file_.c_str());
-    }
-
-
-    //-------------------------------------------------------------
-    // calculations
-    //-------------------------------------------------------------
-
-    if (proteins.empty()) // we do not allow an empty database
-    {
-      LOG_ERROR << "Error: An empty database was provided. Mapping makes no sense. Aborting..." << std::endl;
-      return DATABASE_EMPTY;
-    }
-
-    if (pep_ids.empty()) // Aho-Corasick requires non-empty input
-    {
-      LOG_WARN << "Warning: An empty set of peptide identifications was provided. Output will be empty as well." << std::endl;
-      if (!keep_unreferenced_proteins_)
-      {
-        // delete only protein hits, not whole ID runs incl. meta data:
-        for (vector<ProteinIdentification>::iterator it = prot_ids.begin();
-             it != prot_ids.end(); ++it)
-        {
-          it->getHits().clear();
-        }
-      }
-      return PEPTIDE_IDS_EMPTY;
-    }
-
-    writeDebug_("Collecting peptides...", 1);
-
-    seqan::FoundProteinFunctor func(enzyme); // stores the matches (need to survive local scope which follows)
-    Map<String, Size> acc_to_prot; // build map: accessions to FASTA protein index
-
-    { // new scope - forget data after search
-
-      /**
-       BUILD Protein DB
-      */
-      seqan::StringSet<seqan::Peptide> prot_DB;
-
-      vector<String> duplicate_accessions;
-
-      for (Size i = 0; i != proteins.size(); ++i)
-      {
-        String seq = proteins[i].sequence.remove('*');
-        if (IL_equivalent_) // convert  L to I; warning: do not use 'J', since Seqan does not know about it and will convert 'J' to 'X'
-        {
-          seq.substitute('L', 'I');
-        }
-
-        String acc = proteins[i].identifier;
-        // check for duplicate proteins
-        if (acc_to_prot.has(acc))
-        {
-          duplicate_accessions.push_back(acc);
-          // check if sequence is identical
-          const seqan::Peptide& tmp_prot = prot_DB[acc_to_prot[acc]];
-          if (String(begin(tmp_prot), end(tmp_prot)) != seq)
-          {
-            LOG_ERROR << "Fatal error: Protein identifier '" << acc << "' found multiple times with different sequences" << (IL_equivalent_ ? " (I/L substituted)" : "") << ":\n"
-                  << tmp_prot << "\nvs.\n" << seq << "\nPlease fix the database and run PeptideIndexer again." << std::endl;
-            return DATABASE_CONTAINS_MULTIPLES;
-          }
-          // Remove duplicate entry from 'proteins', since 'prot_DB' and 'proteins' need to correspond 1:1 (later indexing depends on it)
-          // The other option would be to allow two identical entries, but later on, only the last one will be reported (making the first protein an orphan; implementation details below)
-          // Thus, the only safe option is to remove the duplicate from 'proteins' and not to add it to 'prot_DB'
-          proteins.erase(proteins.begin() + i);
-          --i;  // try this index again
-        }
-        else
-        {
-          // extend protein DB
-          seqan::appendValue(prot_DB, seq.c_str());
-          acc_to_prot[acc] = i;
-        }
-
-      }
-      // make sure the warnings above are printed to screen
-      if (!duplicate_accessions.empty())
-      {
-        LOG_WARN << "Warning! For the following protein identifiers, duplicate entries were found in the sequence database:\n"
-              << "   - " << ListUtils::concatenate(duplicate_accessions, "\n   - ") << "\n" << endl;
-      }
-
-      /**
-        BUILD Peptide DB
-      */
-      seqan::StringSet<seqan::Peptide> pep_DB;
-      for (vector<PeptideIdentification>::const_iterator it1 = pep_ids.begin(); it1 != pep_ids.end(); ++it1)
-      {
-        //String run_id = it1->getIdentifier();
-        vector<PeptideHit> hits = it1->getHits();
-        for (vector<PeptideHit>::iterator it2 = hits.begin(); it2 != hits.end(); ++it2)
-        {
-          String seq = it2->getSequence().toUnmodifiedString().remove('*');
-          if (IL_equivalent_) // convert  L to I; warning: do not use 'J', since Seqan does not know about it and will convert 'J' to 'X'
-          {
-            seq.substitute('L', 'I');
-          }
-          appendValue(pep_DB, seq.c_str());
-        }
-      }
-
-      writeLog_(String("Mapping ") + length(pep_DB) + " peptides to " + length(prot_DB) + " proteins.");
-
-      bool SA_only = param_.getValue("full_tolerant_search").toBool();
-
-      if (!SA_only && (mismatches_max_ > 0)) // this combination is not allowed, and we want the user to make a conscious decision about it
-      {
-        LOG_ERROR << "Fatal error: Allowing mismatches ('mismatches_max' > 0) requires a full tolerant search ('full_tolerant_search').\n"
-                  << "Please adapt your settings." << endl;
-        return ILLEGAL_PARAMETERS;
-      }
-
-      if (SA_only && (mismatches_max_ == 0) && (aaa_max_ == 0)) // this combination is not allowed, and we want the user to make a conscious decision about it
-      {
-        LOG_ERROR << "Fatal error: Cannot run full tolerant search ('full_tolerant_search') when no ambiguous AA's or mismatched AA's are allowed.\n"
-          << "Please adapt your settings." << endl;
-        return ILLEGAL_PARAMETERS;
-      }
-
-      /** first, try Aho Corasick (fast) -- using exact matching only */
-      if (!SA_only)
-      {
-        StopWatch sw;
-        sw.start();
-        SignedSize protDB_length = (SignedSize) length(prot_DB);
-#ifdef _OPENMP
-#pragma omp parallel
-#endif
-        {
-          seqan::Pattern<seqan::StringSet<seqan::Peptide>, seqan::AhoCorasick> pattern(pep_DB);
-          seqan::FoundProteinFunctor func_threads(enzyme);
-          writeDebug_("Finding peptide/protein matches ...", 1);
-
-#pragma omp for
-          // search all peptides in each protein
-          for (SignedSize i = 0; i < protDB_length; ++i)
-          {
-            seqan::Finder<seqan::Peptide> finder(prot_DB[i]);
-            while (find(finder, pattern))
-            {
-              //seqan::appendValue(pat_hits, seqan::Pair<Size, Size>(position(pattern), position(finder)));
-
-              //func_threads.pep_to_prot[position(pattern)].insert(i);
-              // String(seqan::String<char, seqan::CStyle>(prot_DB[i])), position(finder))
-              // target.assign(begin(source, Standard()), end(source, Standard()));
-              const seqan::Peptide& tmp_pep = pep_DB[position(pattern)];
-              const seqan::Peptide& tmp_prot = prot_DB[i];
-
-              func_threads.addHit(position(pattern), i, String(begin(tmp_pep), end(tmp_pep)), String(begin(tmp_prot), end(tmp_prot)), position(finder));
-            }
-          }
-
-          // join results again
-#ifdef _OPENMP
-#pragma omp critical(PeptideIndexer_joinAC)
-#endif
-          {
-            func.filter_passed += func_threads.filter_passed;
-            func.filter_rejected += func_threads.filter_rejected;
-            for (seqan::FoundProteinFunctor::MapType::const_iterator it = func_threads.pep_to_prot.begin(); it != func_threads.pep_to_prot.end(); ++it)
-            {
-              func.pep_to_prot[it->first].insert(func_threads.pep_to_prot[it->first].begin(), func_threads.pep_to_prot[it->first].end());
-            }
-
-          }
-        } // end parallel
-
-        sw.stop();
-
-        writeLog_(String("\nAho-Corasick done:\n  found ") + func.filter_passed + " hits for " + func.pep_to_prot.size() + " of " + length(pep_DB) + " peptides (time: " + sw.getClockTime() + " s (wall), " + sw.getCPUTime() + " s (CPU)).");
-      } // end of Aho Corasick
-
-      /// now, search using a suffix array -- allows approximate matching:
-      /// check if every peptide was found:
-      if ((func.pep_to_prot.size() != length(pep_DB)) &&
-          ((aaa_max_> 0) || (mismatches_max_ > 0)))
-      {
-        // search using SA, which supports mismatches (introduced by resolving ambiguous AA's by e.g. Mascot) -- expensive!
-        writeLog_(String("Using suffix array to find ambiguous matches..."));
-
-        // search peptides which remained unidentified during Aho-Corasick (might be all peptides if Aho-Corasick was not run)
-        bool pepDB_updated = false;  // we might modify (i.e. reduce) pep_DB -- and we need to remember that we did it
-        bool protDB_updated = false; // ... same for prot_DB
-        vector<Size> pep_DB_indexes;  // store peptide indices which still need searching, i.e. [index SA Pep DB] --> [index full Pep DB]
-        vector<Size> prot_DB_indexes; // store protein indices which still need searching, i.e. [index SA Prot DB] --> [index full Prot DB]
-        if (!func.pep_to_prot.empty()) // AC was run
-        {
-          seqan::StringSet<seqan::Peptide> pep_DB_SA;
-          // Note for future developers: Creating a new StringSet is much faster
-          // than either filtering an existing one (via "removeValueById") or
-          // creating a Dependent StringSet (via "assignValueById"), at least
-          // with SeqAn 1.4!
-          //
-          // Only search peptides which remained unidentified during Aho-Corasick:
-          for (Size i = 0; i < length(pep_DB); ++i)
-          {
-            if (!func.pep_to_prot.has(i))
-            {
-              appendValue(pep_DB_SA, pep_DB[i]);
-              pep_DB_indexes.push_back(i);
-              //std::cerr << "SA search pep " << i << " " <<  pep_DB[i] << "\n";
-            } //else std::cerr << "AC found pep " <<  i << " " << pep_DB[i] << "\n";
-          }
-          seqan::move(pep_DB, pep_DB_SA); // overwrite pep_DB (original content is lost)
-          pepDB_updated = true;
-          writeLog_("... for " + String(length(pep_DB)) + " unmatched peptide(s)...");
-
-          if (filter_aaa_proteins_) // only search proteins with AAA's
-          {
-            seqan::StringSet<seqan::Peptide> prot_DB_SA;
-            for (Size i = 0; i < length(prot_DB); ++i)
-            {
-              // check if the protein contains ambiguous amino acids:
-              Size length_prot = length(prot_DB[i]);
-              for (Size j = 0; j < length_prot; ++j)
-              {
-                if ((prot_DB[i][j] == 'B') || (prot_DB[i][j] == 'X') ||
-                    (prot_DB[i][j] == 'Z'))
-                {
-                  appendValue(prot_DB_SA, prot_DB[i]);
-                  prot_DB_indexes.push_back(i);
-                  break;
-                }
-              }
-            }
-            seqan::move(prot_DB, prot_DB_SA); // overwrite prot_DB (original content is lost)
-            protDB_updated = true;
-            writeLog_("... in " + String(length(prot_DB)) + " protein(s) with ambiguous AA's.");
-          }
-          else
-          {
-            writeLog_("... in all " + String(length(prot_DB)) + " protein(s).");
-          }
-        }
-
-        seqan::FoundProteinFunctor func_SA(enzyme);
-
-        typedef seqan::Index<seqan::StringSet<seqan::Peptide>, seqan::IndexWotd<> > TIndex;
-        TIndex prot_Index(prot_DB);
-        TIndex pep_Index(pep_DB);
-
-        // use only full peptides in Suffix Array
-        const Size length_SA = length(pep_DB);
-        resize(indexSA(pep_Index), length_SA);
-        for (Size i = 0; i < length_SA; ++i)
-        {
-          indexSA(pep_Index)[i].i1 = (unsigned)i;
-          indexSA(pep_Index)[i].i2 = 0;
-        }
-
-        typedef seqan::Iterator<TIndex, seqan::TopDown<seqan::PreorderEmptyEdges> >::Type TTreeIter;
-
-        //seqan::open(indexSA(prot_Index), "c:\\tmp\\prot_Index.sa");
-        //seqan::open(indexDir(prot_Index), "c:\\tmp\\prot_Index.dir");
-
-        TTreeIter prot_Iter(prot_Index);
-        TTreeIter pep_Iter(pep_Index);
-
-        UInt max_aaa = static_cast<int>(param_.getValue("aaa_max"));
-        seqan::_approximateAminoAcidTreeSearch<true, true>(func_SA, pep_Iter, 0u, prot_Iter, 0u, mismatches_max_, max_aaa);
-
-        // augment results with SA hits
-        if (pepDB_updated || protDB_updated) // AC was run and we modified the pep/protDB for SA search
-        {
-          // correct the indexes that reference the proteins
-          // (because "pep/prot_DB" does not contain all peptides/proteins)
-          for (seqan::FoundProteinFunctor::MapType::iterator it = func_SA.pep_to_prot.begin(); 
-               it != func_SA.pep_to_prot.end();
-               ++it)
-          {
-            // peptide index
-            Size new_pep_index = pep_DB_indexes[it->first];
-            // protein index
-            const set<PeptideProteinMatchInformation>* prot_ids = &(it->second); // by default, we use the hits as they are
-            set<PeptideProteinMatchInformation> temp;
-            //std::cerr << "peptide map: " << it->first << " -> " << new_pep_index << "\n";
-            if (protDB_updated)
-            { // can't update items in "it->second" directly, because it's a set
-              for (set<PeptideProteinMatchInformation>::const_iterator ppmi_it = it->second.begin();
-                ppmi_it != it->second.end();
-                ++ppmi_it)
-              {
-                PeptideProteinMatchInformation ppi = *ppmi_it;
-                ppi.protein_index = prot_DB_indexes[ppi.protein_index];
-                temp.insert(ppi);
-                //std::cerr << "peptide map: " << it->first << " -> " << new_pep_index << "    protein map: " << ppmi_it->protein_index << " -> " << ppi.protein_index << "\n";
-              }
-              // use updated protein hits
-              prot_ids = &temp;
-            }
-            // write fixed mappings directly to the merged index 'func'
-            func.pep_to_prot[new_pep_index] = *prot_ids;
-          }
-          func.filter_passed += func_SA.filter_passed;
-          func.filter_rejected += func_SA.filter_rejected;
-        }
-        else
-        { // func is empty anyways, since no AC was run
-          OPENMS_PRECONDITION(func.pep_to_prot.empty(), "Internal error - unexpected AhoCorasick results found");
-          std::swap(func, func_SA);
-        }
-      } // SA run
-    } // end local scope
-
-    // write some stats
-    LOG_INFO << "Peptide hits passing enzyme filter: " << func.filter_passed << "\n"
-             << "     ... rejected by enzyme filter: " << func.filter_rejected << std::endl;
-
-    /* do mapping */
-    writeDebug_("Reindexing peptide/protein matches...", 1);
-
-    /// index existing proteins
-    Map<String, Size> runid_to_runidx; // identifier to index
-    for (Size run_idx = 0; run_idx < prot_ids.size(); ++run_idx)
-    {
-      runid_to_runidx[prot_ids[run_idx].getIdentifier()] = run_idx;
-    }
-
-    /// store target/decoy status of proteins
-    Map<String, bool> protein_is_decoy; // accession -> is decoy?
-
-    /// for peptides --> proteins
-    Size stats_matched_unique(0);
-    Size stats_matched_multi(0);
-    Size stats_unmatched(0);
-    Size stats_count_m_t(0);
-    Size stats_count_m_d(0);
-    Size stats_count_m_td(0);
-    Map<Size, set<Size> > runidx_to_protidx; // in which protID do appear which proteins (according to mapped peptides)
-
-    Size pep_idx(0);
-    for (vector<PeptideIdentification>::iterator it1 = pep_ids.begin(); it1 != pep_ids.end(); ++it1)
-    {
-      // which ProteinIdentification does the peptide belong to?
-      Size run_idx = runid_to_runidx[it1->getIdentifier()];
-
-      vector<PeptideHit>& hits = it1->getHits();
-
-      for (vector<PeptideHit>::iterator it2 = hits.begin(); it2 != hits.end(); ++it2)
-      {
-        // clear protein accessions
-        it2->setPeptideEvidences(vector<PeptideEvidence>());
-
-        // add new protein references
-        for (set<PeptideProteinMatchInformation>::const_iterator it_i = func.pep_to_prot[pep_idx].begin();
-             it_i != func.pep_to_prot[pep_idx].end(); ++it_i)
-        {
-          const String& accession = proteins[it_i->protein_index].identifier;
-          PeptideEvidence pe;
-          pe.setProteinAccession(accession);
-          pe.setStart(it_i->position);
-          pe.setEnd(it_i->position + it2->getSequence().size() - 1);
-          pe.setAABefore(it_i->AABefore);
-          pe.setAAAfter(it_i->AAAfter);
-          it2->addPeptideEvidence(pe);
-
-          runidx_to_protidx[run_idx].insert(it_i->protein_index); // fill protein hits
-
-          if (!protein_is_decoy.has(accession))
-          {
-            protein_is_decoy[accession] = (prefix_ && accession.hasPrefix(decoy_string_)) || (!prefix_ && accession.hasSuffix(decoy_string_));
-          }
-        }
-
-        ///
-        /// is this a decoy hit?
-        ///
-        bool matches_target(false);
-        bool matches_decoy(false);
-
-        set<String> protein_accessions = it2->extractProteinAccessionsSet();
-        for (set<String>::const_iterator it = protein_accessions.begin(); it != protein_accessions.end(); ++it)
-        {
-          if (protein_is_decoy[*it])
-          {
-            matches_decoy = true;
-          }
-          else
-          {
-            matches_target = true;
-          }
-          // this is rare in practice, so the test may not really save time:
-          // if (matches_decoy && matches_target)
-          // {
-          //   break; // no need to check remaining accessions
-          // }
-        }
-        String target_decoy;
-        if (matches_decoy && matches_target)
-        {
-          target_decoy = "target+decoy";
-          ++stats_count_m_td;
-        }
-        else if (matches_target)
-        {
-          target_decoy = "target";
-          ++stats_count_m_t;
-        }
-        else if (matches_decoy)
-        {
-          target_decoy = "decoy";
-          ++stats_count_m_d;
-        }
-        it2->setMetaValue("target_decoy", target_decoy);
-
-        if (protein_accessions.size() == 1)
-        {
-          it2->setMetaValue("protein_references", "unique");
-          ++stats_matched_unique;
-        }
-        else if (protein_accessions.size() > 1)
-        {
-          it2->setMetaValue("protein_references", "non-unique");
-          ++stats_matched_multi;
-        }
-        else
-        {
-          it2->setMetaValue("protein_references", "unmatched");
-          ++stats_unmatched;
-          if (stats_unmatched < 15) LOG_INFO << "Unmatched peptide: " << it2->getSequence() << "\n";
-          else if (stats_unmatched == 15) LOG_INFO << "Unmatched peptide: ...\n";
-        }
-
-        ++pep_idx; // next hit
-      }
-
-    }
-
-    LOG_INFO << "-----------------------------------\n";
-    LOG_INFO << "Peptides statistics\n";
-    LOG_INFO << "\n";
-    LOG_INFO << "  target/decoy:\n";
-    LOG_INFO << "    match to target DB only: " << stats_count_m_t << "\n";
-    LOG_INFO << "    match to decoy DB only : " << stats_count_m_d << "\n";
-    LOG_INFO << "    match to both          : " << stats_count_m_td << "\n";
-    LOG_INFO << "\n";
-    LOG_INFO << "  mapping to proteins:\n";
-    LOG_INFO << "    no match (to 0 protein)         : " << stats_unmatched << "\n";
-    LOG_INFO << "    unique match (to 1 protein)     : " << stats_matched_unique << "\n";
-    LOG_INFO << "    non-unique match (to >1 protein): " << stats_matched_multi << std::endl;
-
-
-    /// exit if no peptides were matched to decoy
-    if ((stats_count_m_d + stats_count_m_td) == 0)
-    {
-      String msg("No peptides were matched to the decoy portion of the database! Did you provide the correct concatenated database? Are your 'decoy_string' (=" + String(decoy_string_) + ") and 'decoy_string_position' (=" + String(param_.getValue("decoy_string_position")) + ") settings correct?");
-      if (missing_decoy_action_== "error")
-      {
-        LOG_ERROR << "Error: " << msg << "\nSet 'missing_decoy_action' to 'warn' if you are sure this is ok!\nAborting ..." << std::endl;
-        return UNEXPECTED_RESULT;
-      }
-      else
-      {
-        LOG_WARN << "Warn: " << msg << "\nSet 'missing_decoy_action' to 'error' if you want to elevate this to an error!" << std::endl;
-      }
-    }
-
-    /// for proteins --> peptides
-
-    Int stats_new_proteins(0);
-    Int stats_orphaned_proteins(0);
-
-    // all peptides contain the correct protein hit references, now update the protein hits
-    for (Size run_idx = 0; run_idx < prot_ids.size(); ++run_idx)
-    {
-      set<Size> masterset = runidx_to_protidx[run_idx]; // all found protein matches
-
-      vector<ProteinHit> new_protein_hits;
-      // go through existing hits and update (do not create from anew, as there might be other information (score, rank, etc.) which
-      // we want to preserve
-      for (vector<ProteinHit>::iterator p_hit = prot_ids[run_idx].getHits().begin(); p_hit != prot_ids[run_idx].getHits().end(); ++p_hit)
-      {
-        const String& acc = p_hit->getAccession();
-        if (acc_to_prot.has(acc) // accession needs to exist in new FASTA file
-            && masterset.find(acc_to_prot[acc]) != masterset.end())
-        { // this accession was there already
-          String seq;
-          if (write_protein_sequence_)
-          {
-            seq = proteins[acc_to_prot[acc]].sequence;
-          }
-          p_hit->setSequence(seq);
-
-          if (write_protein_description_)
-          {
-            const String& description = proteins[acc_to_prot[acc]].description;
-            //std::cout << "Description = " << description << "\n";
-            p_hit->setDescription(description);
-          }
-
-          new_protein_hits.push_back(*p_hit);
-          masterset.erase(acc_to_prot[acc]); // remove from master (at the end only new proteins remain)
-        }
-        else // old hit is orphaned
-        {
-          ++stats_orphaned_proteins;
-          if (keep_unreferenced_proteins_) new_protein_hits.push_back(*p_hit);
-        }
-      }
-
-      // add remaining new hits
-      for (set<Size>::const_iterator it = masterset.begin();
-           it != masterset.end(); ++it)
-      {
-        ProteinHit hit;
-        hit.setAccession(proteins[*it].identifier);
-        if (write_protein_sequence_)
-        {
-          hit.setSequence(proteins[*it].sequence);
-        }
-
-        if (write_protein_description_)
-        {
-          //std::cout << "Description = " << proteins[*it].description << "\n";
-          hit.setDescription(proteins[*it].description);
-        }
-
-        new_protein_hits.push_back(hit);
-        ++stats_new_proteins;
-      }
-
-      prot_ids[run_idx].setHits(new_protein_hits);
-    }
-
-    // annotate target/decoy status of proteins:
-    for (vector<ProteinIdentification>::iterator id_it = prot_ids.begin(); id_it != prot_ids.end(); ++id_it)
-    {
-      for (vector<ProteinHit>::iterator hit_it = id_it->getHits().begin(); hit_it != id_it->getHits().end(); ++hit_it)
-      {
-        hit_it->setMetaValue("target_decoy", (protein_is_decoy[hit_it->getAccession()] ? "decoy" : "target"));
-      }
-    }
-
-    LOG_INFO << "-----------------------------------\n";
-    LOG_INFO << "Protein statistics\n";
-    LOG_INFO << "\n";
-    LOG_INFO << "  new proteins: " << stats_new_proteins << "\n";
-    LOG_INFO << "  orphaned proteins: " << stats_orphaned_proteins << (keep_unreferenced_proteins_ ? " (all kept)" : " (all removed)") << "\n";
-
-    writeDebug_("Reindexing finished!", 1);
-
-    if ((!allow_unmatched_) && (stats_unmatched > 0))
-    {
-      LOG_WARN << "PeptideIndexer found unmatched peptides, which could not be associated to a protein.\n"
-               << "Potential solutions:\n"
-               << "   - check your FASTA database for completeness\n"
-               << "   - set 'enzyme:specificity' to match the identification parameters of the search engine\n"
-               << "   - some engines (e.g. X! Tandem) employ loose cutting rules generating non-tryptic peptides;\n"
-               << "     if you trust them, disable enzyme specificity\n"
-               << "   - increase 'aaa_max' to allow more ambiguous amino acids\n"
-               << "   - as a last resort: use the 'allow_unmatched' option to accept unmatched peptides\n"
-               << "     (note that unmatched peptides cannot be used for FDR calculation or quantification)\n";
-
-      LOG_WARN << "Result files were written, but PeptideIndexer will exit with an error code." << std::endl;
-      return UNEXPECTED_RESULT;
-    }
-
-    if (!log_file_.empty())
-    {
-      log_.close();
-    }
-
-    return EXECUTION_OK;
-}
-=======
->>>>>>> a555a50b
 
 /// @endcond
