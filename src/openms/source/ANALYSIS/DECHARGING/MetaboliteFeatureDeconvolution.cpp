--- conflicted
+++ resolved
@@ -222,12 +222,8 @@
       Int neg_charge = adduct[1].size() - adduct[1].remove('-').size();
       if (pos_charge > 0 && neg_charge > 0)
       {
-<<<<<<< HEAD
-        String error = "MetaboliteFeatureDeconvolution::potential_adducts mixes charges for an adduct!";
-=======
         String error = "MetaboliteFeatureDeconvolution::potential_adduct mixes charges for an adduct!";
         throw Exception::InvalidParameter(__FILE__, __LINE__, OPENMS_PRETTY_FUNCTION, error);
->>>>>>> 511dc7a5
       }
       else if (pos_charge > 0)
       {
@@ -237,41 +233,19 @@
         //E.g., for H: M-(p+e)+p <-> M-e == H+
         //E.g., for Na: Na -(p+e)+p <-> Na-e == Na+
         ef -= EmpiricalFormula("H" + String(pos_charge));
-<<<<<<< HEAD
-        ef.setCharge(pos_charge); // effectively subtract electron masses
-        potential_adducts_.push_back(Adduct((Int)pos_charge, 1, ef.getMonoWeight(), adduct[0], log(prob), rt_shift, label));
-=======
         potential_adducts_.push_back(Adduct(pos_charge, 1, ef.getMonoWeight(), adduct[0], log(prob), rt_shift, label));
->>>>>>> 511dc7a5
       }
       else if (neg_charge > 0)
       {
         if (adduct[0] == "H-1")
         {
-<<<<<<< HEAD
-          potential_adducts_.push_back(Adduct((Int)-neg_charge, 1, -Constants::PROTON_MASS_U, adduct[0], log(prob), rt_shift,label));
-        }
-        else        
-=======
           potential_adducts_.push_back(Adduct(-neg_charge, 1, -Constants::PROTON_MASS_U, adduct[0], log(prob), rt_shift,label));
         }
         else
->>>>>>> 511dc7a5
         {
           EmpiricalFormula ef(adduct[0]);
           ef.setCharge(0);//ensures we get without additional protons, now just add electron masses // effectively subtract electron masses
           potential_adducts_.push_back(Adduct((Int)-neg_charge, 1, ef.getMonoWeight() + Constants::ELECTRON_MASS_U * neg_charge, adduct[0], log(prob), rt_shift, label));
-<<<<<<< HEAD
-        }        
-      }
-      else//pos,neg == 0
-      {//in principle no change because pos_charge 0 and ef.getMonoWeight() only adds for nonzero charges
-        EmpiricalFormula ef(adduct[0]);
-        ef -= EmpiricalFormula("H" + String(pos_charge));
-        ef.setCharge(pos_charge); // effectively subtract electron masses
-        potential_adducts_.push_back(Adduct((Int)pos_charge, 1, ef.getMonoWeight(), adduct[0], log(prob), rt_shift, label));      
-      }    
-=======
         }
       }
       else if (adduct[1] == "0")//pos,neg == 0
@@ -292,7 +266,6 @@
         String error = "MetaboliteFeatureDeconvolution::potential_adduct charge must only contain '+','-' or '0'!";
         throw Exception::InvalidParameter(__FILE__, __LINE__, OPENMS_PRETTY_FUNCTION, error);
       }
->>>>>>> 511dc7a5
 
       verbose_level_ = param_.getValue("verbose_level");
     }
@@ -443,22 +416,8 @@
     }
     bool use_minority_bound = (param_.getValue("use_minority_bound") == "true" ? true : false);
     Int max_minority_bound = param_.getValue("max_minority_bound");
-<<<<<<< HEAD
-    double thresh_logp = adduct_lowest_log_p * max_minority_bound +
-                         adduct_highest_log_p * std::max(q_max - max_minority_bound, 0);
-
-    Adduct default_adduct;
-    if (is_neg)
-    {
-      //for negative mode, the default adduct should be deprotonation (added by the user)
-      default_adduct = Adduct(-1, 1, -Constants::PROTON_MASS_U, "H-1", log(1.0),0);
-    // e^(log prob_H)*e^(log prob_Na) = *e^(log prob_Na) * *e^(log prob_Na)
-    }
-    else
-=======
     double thresh_logp = log(1e-10); //We set a default threshold simply as a minimally small number
     if (use_minority_bound)
->>>>>>> 511dc7a5
     {
       thresh_logp = adduct_lowest_log_p * max_minority_bound +
                     adduct_highest_log_p * std::max(q_max - max_minority_bound, 0);
@@ -571,11 +530,7 @@
                 if (is_neg)
                 {
                   left_charges = -md_s->getPositiveCharges();
-<<<<<<< HEAD
-                  right_charges = -md_s->getNegativeCharges();//for negative, a pos charge means either losing an H-1 from the left (decreasing charge) or the Na  case. (We do H-1Na as neutral, because of the pos,negcharges)                                
-=======
                   right_charges = -md_s->getNegativeCharges();//for negative, a pos charge means either losing an H-1 from the left (decreasing charge) or the Na  case. (We do H-1Na as neutral, because of the pos,negcharges)
->>>>>>> 511dc7a5
                 }
                 else
                 {
@@ -599,11 +554,7 @@
                   if (is_neg)
                   {
                     left_charges = -cmp.getPositiveCharges();
-<<<<<<< HEAD
-                    right_charges = -cmp.getNegativeCharges();                                   
-=======
                     right_charges = -cmp.getNegativeCharges();
->>>>>>> 511dc7a5
                   }
                   else
                   {
