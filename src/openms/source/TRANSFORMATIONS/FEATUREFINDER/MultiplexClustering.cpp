// --------------------------------------------------------------------------
//                   OpenMS -- Open-Source Mass Spectrometry
// --------------------------------------------------------------------------
// Copyright The OpenMS Team -- Eberhard Karls University Tuebingen,
// ETH Zurich, and Freie Universitaet Berlin 2002-2018.
//
// This software is released under a three-clause BSD license:
//  * Redistributions of source code must retain the above copyright
//    notice, this list of conditions and the following disclaimer.
//  * Redistributions in binary form must reproduce the above copyright
//    notice, this list of conditions and the following disclaimer in the
//    documentation and/or other materials provided with the distribution.
//  * Neither the name of any author or any participating institution
//    may be used to endorse or promote products derived from this software
//    without specific prior written permission.
// For a full list of authors, refer to the file AUTHORS.
// --------------------------------------------------------------------------
// THIS SOFTWARE IS PROVIDED BY THE COPYRIGHT HOLDERS AND CONTRIBUTORS "AS IS"
// AND ANY EXPRESS OR IMPLIED WARRANTIES, INCLUDING, BUT NOT LIMITED TO, THE
// IMPLIED WARRANTIES OF MERCHANTABILITY AND FITNESS FOR A PARTICULAR PURPOSE
// ARE DISCLAIMED. IN NO EVENT SHALL ANY OF THE AUTHORS OR THE CONTRIBUTING
// INSTITUTIONS BE LIABLE FOR ANY DIRECT, INDIRECT, INCIDENTAL, SPECIAL,
// EXEMPLARY, OR CONSEQUENTIAL DAMAGES (INCLUDING, BUT NOT LIMITED TO,
// PROCUREMENT OF SUBSTITUTE GOODS OR SERVICES; LOSS OF USE, DATA, OR PROFITS;
// OR BUSINESS INTERRUPTION) HOWEVER CAUSED AND ON ANY THEORY OF LIABILITY,
// WHETHER IN CONTRACT, STRICT LIABILITY, OR TORT (INCLUDING NEGLIGENCE OR
// OTHERWISE) ARISING IN ANY WAY OUT OF THE USE OF THIS SOFTWARE, EVEN IF
// ADVISED OF THE POSSIBILITY OF SUCH DAMAGE.
//
// --------------------------------------------------------------------------
// $Maintainer: Lars Nilse $
// $Authors: Lars Nilse $
// --------------------------------------------------------------------------

#include <OpenMS/KERNEL/StandardTypes.h>
#include <OpenMS/KERNEL/ConsensusMap.h>
#include <OpenMS/FORMAT/ConsensusXMLFile.h>
#include <OpenMS/TRANSFORMATIONS/RAW2PEAK/PeakPickerHiRes.h>
#include <OpenMS/FILTERING/DATAREDUCTION/SplineSpectrum.h>
#include <OpenMS/TRANSFORMATIONS/FEATUREFINDER/MultiplexFiltering.h>
#include <OpenMS/TRANSFORMATIONS/FEATUREFINDER/MultiplexClustering.h>
#include <OpenMS/TRANSFORMATIONS/FEATUREFINDER/PeakWidthEstimator.h>
#include <OpenMS/MATH/STATISTICS/StatisticFunctions.h>
#include <OpenMS/COMPARISON/CLUSTERING/GridBasedClustering.h>

#include<QDir>

using namespace std;

namespace OpenMS
{

  MultiplexClustering::MultiplexClustering(const MSExperiment& exp_profile, const MSExperiment& exp_picked, const std::vector<std::vector<PeakPickerHiRes::PeakBoundary> >& boundaries, double rt_typical, double rt_minimum) :
    rt_typical_(rt_typical), rt_minimum_(rt_minimum)
  {
    if (exp_picked.size() != boundaries.size())
    {
      throw Exception::IllegalArgument(__FILE__, __LINE__, OPENMS_PRETTY_FUNCTION, "Centroided data and the corresponding list of peak boundaries do not contain same number of spectra.");
    }
    
    // ranges of the experiment
    double mz_min = exp_profile.getMinMZ();
    double mz_max = exp_profile.getMaxMZ();
    double rt_min = exp_profile.getMinRT();
    double rt_max = exp_profile.getMaxRT();
    
    // extend the grid by a small absolute margin
<<<<<<< HEAD
    double mz_margin = 1e-15;
    double rt_margin = 1e-15;
=======
    double mz_margin = 1e-2;
    double rt_margin = 1e-2;
>>>>>>> 8bd8e05d
    mz_min -= mz_margin; 
    mz_max += mz_margin; 
    rt_min -= rt_margin; 
    rt_max += rt_margin;
    
    // generate grid spacing
    PeakWidthEstimator estimator(exp_picked, boundaries);
    // We assume that the jitter of the peak centres are less than <scaling> times the peak width.
    // This factor ensures that two neighbouring peaks at the same RT cannot be in the same cluster.
    double scaling = 0.4;
    for (double mz = mz_min; mz < mz_max; mz = mz + scaling * estimator.getPeakWidth(mz))
    {
      grid_spacing_mz_.push_back(mz);
    }
    grid_spacing_mz_.push_back(mz_max);

    for (double rt = rt_min; rt < rt_max; rt = rt + rt_typical)
    {
      grid_spacing_rt_.push_back(rt);
    }
    grid_spacing_rt_.push_back(rt_max);

    // determine RT scaling
    std::vector<double> mz;
    MSExperiment::ConstIterator it_rt;
    for (it_rt = exp_picked.begin(); it_rt < exp_picked.end(); ++it_rt)
    {
      MSSpectrum::ConstIterator it_mz;
      for (it_mz = it_rt->begin(); it_mz < it_rt->end(); ++it_mz)
      {
        mz.push_back(it_mz->getMZ());
      }
    }
    std::sort(mz.begin(), mz.end());
    rt_scaling_ = estimator.getPeakWidth(mz[(int) mz.size() / 2]) / rt_typical_;

  }

  MultiplexClustering::MultiplexClustering(const MSExperiment& exp, double mz_tolerance, bool mz_tolerance_unit, double rt_typical, double rt_minimum) :
    rt_typical_(rt_typical), rt_minimum_(rt_minimum)
  {
    // ranges of the experiment
    double mz_min = exp.getMinMZ();
    double mz_max = exp.getMaxMZ();
    double rt_min = exp.getMinRT();
    double rt_max = exp.getMaxRT();
    
    // extend the grid by a small absolute margin
    double mz_margin = 1e-15;
    double rt_margin = 1e-15;
    mz_min -= mz_margin; 
    mz_max += mz_margin; 
    rt_min -= rt_margin; 
    rt_max += rt_margin;
    
    // generate grid spacing
    // We assume that the jitter of the peak centres are less than <scaling> times the user specified m/z tolerance.
    double scaling = 1.0;
    
    if (mz_tolerance_unit)
    {
      for (double mz = mz_min; mz < mz_max; mz = mz * (1 + scaling * mz_tolerance/1000000))
      {
        grid_spacing_mz_.push_back(mz);
      }
    }
    else
    {
      for (double mz = mz_min; mz < mz_max; mz = mz + scaling * mz_tolerance)
      {
        grid_spacing_mz_.push_back(mz);
      }
    }
    grid_spacing_mz_.push_back(mz_max);

    for (double rt = rt_min; rt < rt_max; rt = rt + rt_typical)
    {
      grid_spacing_rt_.push_back(rt);
    }
    grid_spacing_rt_.push_back(rt_max);

    // determine RT scaling
    std::vector<double> mz;
    MSExperiment::ConstIterator it_rt;
    for (it_rt = exp.begin(); it_rt < exp.end(); ++it_rt)
    {
      MSSpectrum::ConstIterator it_mz;
      for (it_mz = it_rt->begin(); it_mz < it_rt->end(); ++it_mz)
      {
        mz.push_back(it_mz->getMZ());
      }
    }
    std::sort(mz.begin(), mz.end());
    if (mz_tolerance_unit)
    {
      rt_scaling_ = (mz[(int) mz.size() / 2] * mz_tolerance/1000000) / rt_typical_;
    }
    else
    {
      rt_scaling_ = mz_tolerance / rt_typical_;
    }

  }

  std::vector<std::map<int, GridBasedCluster> > MultiplexClustering::cluster(const std::vector<MultiplexFilteredMSExperiment>& filter_results)
  {
    // progress logger
    unsigned progress = 0;
    startProgress(0, filter_results.size(), "clustering filtered LC-MS data");
      
    std::vector<std::map<int, GridBasedCluster> > cluster_results;

    // loop over patterns i.e. cluster each of the corresponding filter results
    for (unsigned i = 0; i < filter_results.size(); ++i)
    {
      setProgress(++progress);
        
      GridBasedClustering<MultiplexDistance> clustering(MultiplexDistance(rt_scaling_), filter_results[i].getMZ(), filter_results[i].getRT(), grid_spacing_mz_, grid_spacing_rt_);
      clustering.cluster();
      //clustering.extendClustersY();
<<<<<<< HEAD
      //clustering.removeSmallClustersY(rt_minimum_);    // No need here. We check for rt_min when constructing the feature maps in generateMaps_().
=======
>>>>>>> 8bd8e05d
      cluster_results.push_back(clustering.getResults());
    }

    endProgress();

    return cluster_results;
  }

  MultiplexClustering::MultiplexDistance::MultiplexDistance(double rt_scaling)
  : rt_scaling_(rt_scaling)
  {
  }
  
  MultiplexClustering::MultiplexDistance::MultiplexDistance()
  : rt_scaling_(1)
  {
  }
  
  double MultiplexClustering::MultiplexDistance::operator()(Point p1, Point p2)
  {
      return sqrt((p1.getX() - p2.getX())*(p1.getX() - p2.getX()) + rt_scaling_ * rt_scaling_ * (p1.getY() - p2.getY())*(p1.getY() - p2.getY()));
  }

}<|MERGE_RESOLUTION|>--- conflicted
+++ resolved
@@ -65,13 +65,8 @@
     double rt_max = exp_profile.getMaxRT();
     
     // extend the grid by a small absolute margin
-<<<<<<< HEAD
-    double mz_margin = 1e-15;
-    double rt_margin = 1e-15;
-=======
     double mz_margin = 1e-2;
     double rt_margin = 1e-2;
->>>>>>> 8bd8e05d
     mz_min -= mz_margin; 
     mz_max += mz_margin; 
     rt_min -= rt_margin; 
@@ -192,10 +187,6 @@
       GridBasedClustering<MultiplexDistance> clustering(MultiplexDistance(rt_scaling_), filter_results[i].getMZ(), filter_results[i].getRT(), grid_spacing_mz_, grid_spacing_rt_);
       clustering.cluster();
       //clustering.extendClustersY();
-<<<<<<< HEAD
-      //clustering.removeSmallClustersY(rt_minimum_);    // No need here. We check for rt_min when constructing the feature maps in generateMaps_().
-=======
->>>>>>> 8bd8e05d
       cluster_results.push_back(clustering.getResults());
     }
 
