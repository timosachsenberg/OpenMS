// --------------------------------------------------------------------------
//                   OpenMS -- Open-Source Mass Spectrometry
// --------------------------------------------------------------------------
// Copyright The OpenMS Team -- Eberhard Karls University Tuebingen,
// ETH Zurich, and Freie Universitaet Berlin 2002-2018.
//
// This software is released under a three-clause BSD license:
//  * Redistributions of source code must retain the above copyright
//    notice, this list of conditions and the following disclaimer.
//  * Redistributions in binary form must reproduce the above copyright
//    notice, this list of conditions and the following disclaimer in the
//    documentation and/or other materials provided with the distribution.
//  * Neither the name of any author or any participating institution
//    may be used to endorse or promote products derived from this software
//    without specific prior written permission.
// For a full list of authors, refer to the file AUTHORS.
// --------------------------------------------------------------------------
// THIS SOFTWARE IS PROVIDED BY THE COPYRIGHT HOLDERS AND CONTRIBUTORS "AS IS"
// AND ANY EXPRESS OR IMPLIED WARRANTIES, INCLUDING, BUT NOT LIMITED TO, THE
// IMPLIED WARRANTIES OF MERCHANTABILITY AND FITNESS FOR A PARTICULAR PURPOSE
// ARE DISCLAIMED. IN NO EVENT SHALL ANY OF THE AUTHORS OR THE CONTRIBUTING
// INSTITUTIONS BE LIABLE FOR ANY DIRECT, INDIRECT, INCIDENTAL, SPECIAL,
// EXEMPLARY, OR CONSEQUENTIAL DAMAGES (INCLUDING, BUT NOT LIMITED TO,
// PROCUREMENT OF SUBSTITUTE GOODS OR SERVICES; LOSS OF USE, DATA, OR PROFITS;
// OR BUSINESS INTERRUPTION) HOWEVER CAUSED AND ON ANY THEORY OF LIABILITY,
// WHETHER IN CONTRACT, STRICT LIABILITY, OR TORT (INCLUDING NEGLIGENCE OR
// OTHERWISE) ARISING IN ANY WAY OUT OF THE USE OF THIS SOFTWARE, EVEN IF
// ADVISED OF THE POSSIBILITY OF SUCH DAMAGE.
//
// --------------------------------------------------------------------------
// $Maintainer: Lars Nilse $
// $Authors: Lars Nilse $
// --------------------------------------------------------------------------

#include <OpenMS/KERNEL/StandardTypes.h>
#include <OpenMS/KERNEL/BaseFeature.h>
#include <OpenMS/CHEMISTRY/ISOTOPEDISTRIBUTION/IsotopeDistribution.h>
#include <OpenMS/TRANSFORMATIONS/RAW2PEAK/PeakPickerHiRes.h>
#include <OpenMS/TRANSFORMATIONS/FEATUREFINDER/MultiplexFilteringCentroided.h>
#include <OpenMS/MATH/STATISTICS/StatisticFunctions.h>

<<<<<<< HEAD
=======
// #define DEBUG

>>>>>>> 8bd8e05d
using namespace std;
using namespace boost::math;

namespace OpenMS
{

  MultiplexFilteringCentroided::MultiplexFilteringCentroided(const MSExperiment& exp_picked, const std::vector<MultiplexIsotopicPeakPattern>& patterns, int isotopes_per_peptide_min, int isotopes_per_peptide_max, double intensity_cutoff, double rt_band, double mz_tolerance, bool mz_tolerance_unit, double peptide_similarity, double averagine_similarity, double averagine_similarity_scaling, String averagine_type) :
    MultiplexFiltering(exp_picked, patterns, isotopes_per_peptide_min, isotopes_per_peptide_max, intensity_cutoff, rt_band, mz_tolerance, mz_tolerance_unit, peptide_similarity, averagine_similarity, averagine_similarity_scaling, averagine_type)
  {
  }

  vector<MultiplexFilteredMSExperiment> MultiplexFilteringCentroided::filter()
  {
    // progress logger
    unsigned progress = 0;
    startProgress(0, patterns_.size() * exp_picked_.size(), "filtering LC-MS data");
    
    // list of filter results for each peak pattern
    vector<MultiplexFilteredMSExperiment> filter_results;
<<<<<<< HEAD
    
    //unsigned int start = clock();
    
=======

#ifdef DEBUG
    // clock for monitoring run time performance
    unsigned int start = clock();
#endif

>>>>>>> 8bd8e05d
    // loop over all patterns
    for (unsigned pattern_idx = 0; pattern_idx < patterns_.size(); ++pattern_idx)
    {
      // current pattern
      MultiplexIsotopicPeakPattern pattern = patterns_[pattern_idx];
      
      // data structure storing peaks which pass all filters for this pattern
      MultiplexFilteredMSExperiment result;
  
      // construct new white experiment
      White2Original exp_picked_mapping;
      MSExperiment exp_picked_white = getWhiteMSExperiment_(exp_picked_mapping);
  
      // filter (white) experiment
      // loop over spectra
      for (MSExperiment::ConstIterator it_rt = exp_picked_white.begin(); it_rt < exp_picked_white.end(); ++it_rt)
      {
        // skip empty spectra
        if (it_rt->empty())
        {
          continue;
        }

        setProgress(++progress);

        double rt = it_rt->getRT();
        MSExperiment::ConstIterator it_rt_band_begin = exp_picked_white.RTBegin(rt - rt_band_/2);
        MSExperiment::ConstIterator it_rt_band_end = exp_picked_white.RTEnd(rt + rt_band_/2);
        
        // loop over m/z
        for (MSSpectrum::ConstIterator it_mz = it_rt->begin(); it_mz < it_rt->end(); ++it_mz)
        {
          double mz = it_mz->getMZ();
          MultiplexFilteredPeak peak(mz, rt, exp_picked_mapping[it_rt - exp_picked_white.begin()][it_mz - it_rt->begin()], it_rt - exp_picked_white.begin());
          
          if (!(filterPeakPositions_(it_mz, exp_picked_mapping, exp_picked_white.begin(), it_rt_band_begin, it_rt_band_end, pattern, peak)))
          {
            continue;
          }
          
          if (!(filterAveragineModel_(pattern, peak)))
          {
            continue;
          }

          if (!(filterPeptideCorrelation_(pattern, peak)))
          {
            continue;
          }
          
          /**
           * All filters passed.
           */

          result.addPeak(peak);
          blacklistPeak_(peak, pattern_idx);
        }
      }
      
<<<<<<< HEAD
=======
#ifdef DEBUG
>>>>>>> 8bd8e05d
      // write filtered peaks to debug output
      std::stringstream debug_out;
      debug_out << "filter_result_" << pattern_idx << ".consensusXML";
      result.writeDebugOutput(exp_picked_, debug_out.str());
<<<<<<< HEAD
=======
#endif
>>>>>>> 8bd8e05d
      
      // add results of this pattern to list
      filter_results.push_back(result);
    }
    
<<<<<<< HEAD
    // clock for monitoring run performance
    //std::cout << "\nFiltering took me " << (float)(clock()-start)/CLOCKS_PER_SEC << " seconds.\n\n";
=======
#ifdef DEBUG
    // clock for monitoring run time performance
    LOG_INFO << "\nThe filtering step of the algorithm took " << (float)(clock()-start)/CLOCKS_PER_SEC << " seconds.\n\n";
#endif
>>>>>>> 8bd8e05d

    endProgress();
    
    return filter_results;
  }
  
}<|MERGE_RESOLUTION|>--- conflicted
+++ resolved
@@ -39,11 +39,8 @@
 #include <OpenMS/TRANSFORMATIONS/FEATUREFINDER/MultiplexFilteringCentroided.h>
 #include <OpenMS/MATH/STATISTICS/StatisticFunctions.h>
 
-<<<<<<< HEAD
-=======
 // #define DEBUG
 
->>>>>>> 8bd8e05d
 using namespace std;
 using namespace boost::math;
 
@@ -63,18 +60,12 @@
     
     // list of filter results for each peak pattern
     vector<MultiplexFilteredMSExperiment> filter_results;
-<<<<<<< HEAD
-    
-    //unsigned int start = clock();
-    
-=======
 
 #ifdef DEBUG
     // clock for monitoring run time performance
     unsigned int start = clock();
 #endif
 
->>>>>>> 8bd8e05d
     // loop over all patterns
     for (unsigned pattern_idx = 0; pattern_idx < patterns_.size(); ++pattern_idx)
     {
@@ -134,32 +125,21 @@
         }
       }
       
-<<<<<<< HEAD
-=======
 #ifdef DEBUG
->>>>>>> 8bd8e05d
       // write filtered peaks to debug output
       std::stringstream debug_out;
       debug_out << "filter_result_" << pattern_idx << ".consensusXML";
       result.writeDebugOutput(exp_picked_, debug_out.str());
-<<<<<<< HEAD
-=======
 #endif
->>>>>>> 8bd8e05d
       
       // add results of this pattern to list
       filter_results.push_back(result);
     }
     
-<<<<<<< HEAD
-    // clock for monitoring run performance
-    //std::cout << "\nFiltering took me " << (float)(clock()-start)/CLOCKS_PER_SEC << " seconds.\n\n";
-=======
 #ifdef DEBUG
     // clock for monitoring run time performance
     LOG_INFO << "\nThe filtering step of the algorithm took " << (float)(clock()-start)/CLOCKS_PER_SEC << " seconds.\n\n";
 #endif
->>>>>>> 8bd8e05d
 
     endProgress();
     
