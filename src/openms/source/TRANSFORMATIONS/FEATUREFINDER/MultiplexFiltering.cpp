--- conflicted
+++ resolved
@@ -54,19 +54,11 @@
   MultiplexFiltering::MultiplexFiltering(const MSExperiment& exp_picked, const std::vector<MultiplexIsotopicPeakPattern>& patterns,
                                          int isotopes_per_peptide_min, int isotopes_per_peptide_max, double intensity_cutoff, double rt_band,
                                          double mz_tolerance, bool mz_tolerance_unit, double peptide_similarity, double averagine_similarity,
-<<<<<<< HEAD
-                                         double averagine_similarity_scaling, String averigine_type) :
-    patterns_(patterns), isotopes_per_peptide_min_(isotopes_per_peptide_min), isotopes_per_peptide_max_(isotopes_per_peptide_max),
-  intensity_cutoff_(intensity_cutoff), rt_band_(rt_band), mz_tolerance_(mz_tolerance), mz_tolerance_unit_in_ppm_(mz_tolerance_unit),
-  peptide_similarity_(peptide_similarity), averagine_similarity_(averagine_similarity),
-  averagine_similarity_scaling_(averagine_similarity_scaling), averagine_type_(averigine_type)
-=======
                                          double averagine_similarity_scaling, String averagine_type) :
     patterns_(patterns), isotopes_per_peptide_min_(isotopes_per_peptide_min), isotopes_per_peptide_max_(isotopes_per_peptide_max),
   intensity_cutoff_(intensity_cutoff), rt_band_(rt_band), mz_tolerance_(mz_tolerance), mz_tolerance_unit_in_ppm_(mz_tolerance_unit),
   peptide_similarity_(peptide_similarity), averagine_similarity_(averagine_similarity),
   averagine_similarity_scaling_(averagine_similarity_scaling), averagine_type_(averagine_type)
->>>>>>> 8bd8e05d
   {
     // initialise experiment exp_picked_
     // Any peaks below the intensity cutoff cannot be relevant and are therefore removed.
@@ -187,19 +179,6 @@
       mz_tolerance = mz_tolerance_;
     }
     
-<<<<<<< HEAD
-    // debug output variables
-    /*int debug_charge = 4;
-    int debug_rt_idx = 35;
-    int debug_mz_idx = 6;
-    bool debug_now = ((pattern.getCharge() == debug_charge) && (peak.getRTidx() == debug_rt_idx) && (peak.getMZidx() == debug_mz_idx));*/
-    
-    // debug output
-    /*if (debug_now)
-    {
-      std::cout << "    Inside the peak position filter.\n";
-    }*/
-    
     // The mass traces of the peptide(s) form a m/z shift pattern. Starting with the mono-isotopic mass trace of each peptide,
     // how long is the series of m/z shifts until the first expected mass trace is missing? We want to see
     // at least isotopes_per_peptide_min_ of these m/z shifts in each peptide. Note that we need to demand subsequent(!) mass traces
@@ -208,16 +187,6 @@
     // loop over peptides
     for (size_t peptide = 0; peptide < pattern.getMassShiftCount(); ++peptide)
     {
-=======
-    // The mass traces of the peptide(s) form a m/z shift pattern. Starting with the mono-isotopic mass trace of each peptide,
-    // how long is the series of m/z shifts until the first expected mass trace is missing? We want to see
-    // at least isotopes_per_peptide_min_ of these m/z shifts in each peptide. Note that we need to demand subsequent(!) mass traces
-    // to be present. Otherwise it would be easy to mistake say a 2+ peptide for a 4+ peptide.
-    
-    // loop over peptides
-    for (size_t peptide = 0; peptide < pattern.getMassShiftCount(); ++peptide)
-    {
->>>>>>> 8bd8e05d
       size_t length = 0;
       bool interrupted = false;
       
@@ -301,7 +270,6 @@
           // Is the 2+ pattern really a 4+ pattern?
           mz = peak.getMZ() + pattern.getMZShiftAt(peptide * isotopes_per_peptide_max_)/2 + pattern.getMZShiftAt(peptide * isotopes_per_peptide_max_ + 1)/2;
           if (checkForSignificantPeak_(mz, 2 * mz_tolerance, it_rt, intensity_first_peak))
-<<<<<<< HEAD
           {
             return false;
           }
@@ -311,17 +279,6 @@
           if (checkForSignificantPeak_(mz, 2 * mz_tolerance, it_rt, intensity_first_peak))
           {
             return false;
-=======
-          {
-            return false;
-          }
-          
-          // Is the 2+ pattern really a 6+ pattern?
-          mz = peak.getMZ() + pattern.getMZShiftAt(peptide * isotopes_per_peptide_max_)*2/3 + pattern.getMZShiftAt(peptide * isotopes_per_peptide_max_ + 1)/3;
-          if (checkForSignificantPeak_(mz, 2 * mz_tolerance, it_rt, intensity_first_peak))
-          {
-            return false;
->>>>>>> 8bd8e05d
           }
         }
         
@@ -340,11 +297,8 @@
           for (int c = 2; c < 7; ++c)
           {
             // Is the 1+ pattern really a c+ pattern?
-<<<<<<< HEAD
-=======
             // (In theory, any charge state c >= 2+ could be mistaken as a 1+. For the sake of run time performance, we only check up to 7+.
             // If we see in any dataset significant number of mistakes for c >= 8+, we will modify this part of the code.)
->>>>>>> 8bd8e05d
             mz = peak.getMZ() + pattern.getMZShiftAt(peptide * isotopes_per_peptide_max_)*(c-1)/c + pattern.getMZShiftAt(peptide * isotopes_per_peptide_max_ + 1)/c;
             if (checkForSignificantPeak_(mz, 2 * mz_tolerance, it_rt, intensity_first_peak))
             {
@@ -407,11 +361,7 @@
     {
       double mz = peak.getMZ() + patterns_[pattern_idx].getMZShiftAt(it.first);
       
-<<<<<<< HEAD
-      // Extend the RT boundary by rt_band_ erlier
-=======
       // Extend the RT boundary by rt_band_ earlier
->>>>>>> 8bd8e05d
       MSExperiment::ConstIterator it_rt_begin = exp_picked_.begin() + (it.second).first;
       it_rt_begin = exp_picked_.RTBegin(it_rt_begin->getRT() - 2 * rt_band_);
       
@@ -464,21 +414,6 @@
       throw Exception::InvalidParameter(__FILE__, __LINE__, OPENMS_PRETTY_FUNCTION, "Invalid averagine type.");
     }
     
-<<<<<<< HEAD
-    // debug output variables
-    /*int debug_charge = 2;
-    size_t debug_rt_idx = 39;
-    size_t debug_mz_idx = 130;
-    bool debug_now = ((pattern.getCharge() == debug_charge) && (peak.getRTidx() == debug_rt_idx) && (peak.getMZidx() == debug_mz_idx));*/
-    
-    // debug output
-    /*if (debug_now)
-    {
-      std::cout << "Inside the Averagine Filter.\n";
-    }*/
-    
-=======
->>>>>>> 8bd8e05d
     // loop over peptides
     for (size_t peptide = 0; peptide < pattern.getMassShiftCount(); ++peptide)
     {
@@ -520,15 +455,6 @@
           intensities_data.push_back(sum_intensities/count);
         }
         
-<<<<<<< HEAD
-        // debug output
-        /*if (debug_now)
-        {
-          std::cout << "    peptide = " << peptide << "    isotope = " << isotope << "    count = " << count << "    average intensity = " << sum_intensities/count << "    averagine intensity = " << distribution.getContainer()[isotope].second << "\n";
-        }*/
-                
-=======
->>>>>>> 8bd8e05d
       }
       
       // Calculate Pearson and Spearman rank correlations
@@ -539,15 +465,6 @@
       double correlation_Pearson = OpenMS::Math::pearsonCorrelationCoefficient(intensities_model.begin(), intensities_model.end(), intensities_data.begin(), intensities_data.end());
       double correlation_Spearman = OpenMS::Math::rankCorrelationCoefficient(intensities_model.begin(), intensities_model.end(), intensities_data.begin(), intensities_data.end());
 
-<<<<<<< HEAD
-      // debug output
-      /*if (debug_now)
-      {
-        std::cout << "        Pearson correlation = " << correlation_Pearson << "    rank correlation = " << correlation_Spearman << "\n";
-      }*/
-      
-=======
->>>>>>> 8bd8e05d
       if ((correlation_Pearson < averagine_similarity_) || (correlation_Spearman < averagine_similarity_))
       {
         return false;
@@ -565,21 +482,6 @@
       return true;
     }
     
-<<<<<<< HEAD
-    // debug output variables
-    /*int debug_charge = 4;
-    size_t debug_rt_idx = 35;
-    size_t debug_mz_idx = 6;
-    bool debug_now = ((pattern.getCharge() == debug_charge) && (peak.getRTidx() == debug_rt_idx) && (peak.getMZidx() == debug_mz_idx));
-    
-    // debug output
-    if (debug_now)
-    {
-      std::cout << "Inside the Peptide Correlation Filter.\n";
-    }*/
-    
-=======
->>>>>>> 8bd8e05d
     // We will calculate the correlations between all possible peptide combinations.
     // For example (light, medium), (light, heavy) and (medium, heavy) in the case of triplets.
     // If one of the correlations is below the <peptide_similarity_> limit, the filter fails.
@@ -592,7 +494,6 @@
       {
         std::vector<double> intensities_1;
         std::vector<double> intensities_2;
-<<<<<<< HEAD
 
         // loop over isotopes i.e. mass traces of both peptides
         for (size_t isotope = 0; isotope < isotopes_per_peptide_max_; ++isotope)
@@ -647,69 +548,6 @@
         double correlation_Pearson = OpenMS::Math::pearsonCorrelationCoefficient(intensities_1.begin(), intensities_1.end(), intensities_2.begin(), intensities_2.end());
         double correlation_Spearman = OpenMS::Math::rankCorrelationCoefficient(intensities_1.begin(), intensities_1.end(), intensities_2.begin(), intensities_2.end());
 
-        // debug output
-        /*if (debug_now)
-        {
-          std::cout << "        Pearson correlation = " << correlation_Pearson << "    rank correlation = " << correlation_Spearman << "\n";
-          //std::cout << "        Pearson correlation = " << correlation_Pearson << "\n";
-        }*/
-        
-=======
-
-        // loop over isotopes i.e. mass traces of both peptides
-        for (size_t isotope = 0; isotope < isotopes_per_peptide_max_; ++isotope)
-        {
-          size_t idx_1 = peptide_1 * isotopes_per_peptide_max_ + isotope;
-          size_t idx_2 = peptide_2 * isotopes_per_peptide_max_ + isotope;
-                    
-          std::pair<std::multimap<size_t, MultiplexSatelliteCentroided >::const_iterator, std::multimap<size_t, MultiplexSatelliteCentroided >::const_iterator> satellites_1;
-          std::pair<std::multimap<size_t, MultiplexSatelliteCentroided >::const_iterator, std::multimap<size_t, MultiplexSatelliteCentroided >::const_iterator> satellites_2;
-          satellites_1 = peak.getSatellites().equal_range(idx_1);
-          satellites_2 = peak.getSatellites().equal_range(idx_2);
-          
-          // loop over satellites in mass trace 1
-          for (std::multimap<size_t, MultiplexSatelliteCentroided >::const_iterator satellite_it_1 = satellites_1.first; satellite_it_1 != satellites_1.second; ++satellite_it_1)
-          {
-            size_t rt_idx_1 = (satellite_it_1->second).getRTidx();
-  
-            // loop over satellites in mass trace 2
-            for (std::multimap<size_t, MultiplexSatelliteCentroided >::const_iterator satellite_it_2 = satellites_2.first; satellite_it_2 != satellites_2.second; ++satellite_it_2)
-            {
-              size_t rt_idx_2 = (satellite_it_2->second).getRTidx();
-
-              if (rt_idx_1 == rt_idx_2)
-              {
-                size_t mz_idx_1 = (satellite_it_1->second).getMZidx();
-                size_t mz_idx_2 = (satellite_it_2->second).getMZidx();
-                
-                // find peak itself
-                MSExperiment::ConstIterator it_rt_1 = exp_picked_.begin();
-                MSExperiment::ConstIterator it_rt_2 = exp_picked_.begin();
-                std::advance(it_rt_1, rt_idx_1);
-                std::advance(it_rt_2, rt_idx_2);
-                MSSpectrum::ConstIterator it_mz_1 = it_rt_1->begin();
-                MSSpectrum::ConstIterator it_mz_2 = it_rt_2->begin();
-                std::advance(it_mz_1, mz_idx_1);
-                std::advance(it_mz_2, mz_idx_2);
-  
-                intensities_1.push_back(it_mz_1->getIntensity());
-                intensities_2.push_back(it_mz_2->getIntensity());
-              }
-            }
-          }
-        }
-        
-        // It is well possible that no corresponding satellite peaks exist, in which case the filter fails.
-        if ((intensities_1.size() == 0) || (intensities_2.size() == 0))
-        {
-          return false;
-        }
-        
-        // calculate correlation between peak insities in peptides 1 and 2
-        double correlation_Pearson = OpenMS::Math::pearsonCorrelationCoefficient(intensities_1.begin(), intensities_1.end(), intensities_2.begin(), intensities_2.end());
-        double correlation_Spearman = OpenMS::Math::rankCorrelationCoefficient(intensities_1.begin(), intensities_1.end(), intensities_2.begin(), intensities_2.end());
-
->>>>>>> 8bd8e05d
         if ((correlation_Pearson < peptide_similarity_) || (correlation_Spearman < peptide_similarity_))
         //if (correlation_Pearson < peptide_similarity_)
         {
