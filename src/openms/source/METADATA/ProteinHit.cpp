--- conflicted
+++ resolved
@@ -63,48 +63,6 @@
   {
   }
 
-<<<<<<< HEAD
-  // copy constructor
-  ProteinHit::ProteinHit(const ProteinHit & source) :
-    MetaInfoInterface(source),
-    score_(source.score_),
-    rank_(source.rank_),
-    accession_(source.accession_),
-    sequence_(source.sequence_),
-    coverage_(source.coverage_),
-    modifications_(source.modifications_)
-  {
-  }
-
-=======
->>>>>>> 2e951a6e
-  // destructor
-  ProteinHit::~ProteinHit()
-  {
-  }
-
-<<<<<<< HEAD
-  // assignment operator
-  ProteinHit & ProteinHit::operator=(const ProteinHit & source)
-  {
-    if (this == &source)
-    {
-      return *this;
-    }
-
-    MetaInfoInterface::operator=(source);
-    score_ = source.score_;
-    rank_  = source.rank_;
-    sequence_ = source.sequence_;
-    accession_ = source.accession_;
-    coverage_ = source.coverage_;
-    modifications_ = source.modifications_;
-
-    return *this;
-  }
-
-=======
->>>>>>> 2e951a6e
   // assignment operator for MetaInfoInterface
   ProteinHit & ProteinHit::operator=(const MetaInfoInterface & source)
   {
@@ -204,7 +162,6 @@
     coverage_ = coverage;
   }
 
-<<<<<<< HEAD
   const set<pair<Size, ResidueModification> >& ProteinHit::getModifications() const
   {
     return modifications_;
@@ -217,6 +174,3 @@
 
 
 } // namespace OpenMS
-=======
-} // namespace OpenMS
->>>>>>> 2e951a6e
