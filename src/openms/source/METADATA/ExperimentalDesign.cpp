--- conflicted
+++ resolved
@@ -51,115 +51,6 @@
     using MSFileSection = std::vector<ExperimentalDesign::MSFileSection>;
 
     ExperimentalDesign::SampleSection::SampleSection(
-<<<<<<< HEAD
-        std::vector< std::vector < String > > _content,
-        std::map< unsigned, Size > _sample_to_rowindex,
-        std::map< String, Size > columnname_to_columnindex
-      ) : 
-      content_(_content),
-      sample_to_rowindex_(_sample_to_rowindex),
-      columnname_to_columnindex_(columnname_to_columnindex) 
-    {    
-    }
-
-    ExperimentalDesign::ExperimentalDesign(
-      ExperimentalDesign::MSFileSection msfile_section, 
-      ExperimentalDesign::SampleSection sample_section) : 
-        msfile_section_(msfile_section), 
-        sample_section_(sample_section)
-    {
-      sort_();
-      isValid_();
-    }
-
-    ExperimentalDesign ExperimentalDesign::fromConsensusMap(const ConsensusMap &cm)
-    {
-      ExperimentalDesign experimental_design;
-
-      // path of the original MS run (mzML / raw file)
-      StringList ms_run_paths;
-      cm.getPrimaryMSRunPath(ms_run_paths);
-
-      // no fractionation -> as many fraction_groups as samples
-      // each consensus element corresponds to one sample abundance
-      size_t sample(1);
-      ExperimentalDesign::MSFileSection msfile_section;
-      for (const auto &f : ms_run_paths)
-      {
-        ExperimentalDesign::MSFileSectionEntry r;
-        r.path = f;
-        r.fraction = 1;
-        r.sample = sample;
-        r.fraction_group = sample;
-        r.label = 1; // TODO MULTIPLEXING: adapt for non-label-free
-        msfile_section.push_back(r);
-        ++sample;
-      }
-      experimental_design.setMSFileSection(msfile_section);
-      LOG_INFO << "Experimental design (ConsensusMap derived):\n"
-               << "  files: " << experimental_design.getNumberOfMSFiles()
-               << "  fractions: " << experimental_design.getNumberOfFractions()
-               << "  labels: " << experimental_design.getNumberOfLabels()
-               << "  samples: " << experimental_design.getNumberOfSamples() << "\n"
-               << endl;
-      return experimental_design;
-    }
-
-    ExperimentalDesign ExperimentalDesign::fromFeatureMap(const FeatureMap &fm)
-    {
-      ExperimentalDesign experimental_design;
-      // path of the original MS run (mzML / raw file)
-      StringList ms_paths;
-      fm.getPrimaryMSRunPath(ms_paths);
-
-      if (ms_paths.size() != 1)
-      {
-        throw Exception::MissingInformation(
-          __FILE__,
-          __LINE__,
-          OPENMS_PRETTY_FUNCTION,
-          "FeatureMap annotated with " + String(ms_paths.size()) + " MS files. Must be exactly one.");
-      }
-
-      // Feature map is simple. One file, one fraction, one sample, one fraction_group
-      ExperimentalDesign::MSFileSectionEntry r;
-      r.path = ms_paths[0];
-      r.fraction = 1;
-      r.sample = 1;
-      r.fraction_group = 1;
-      r.label = 1;
-
-      ExperimentalDesign::MSFileSection rows(1, r);
-      experimental_design.setMSFileSection(rows);
-      LOG_INFO << "Experimental design (FeatureMap derived):\n"
-               << "  files: " << experimental_design.getNumberOfMSFiles()
-               << "  fractions: " << experimental_design.getNumberOfFractions()
-               << "  labels: " << experimental_design.getNumberOfLabels()
-               << "  samples: " << experimental_design.getNumberOfSamples() << "\n"
-               << endl;
-      return experimental_design;
-    }
-
-    ExperimentalDesign ExperimentalDesign::fromIdentifications(const vector <ProteinIdentification> &proteins)
-    {
-      ExperimentalDesign experimental_design;
-      // path of the original MS files (mzML / raw file)
-      StringList ms_run_paths;
-      for (const auto &protein : proteins)
-      {
-        StringList tmp_ms_run_paths;
-        protein.getPrimaryMSRunPath(tmp_ms_run_paths);
-        if (tmp_ms_run_paths.size() != 1)
-        {
-          throw Exception::MissingInformation(
-            __FILE__,
-            __LINE__,
-            OPENMS_PRETTY_FUNCTION,
-            "ProteinIdentification annotated with " + String(tmp_ms_run_paths.size()) +
-            " MS files. Must be exactly one.");
-        }
-        ms_run_paths.push_back(tmp_ms_run_paths[0]);
-=======
         std::vector< std::vector < String > > content,
         std::map< unsigned, Size > sample_to_rowindex,
         std::map< String, Size > columnname_to_columnindex
@@ -209,7 +100,6 @@
         }
         msfile_section.push_back(r);
         ++sample;
->>>>>>> 3c03be29
       }
       experimental_design.setMSFileSection(msfile_section);
       LOG_INFO << "Experimental design (ConsensusMap derived):\n"
@@ -221,7 +111,62 @@
       return experimental_design;
     }
 
-<<<<<<< HEAD
+    ExperimentalDesign ExperimentalDesign::fromFeatureMap(const FeatureMap &fm)
+    {
+      ExperimentalDesign experimental_design;
+      // path of the original MS run (mzML / raw file)
+      StringList ms_paths;
+      fm.getPrimaryMSRunPath(ms_paths);
+
+      if (ms_paths.size() != 1)
+      {
+        throw Exception::MissingInformation(
+          __FILE__,
+          __LINE__,
+          OPENMS_PRETTY_FUNCTION,
+          "FeatureMap annotated with " + String(ms_paths.size()) + " MS files. Must be exactly one.");
+      }
+
+      // Feature map is simple. One file, one fraction, one sample, one fraction_group
+      ExperimentalDesign::MSFileSectionEntry r;
+      r.path = ms_paths[0];
+      r.fraction = 1;
+      r.sample = 1;
+      r.fraction_group = 1;
+      r.label = 1;
+
+      ExperimentalDesign::MSFileSection rows(1, r);
+      experimental_design.setMSFileSection(rows);
+      LOG_INFO << "Experimental design (FeatureMap derived):\n"
+               << "  files: " << experimental_design.getNumberOfMSFiles()
+               << "  fractions: " << experimental_design.getNumberOfFractions()
+               << "  labels: " << experimental_design.getNumberOfLabels()
+               << "  samples: " << experimental_design.getNumberOfSamples() << "\n"
+               << endl;
+      return experimental_design;
+    }
+
+    ExperimentalDesign ExperimentalDesign::fromIdentifications(const vector <ProteinIdentification> &proteins)
+    {
+      ExperimentalDesign experimental_design;
+      // path of the original MS files (mzML / raw file)
+      StringList ms_run_paths;
+      for (const auto &protein : proteins)
+      {
+        StringList tmp_ms_run_paths;
+        protein.getPrimaryMSRunPath(tmp_ms_run_paths);
+        if (tmp_ms_run_paths.size() != 1)
+        {
+          throw Exception::MissingInformation(
+            __FILE__,
+            __LINE__,
+            OPENMS_PRETTY_FUNCTION,
+            "ProteinIdentification annotated with " + String(tmp_ms_run_paths.size()) +
+            " MS files. Must be exactly one.");
+        }
+        ms_run_paths.push_back(tmp_ms_run_paths[0]);
+      }
+
       // no fractionation -> as many fraction_groups as samples
       // each identification run corresponds to one sample abundance
       unsigned sample(1);
@@ -237,22 +182,6 @@
 
         rows.push_back(r);
         ++sample;
-=======
-    ExperimentalDesign ExperimentalDesign::fromFeatureMap(const FeatureMap &fm)
-    {
-      ExperimentalDesign experimental_design;
-      // path of the original MS run (mzML / raw file)
-      StringList ms_paths;
-      fm.getPrimaryMSRunPath(ms_paths);
-
-      if (ms_paths.size() != 1)
-      {
-        throw Exception::MissingInformation(
-          __FILE__,
-          __LINE__,
-          OPENMS_PRETTY_FUNCTION,
-          "FeatureMap annotated with " + String(ms_paths.size()) + " MS files. Must be exactly one.");
->>>>>>> 3c03be29
       }
       experimental_design.setMSFileSection(rows);
       LOG_INFO << "Experimental design (Identification derived):\n"
@@ -264,7 +193,6 @@
       return experimental_design;
     }
 
-<<<<<<< HEAD
     map<unsigned, vector<String> > ExperimentalDesign::getFractionToMSFilesMapping() const
     {
       map<unsigned, vector<String> > ret;
@@ -428,51 +356,10 @@
       {
         const String path = String(row.path);
         filenames.push_back(basename ? path : File::basename(path));
-=======
-      // Feature map is simple. One file, one fraction, one sample, one fraction_group
-      ExperimentalDesign::MSFileSectionEntry r;
-      r.path = ms_paths[0];
-      r.fraction = 1;
-      r.sample = 1;
-      r.fraction_group = 1;
-      r.label = 1;
-
-      ExperimentalDesign::MSFileSection rows(1, r);
-      experimental_design.setMSFileSection(rows);
-      LOG_INFO << "Experimental design (FeatureMap derived):\n"
-               << "  files: " << experimental_design.getNumberOfMSFiles()
-               << "  fractions: " << experimental_design.getNumberOfFractions()
-               << "  labels: " << experimental_design.getNumberOfLabels()
-               << "  samples: " << experimental_design.getNumberOfSamples() << "\n"
-               << endl;
-      return experimental_design;
-    }
-
-    ExperimentalDesign ExperimentalDesign::fromIdentifications(const vector <ProteinIdentification> &proteins)
-    {
-      ExperimentalDesign experimental_design;
-      // path of the original MS files (mzML / raw file)
-      StringList ms_run_paths;
-      for (const auto &protein : proteins)
-      {
-        StringList tmp_ms_run_paths;
-        protein.getPrimaryMSRunPath(tmp_ms_run_paths);
-        if (tmp_ms_run_paths.size() != 1)
-        {
-          throw Exception::MissingInformation(
-            __FILE__,
-            __LINE__,
-            OPENMS_PRETTY_FUNCTION,
-            "ProteinIdentification annotated with " + String(tmp_ms_run_paths.size()) +
-            " MS files. Must be exactly one.");
-        }
-        ms_run_paths.push_back(tmp_ms_run_paths[0]);
->>>>>>> 3c03be29
       }
       return filenames;
     }
 
-<<<<<<< HEAD
     template<typename T>
     void ExperimentalDesign::errorIfAlreadyExists(std::set<T> &container, T &item, const String &message)
     {
@@ -548,76 +435,10 @@
     for (const MSFileSectionEntry &row : msfile_section_)
     {
       fractions.push_back(row.fraction);
-=======
-      // no fractionation -> as many fraction_groups as samples
-      // each identification run corresponds to one sample abundance
-      unsigned sample(1);
-      ExperimentalDesign::MSFileSection rows;
-      for (const auto &f : ms_run_paths)
-      {
-        ExperimentalDesign::MSFileSectionEntry r;
-        r.path = f;
-        r.fraction = 1;
-        r.sample = sample;
-        r.fraction_group = sample;
-        r.label = 1;
-
-        rows.push_back(r);
-        ++sample;
-      }
-      experimental_design.setMSFileSection(rows);
-      LOG_INFO << "Experimental design (Identification derived):\n"
-               << "  files: " << experimental_design.getNumberOfMSFiles()
-               << "  fractions: " << experimental_design.getNumberOfFractions()
-               << "  labels: " << experimental_design.getNumberOfLabels()
-               << "  samples: " << experimental_design.getNumberOfSamples() << "\n"
-               << endl;
-      return experimental_design;
-    }
-
-    map<unsigned, vector<String> > ExperimentalDesign::getFractionToMSFilesMapping() const
-    {
-      map<unsigned, vector<String> > ret;
-
-      for (MSFileSectionEntry const& r : msfile_section_)
-      {
-        ret[r.fraction].emplace_back(r.path);
-      }
-      return ret;
-    }
-
-    map<pair<String, unsigned>, unsigned> ExperimentalDesign::pathLabelMapper_(
-            const bool basename,
-            unsigned (*f)(const ExperimentalDesign::MSFileSectionEntry &entry)) const
-    {
-      map<pair<String, unsigned>, unsigned> ret;
-      for (MSFileSectionEntry const& r : msfile_section_)
-      {
-        const String path = String(r.path);
-        pair<String, unsigned> tpl = make_pair((basename ? File::basename(path) : path), r.label);
-        ret[tpl] = f(r);
-      }
-      return ret;
-    }
-
-    map<pair<String, unsigned>, unsigned> ExperimentalDesign::getPathLabelToSampleMapping(
-            const bool basename) const
-    {
-      return pathLabelMapper_(basename, [](const MSFileSectionEntry &r)
-      { return r.sample; });
-    }
-
-    map<pair<String, unsigned>, unsigned> ExperimentalDesign::getPathLabelToFractionMapping(
-            const bool basename) const
-    {
-      return pathLabelMapper_(basename, [](const MSFileSectionEntry &r)
-      { return r.fraction; });
->>>>>>> 3c03be29
     }
     return fractions;
   }
 
-<<<<<<< HEAD
   void ExperimentalDesign::sort_()
   {
     std::sort(msfile_section_.begin(), msfile_section_.end(),
@@ -682,269 +503,4 @@
    const Size col_index = columnname_to_columnindex_[factor];
    return sample_row[col_index];
   }
-=======
-    map<pair<String, unsigned>, unsigned> ExperimentalDesign::getPathLabelToFractionGroupMapping(
-            const bool basename) const
-    {
-      return pathLabelMapper_(basename, [](const MSFileSectionEntry &r)
-      { return r.fraction_group; });
-    }
-
-    bool ExperimentalDesign::sameNrOfMSFilesPerFraction() const
-    {
-      map<unsigned, vector<String>> frac2files = getFractionToMSFilesMapping();
-      if (frac2files.size() <= 1) { return true; }
-
-      Size files_per_fraction(0);
-      for (auto const &f : frac2files)
-      {
-        if (files_per_fraction == 0) // first fraction, initialize
-        {
-          files_per_fraction = f.second.size();
-        }
-        else // fraction >= 2
-        {
-          // different number of associated MS files?
-          if (f.second.size() != files_per_fraction)
-          {
-            return false;
-          }
-        }
-      }
-      return true;
-    }
-
-    const ExperimentalDesign::MSFileSection& ExperimentalDesign::getMSFileSection() const
-    {
-      return msfile_section_;
-    }
-
-    void ExperimentalDesign::setMSFileSection(const MSFileSection& msfile_section)
-    {
-      msfile_section_ = msfile_section;
-      sort_();
-    }
-
-    void ExperimentalDesign::setSampleSection(const SampleSection& sample_section)
-    {
-      sample_section_ = sample_section;
-    }
-
-    unsigned ExperimentalDesign::getNumberOfSamples() const
-    {
-      if (msfile_section_.empty()) { return 0; }
-      return std::max_element(msfile_section_.begin(), msfile_section_.end(),
-                              [](const MSFileSectionEntry& f1, const MSFileSectionEntry& f2)
-                              {
-                                return f1.sample < f2.sample;
-                              })->sample;
-    }
-
-    unsigned ExperimentalDesign::getNumberOfFractions() const
-    {
-      if (msfile_section_.empty()) { return 0; }
-      return std::max_element(msfile_section_.begin(), msfile_section_.end(),
-                              [](const MSFileSectionEntry& f1, const MSFileSectionEntry& f2)
-                              {
-                                  return f1.fraction < f2.fraction;
-                              })->fraction;
-    }
-
-    // @return the number of labels per file
-    unsigned ExperimentalDesign::getNumberOfLabels() const
-    {
-      if (msfile_section_.empty()) { return 0; }
-      return std::max_element(msfile_section_.begin(), msfile_section_.end(),
-                              [](const MSFileSectionEntry& f1, const MSFileSectionEntry& f2)
-                              {
-                                return f1.label < f2.label;
-                              })->label;
-    }
-
-    // @return the number of MS files (= fractions * fraction_groups)
-    unsigned ExperimentalDesign::getNumberOfMSFiles() const
-    {
-      std::set<std::string> unique_paths;
-      for (auto const & r : msfile_section_) { unique_paths.insert(r.path); }
-      return unique_paths.size();
-    }
-
-    bool ExperimentalDesign::isFractionated() const
-    {
-      std::vector<unsigned> fractions = getFractions_();
-      std::set<unsigned> fractions_set(fractions.begin(), fractions.end());
-      return fractions_set.size() > 1;
-    }
-
-    unsigned ExperimentalDesign::getNumberOfFractionGroups() const
-    {
-      if (msfile_section_.empty()) { return 0; }
-      return std::max_element(msfile_section_.begin(), msfile_section_.end(),
-                              [](const MSFileSectionEntry& f1, const MSFileSectionEntry& f2)
-                              {
-                                  return f1.fraction_group < f2.fraction_group;
-                              })->fraction_group;
-    }
-
-    unsigned ExperimentalDesign::getSample(unsigned fraction_group, unsigned label)
-    {
-      return std::find_if(msfile_section_.begin(), msfile_section_.end(),
-                          [&fraction_group, &label](const MSFileSectionEntry& r)
-                          {
-                              return r.fraction_group == fraction_group && r.label == label;
-                          })->sample;
-    }
-
-    const ExperimentalDesign::SampleSection& ExperimentalDesign::getSampleSection() const
-    {
-      return sample_section_;
-    }
-
-    std::vector< String > ExperimentalDesign::getFileNames_(const bool basename) const
-    {
-      std::vector<String> filenames;
-      for (const MSFileSectionEntry& row : msfile_section_)
-      {
-        const String path = String(row.path);
-        filenames.push_back(basename ? path : File::basename(path));
-      }
-      return filenames;
-    }
-
-    template<typename T>
-    void ExperimentalDesign::errorIfAlreadyExists(std::set<T> &container, T &item, const String &message)
-    {
-      if (container.find(item) != container.end())
-      {
-       throw Exception::MissingInformation(
-       __FILE__,
-       __LINE__,
-        OPENMS_PRETTY_FUNCTION, message);
-      }
-      container.insert(item);
-    }
-
-    void ExperimentalDesign::isValid_()
-    {
-
-    std::set< std::tuple< unsigned, unsigned, unsigned > > fractiongroup_fraction_label_set;
-    std::set< std::tuple< std::string, unsigned > > path_label_set;
-    std::map< std::tuple< unsigned, unsigned >, std::set< unsigned > > fractiongroup_label_to_sample;
-
-    for (const MSFileSectionEntry& row : msfile_section_)
-    {
-      // FRACTIONGROUP__FRACTION_LABEL TUPLE
-      std::tuple<unsigned, unsigned, unsigned> fractiongroup_fraction_label = std::make_tuple(row.fraction_group, row.fraction, row.label);
-      errorIfAlreadyExists(
-        fractiongroup_fraction_label_set,
-        fractiongroup_fraction_label,
-      "(Fraction Group, Fraction, Label) combination can only appear once");
-
-      // PATH_LABEL_TUPLE
-      std::tuple<std::string, unsigned> path_label = std::make_tuple(row.path, row.label);
-      errorIfAlreadyExists(
-        path_label_set,
-        path_label,
-        "(Path, Label) combination can only appear once");
-
-      // FRACTIONGROUP_LABEL TUPLE
-      std::tuple<unsigned, unsigned> fractiongroup_label = std::make_tuple(row.fraction_group, row.label);
-      fractiongroup_label_to_sample[fractiongroup_label].insert(row.sample);
-
-      if (fractiongroup_label_to_sample[fractiongroup_label].size() > 1)
-      {
-        throw Exception::MissingInformation(
-          __FILE__,
-          __LINE__,
-          OPENMS_PRETTY_FUNCTION,
-          "Multiple Samples encountered for the same fraction group and the same label");
-      }
-    }
-  }
-
-  std::vector<unsigned> ExperimentalDesign::getLabels_() const
-  {
-    std::vector<unsigned> labels;
-    for (const MSFileSectionEntry &row : msfile_section_)
-    {
-      labels.push_back(row.label);
-    }
-    return labels;
-  }
-
-  std::vector<unsigned> ExperimentalDesign::getFractions_() const
-  {
-    std::vector<unsigned> fractions;
-    for (const MSFileSectionEntry &row : msfile_section_)
-    {
-      fractions.push_back(row.fraction);
-    }
-    return fractions;
-  }
-
-  void ExperimentalDesign::sort_()
-  {
-    std::sort(msfile_section_.begin(), msfile_section_.end(),
-      [](const MSFileSectionEntry& a, const MSFileSectionEntry& b)
-      {
-        return std::tie(a.fraction_group, a.fraction, a.label, a.sample, a.path) <
-               std::tie(b.fraction_group, b.fraction, b.label, b.sample, b.path);
-      });
-  }
-
-  /* Implementations of SampleSection */
-
-  std::set<unsigned> ExperimentalDesign::SampleSection::getSamples() const
-  {
-    std::set<unsigned> samples;
-    for (const auto &kv : sample_to_rowindex_)
-    {
-      samples.insert(kv.first);
-    }
-    return samples;
-  }
-
-  std::set< String > ExperimentalDesign::SampleSection::getFactors() const
-  {
-    std::set<String> factors;
-    for (const auto &kv : columnname_to_columnindex_)
-    {
-      factors.insert(kv.first);
-    }
-    return factors;
-  }
-
-  bool ExperimentalDesign::SampleSection::hasSample(const unsigned sample) const
-  {
-    return sample_to_rowindex_.find(sample) != sample_to_rowindex_.end();
-  }
-
-  bool ExperimentalDesign::SampleSection::hasFactor(const String &factor) const
-  {
-    return columnname_to_columnindex_.find(factor) != columnname_to_columnindex_.end();
-  }
-
-  String ExperimentalDesign::SampleSection::getFactorValue(const unsigned sample, const String &factor)
-  {
-   if (! hasSample(sample))
-   {
-    throw Exception::MissingInformation(
-                __FILE__,
-                __LINE__,
-                OPENMS_PRETTY_FUNCTION,
-                "Sample " + String(sample) + " is not present in the Experimental Design");
-   }
-   if (! hasFactor(factor))
-   {
-    throw Exception::MissingInformation(
-                __FILE__,
-                __LINE__,
-                OPENMS_PRETTY_FUNCTION,
-                "Factor " + factor + " is not present in the Experimental Design");
-   }
-   StringList sample_row = content_[sample_to_rowindex_[sample]];
-   const Size col_index = columnname_to_columnindex_[factor];
-   return sample_row[col_index];
-  }
->>>>>>> 3c03be29
 }