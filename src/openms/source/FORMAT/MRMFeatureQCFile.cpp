// --------------------------------------------------------------------------
//                   OpenMS -- Open-Source Mass Spectrometry
// --------------------------------------------------------------------------
// Copyright The OpenMS Team -- Eberhard Karls University Tuebingen,
// ETH Zurich, and Freie Universitaet Berlin 2002-2017.
//
// This software is released under a three-clause BSD license:
//  * Redistributions of source code must retain the above copyright
//    notice, this list of conditions and the following disclaimer.
//  * Redistributions in binary form must reproduce the above copyright
//    notice, this list of conditions and the following disclaimer in the
//    documentation and/or other materials provided with the distribution.
//  * Neither the name of any author or any participating institution
//    may be used to endorse or promote products derived from this software
//    without specific prior written permission.
// For a full list of authors, refer to the file AUTHORS.
// --------------------------------------------------------------------------
// THIS SOFTWARE IS PROVIDED BY THE COPYRIGHT HOLDERS AND CONTRIBUTORS "AS IS"
// AND ANY EXPRESS OR IMPLIED WARRANTIES, INCLUDING, BUT NOT LIMITED TO, THE
// IMPLIED WARRANTIES OF MERCHANTABILITY AND FITNESS FOR A PARTICULAR PURPOSE
// ARE DISCLAIMED. IN NO EVENT SHALL ANY OF THE AUTHORS OR THE CONTRIBUTING
// INSTITUTIONS BE LIABLE FOR ANY DIRECT, INDIRECT, INCIDENTAL, SPECIAL,
// EXEMPLARY, OR CONSEQUENTIAL DAMAGES (INCLUDING, BUT NOT LIMITED TO,
// PROCUREMENT OF SUBSTITUTE GOODS OR SERVICES; LOSS OF USE, DATA, OR PROFITS;
// OR BUSINESS INTERRUPTION) HOWEVER CAUSED AND ON ANY THEORY OF LIABILITY,
// WHETHER IN CONTRACT, STRICT LIABILITY, OR TORT (INCLUDING NEGLIGENCE OR
// OTHERWISE) ARISING IN ANY WAY OUT OF THE USE OF THIS SOFTWARE, EVEN IF
// ADVISED OF THE POSSIBILITY OF SUCH DAMAGE.
//
// --------------------------------------------------------------------------
// $Maintainer: Douglas McCloskey, Pasquale Domenico Colaianni $
// $Authors: Douglas McCloskey, Pasquale Domenico Colaianni $
// --------------------------------------------------------------------------

#include <OpenMS/FORMAT/CsvFile.h>
#include <OpenMS/FORMAT/MRMFeatureQCFile.h>
#include <OpenMS/ANALYSIS/OPENSWATH/MRMFeatureQC.h>
#include <OpenMS/SYSTEM/File.h>
#include <OpenMS/DATASTRUCTURES/StringListUtils.h>
#include <boost/regex.hpp>

namespace OpenMS
{
  void MRMFeatureQCFile::load(const String& filename, MRMFeatureQC& mrmfqc, const bool is_component_group) const
  {
    CsvFile csv(filename, ',', false, -1);
    StringList sl;
    std::map<String, Size> headers;
    if (csv.rowCount() > 0) // avoid accessing a row in an empty file
    {
      csv.getRow(0, sl);
    }
    for (Size i = 0; i < sl.size(); ++i)
    {
      headers[sl[i]] = i; // for each header found, assign an index value to it
    }
    if (!is_component_group) // load component file
    {
      mrmfqc.component_qcs.clear();
      for (Size i = 1; i < csv.rowCount(); ++i)
      {
        csv.getRow(i, sl);
        pushValuesFromLine_(sl, headers, mrmfqc.component_qcs);
      }
    }
    else // load component group file
    {
      mrmfqc.component_group_qcs.clear();
      for (Size i = 1; i < csv.rowCount(); ++i)
      {
        csv.getRow(i, sl);
        pushValuesFromLine_(sl, headers, mrmfqc.component_group_qcs);
      }
    }
  }

  void MRMFeatureQCFile::pushValuesFromLine_(
    const StringList& line,
    const std::map<String, Size>& headers,
    std::vector<MRMFeatureQC::ComponentQCs>& c_qcs
  ) const
  {
    MRMFeatureQC::ComponentQCs c;
    c.component_name = getCastValue_(headers, line, "component_name", "");
    if (c.component_name.empty()) return;
    c.retention_time_l = getCastValue_(headers, line, "retention_time_l", 0.0);
<<<<<<< HEAD
    c.retention_time_u = getCastValue_(headers, line, "retention_time_u", 100.0);
=======
    c.retention_time_u = getCastValue_(headers, line, "retention_time_u", 1e12);
>>>>>>> 511dc7a5
    c.intensity_l = getCastValue_(headers, line, "intensity_l", 0.0);
    c.intensity_u = getCastValue_(headers, line, "intensity_u", 1e12);
    c.overall_quality_l = getCastValue_(headers, line, "overall_quality_l", 0.0);
    c.overall_quality_u = getCastValue_(headers, line, "overall_quality_u", 1e12);
    for (const std::pair<String, Size>& h : headers) // parse the parameters
    {
      const String& header = h.first;
      const Size& i = h.second;
      boost::smatch m;
      if (boost::regex_search(header, m, boost::regex("metaValue_(.+)_(l|u)"))) // capture the metavalue name and the boundary and save them to m[1] and m[2]
      {
        setPairValue_(String(m[1]), line[i], String(m[2]), c.meta_value_qc);
      }
    }
    c_qcs.push_back(c);
  }

  void MRMFeatureQCFile::pushValuesFromLine_(
    const StringList& line,
    const std::map<String, Size>& headers,
    std::vector<MRMFeatureQC::ComponentGroupQCs>& cg_qcs
  ) const
  {
    MRMFeatureQC::ComponentGroupQCs cg;
    cg.component_group_name = getCastValue_(headers, line, "component_group_name", "");
    if (cg.component_group_name.empty()) return;
    cg.retention_time_l = getCastValue_(headers, line, "retention_time_l", 0.0);
<<<<<<< HEAD
    cg.retention_time_u = getCastValue_(headers, line, "retention_time_u", 100.0);
=======
    cg.retention_time_u = getCastValue_(headers, line, "retention_time_u", 1e12);
>>>>>>> 511dc7a5
    cg.intensity_l = getCastValue_(headers, line, "intensity_l", 0.0);
    cg.intensity_u = getCastValue_(headers, line, "intensity_u", 1e12);
    cg.overall_quality_l = getCastValue_(headers, line, "overall_quality_l", 0.0);
    cg.overall_quality_u = getCastValue_(headers, line, "overall_quality_u", 1e12);
    cg.n_heavy_l = getCastValue_(headers, line, "n_heavy_l", 0);
    cg.n_heavy_u = getCastValue_(headers, line, "n_heavy_u", 100);
    cg.n_light_l = getCastValue_(headers, line, "n_light_l", 0);
    cg.n_light_u = getCastValue_(headers, line, "n_light_u", 100);
    cg.n_detecting_l = getCastValue_(headers, line, "n_detecting_l", 0);
    cg.n_detecting_u = getCastValue_(headers, line, "n_detecting_u", 100);
    cg.n_quantifying_l = getCastValue_(headers, line, "n_quantifying_l", 0);
    cg.n_quantifying_u = getCastValue_(headers, line, "n_quantifying_u", 100);
    cg.n_identifying_l = getCastValue_(headers, line, "n_identifying_l", 0);
    cg.n_identifying_u = getCastValue_(headers, line, "n_identifying_u", 100);
    cg.n_transitions_l = getCastValue_(headers, line, "n_transitions_l", 0);
    cg.n_transitions_u = getCastValue_(headers, line, "n_transitions_u", 100);
    cg.ion_ratio_pair_name_1 = getCastValue_(headers, line, "ion_ratio_pair_name_1", "");
    cg.ion_ratio_pair_name_2 = getCastValue_(headers, line, "ion_ratio_pair_name_2", "");
    cg.ion_ratio_l = getCastValue_(headers, line, "ion_ratio_l", 0.0);
    cg.ion_ratio_u = getCastValue_(headers, line, "ion_ratio_u", 1e12);
    cg.ion_ratio_feature_name = getCastValue_(headers, line, "ion_ratio_feature_name", "");
    for (const std::pair<String, Size>& h : headers) // parse the parameters
    {
      const String& header = h.first;
      const Size& i = h.second;
      boost::smatch m;
      if (boost::regex_search(header, m, boost::regex("metaValue_(.+)_(l|u)"))) // capture the metavalue name and the boundary and save them to m[1] and m[2]
      {
        setPairValue_(String(m[1]), line[i], String(m[2]), cg.meta_value_qc);
      }
    }
    cg_qcs.push_back(cg);
  }

  void MRMFeatureQCFile::setPairValue_(
    const String& key,
    const String& value,
    const String& boundary,
    std::map<String, std::pair<double,double>>& meta_values_qc
  ) const
  {
    std::map<String, std::pair<double,double>>::iterator it = meta_values_qc.find(key);
    const double cast_value = value.empty() ? (boundary == "l" ? 0.0 : 1e12) : std::stod(value);
    if (it != meta_values_qc.end())
    {
      if (boundary == "l") it->second.first = cast_value;
      else it->second.second = cast_value;
    }
    else
    {
      meta_values_qc[key] = boundary == "l"
        ? std::make_pair(cast_value, 1e12)
        : std::make_pair(0.0, cast_value);
    }
  }

  Int MRMFeatureQCFile::getCastValue_(
    const std::map<String, Size>& headers,
    const StringList& line,
    const String& header,
    const Int default_value
  ) const
  {
    std::map<String, Size>::const_iterator it = headers.find(header);
    return it != headers.end() && !line[it->second].empty()
      ? std::stoi(line[it->second])
      : default_value;
  }

  double MRMFeatureQCFile::getCastValue_(
    const std::map<String, Size>& headers,
    const StringList& line,
    const String& header,
    const double default_value
  ) const
  {
    std::map<String, Size>::const_iterator it = headers.find(header);
    return it != headers.end() && !line[it->second].empty()
      ? std::stod(line[it->second])
      : default_value;
  }

  String MRMFeatureQCFile::getCastValue_(
    const std::map<String, Size>& headers,
    const StringList& line,
    const String& header,
    const String& default_value
  ) const
  {
    std::map<String, Size>::const_iterator it = headers.find(header);
    return it != headers.end() && !line[it->second].empty()
      ? line[it->second]
      : default_value;
  }

  //TODO
  // void MRMFeatureQCFile::store(const String & filename, const MRMFeatureQC & mrmfqc)
  // {
  //   // TODO: pending fix to CsvFile::fstore()
  // }

} // namespace OpenMS<|MERGE_RESOLUTION|>--- conflicted
+++ resolved
@@ -84,11 +84,7 @@
     c.component_name = getCastValue_(headers, line, "component_name", "");
     if (c.component_name.empty()) return;
     c.retention_time_l = getCastValue_(headers, line, "retention_time_l", 0.0);
-<<<<<<< HEAD
-    c.retention_time_u = getCastValue_(headers, line, "retention_time_u", 100.0);
-=======
     c.retention_time_u = getCastValue_(headers, line, "retention_time_u", 1e12);
->>>>>>> 511dc7a5
     c.intensity_l = getCastValue_(headers, line, "intensity_l", 0.0);
     c.intensity_u = getCastValue_(headers, line, "intensity_u", 1e12);
     c.overall_quality_l = getCastValue_(headers, line, "overall_quality_l", 0.0);
@@ -116,11 +112,7 @@
     cg.component_group_name = getCastValue_(headers, line, "component_group_name", "");
     if (cg.component_group_name.empty()) return;
     cg.retention_time_l = getCastValue_(headers, line, "retention_time_l", 0.0);
-<<<<<<< HEAD
-    cg.retention_time_u = getCastValue_(headers, line, "retention_time_u", 100.0);
-=======
     cg.retention_time_u = getCastValue_(headers, line, "retention_time_u", 1e12);
->>>>>>> 511dc7a5
     cg.intensity_l = getCastValue_(headers, line, "intensity_l", 0.0);
     cg.intensity_u = getCastValue_(headers, line, "intensity_u", 1e12);
     cg.overall_quality_l = getCastValue_(headers, line, "overall_quality_l", 0.0);
