// --------------------------------------------------------------------------
//                   OpenMS -- Open-Source Mass Spectrometry
// --------------------------------------------------------------------------
// Copyright The OpenMS Team -- Eberhard Karls University Tuebingen,
// ETH Zurich, and Freie Universitaet Berlin 2002-2018.
//
// This software is released under a three-clause BSD license:
//  * Redistributions of source code must retain the above copyright
//    notice, this list of conditions and the following disclaimer.
//  * Redistributions in binary form must reproduce the above copyright
//    notice, this list of conditions and the following disclaimer in the
//    documentation and/or other materials provided with the distribution.
//  * Neither the name of any author or any participating institution
//    may be used to endorse or promote products derived from this software
//    without specific prior written permission.
// For a full list of authors, refer to the file AUTHORS.
// --------------------------------------------------------------------------
// THIS SOFTWARE IS PROVIDED BY THE COPYRIGHT HOLDERS AND CONTRIBUTORS "AS IS"
// AND ANY EXPRESS OR IMPLIED WARRANTIES, INCLUDING, BUT NOT LIMITED TO, THE
// IMPLIED WARRANTIES OF MERCHANTABILITY AND FITNESS FOR A PARTICULAR PURPOSE
// ARE DISCLAIMED. IN NO EVENT SHALL ANY OF THE AUTHORS OR THE CONTRIBUTING
// INSTITUTIONS BE LIABLE FOR ANY DIRECT, INDIRECT, INCIDENTAL, SPECIAL,
// EXEMPLARY, OR CONSEQUENTIAL DAMAGES (INCLUDING, BUT NOT LIMITED TO,
// PROCUREMENT OF SUBSTITUTE GOODS OR SERVICES; LOSS OF USE, DATA, OR PROFITS;
// OR BUSINESS INTERRUPTION) HOWEVER CAUSED AND ON ANY THEORY OF LIABILITY,
// WHETHER IN CONTRACT, STRICT LIABILITY, OR TORT (INCLUDING NEGLIGENCE OR
// OTHERWISE) ARISING IN ANY WAY OUT OF THE USE OF THIS SOFTWARE, EVEN IF
// ADVISED OF THE POSSIBILITY OF SUCH DAMAGE.
//
// --------------------------------------------------------------------------
// $Maintainer: Hendrik Weisser $
// $Authors: Hendrik Weisser $
// --------------------------------------------------------------------------

#include <OpenMS/FORMAT/OMSFile.h>

#include <OpenMS/CONCEPT/VersionInfo.h>
#include <OpenMS/CHEMISTRY/ProteaseDB.h>
#include <OpenMS/CHEMISTRY/RNaseDB.h>
#include <OpenMS/SYSTEM/File.h>

// strangely, this is needed for type conversions in "QSqlQuery::bindValue":
#include <QtSql/QSqlQueryModel>

using namespace std;

using ID = OpenMS::IdentificationData;

namespace OpenMS
{
  int version_number = 1;

  void OMSFile::raiseDBError_(const QSqlError& error, int line,
                              const char* function, const String& context)
  {
    String msg = context + ": " + error.text();
    throw Exception::FailedAPICall(__FILE__, line, function, msg);
  }


  bool OMSFile::tableExists_(const String& db_name, const String& name)
  {
    QSqlDatabase db = QSqlDatabase::database(db_name.toQString());
    return db.tables(QSql::Tables).contains(name.toQString());
  }


  OMSFile::OMSFileStore::OMSFileStore(const String& filename,
                                      const IdentificationData& id_data):
    db_name_("store_" + filename.toQString() + "_" +
             QString::number(UniqueIdGenerator::getUniqueId())),
    id_data_(id_data)
  {
    // delete output file if present:
    File::remove(filename);

    // open database:
    QSqlDatabase db = QSqlDatabase::addDatabase("QSQLITE", db_name_);
    db.setDatabaseName(filename.toQString());
    if (!db.open())
    {
      raiseDBError_(db.lastError(), __LINE__, OPENMS_PRETTY_FUNCTION,
                    "error opening SQLite database");
      // if d'tor doesn't get called, DB connection (db_name_) doesn't get
      // removed, but that shouldn't be a big problem
    }
<<<<<<< HEAD
=======

    // configure database settings:
>>>>>>> 1e86bcc1
    QSqlQuery query(db);
    // foreign key constraints are disabled by default - turn them on:
    // @TODO: performance impact? (seems negligible, but should be tested more)
    if (!query.exec("PRAGMA foreign_keys = ON"))
    {
      raiseDBError_(query.lastError(), __LINE__, OPENMS_PRETTY_FUNCTION,
                    "error configuring database");
    }
<<<<<<< HEAD
    // @TODO: could also try disabling checks ("PRAGMA ignore_check_constraints
    // = ON"), but limited testing has shown no apparent performance benefit

=======
>>>>>>> 1e86bcc1
    // disable synchronous filesystem access and the rollback journal to greatly
    // increase write performance - since we write a new output file every time,
    // we don't have to worry about database consistency:
    if (!query.exec("PRAGMA synchronous = OFF"))
    {
      raiseDBError_(query.lastError(), __LINE__, OPENMS_PRETTY_FUNCTION,
                    "error configuring database");
    }
    if (!query.exec("PRAGMA journal_mode = OFF"))
    {
      raiseDBError_(query.lastError(), __LINE__, OPENMS_PRETTY_FUNCTION,
                    "error configuring database");
    }
  }


  OMSFile::OMSFileStore::~OMSFileStore()
  {
    QSqlDatabase::database(db_name_).close();
    QSqlDatabase::removeDatabase(db_name_);
  }


  void OMSFile::OMSFileStore::createTable_(const String& name,
                                           const String& definition,
                                           bool may_exist)
  {
    QString sql_create = "CREATE TABLE ";
    if (may_exist) sql_create += "IF NOT EXISTS ";
    sql_create += name.toQString() + " (" + definition.toQString() + ")";
    QSqlQuery query(QSqlDatabase::database(db_name_));
    if (!query.exec(sql_create))
    {
      String msg = "error creating database table " + name;
      raiseDBError_(query.lastError(), __LINE__, OPENMS_PRETTY_FUNCTION, msg);
    }
  }


  void OMSFile::OMSFileStore::storeVersionAndDate()
  {
    createTable_("version",
                 "OMSFile INT NOT NULL, "       \
                 "date TEXT NOT NULL, "         \
                 "OpenMS TEXT, "                \
                 "build_date TEXT");

    QSqlQuery query(QSqlDatabase::database(db_name_));
    query.prepare("INSERT INTO version VALUES ("  \
                  ":format_version, "             \
                  "datetime('now'), "             \
                  ":openms_version, "             \
                  ":build_date)");
    query.bindValue(":format_version", version_number);
    query.bindValue(":openms_version", VersionInfo::getVersion().toQString());
    query.bindValue(":build_date", VersionInfo::getTime().toQString());
    if (!query.exec())
    {
      raiseDBError_(query.lastError(), __LINE__, OPENMS_PRETTY_FUNCTION,
                    "error inserting data");
    }
  }


  void OMSFile::OMSFileStore::createTableMoleculeType_()
  {
    createTable_("ID_MoleculeType",
                 "id INTEGER PRIMARY KEY NOT NULL, "    \
                 "molecule_type TEXT UNIQUE NOT NULL");
    QString sql_insert =
      "INSERT INTO ID_MoleculeType VALUES "     \
      "(1, 'PROTEIN'), "                        \
      "(2, 'COMPOUND'), "                       \
      "(3, 'RNA')";
    QSqlQuery query(QSqlDatabase::database(db_name_));
    if (!query.exec(sql_insert))
    {
      raiseDBError_(query.lastError(), __LINE__, OPENMS_PRETTY_FUNCTION,
                    "error inserting data");
    }
  }


  void OMSFile::OMSFileStore::createTableDataValue_()
  {
    createTable_("DataValue_DataType",
                 "id INTEGER PRIMARY KEY NOT NULL, "  \
                 "data_type TEXT UNIQUE NOT NULL");
    QString sql_insert =
      "INSERT INTO DataValue_DataType VALUES " \
      "(1, 'STRING_VALUE'), "                  \
      "(2, 'INT_VALUE'), "                     \
      "(3, 'DOUBLE_VALUE'), "                  \
      "(4, 'STRING_LIST'), "                   \
      "(5, 'INT_LIST'), "                      \
      "(6, 'DOUBLE_LIST')";
    QSqlQuery query(QSqlDatabase::database(db_name_));
    if (!query.exec(sql_insert))
    {
      raiseDBError_(query.lastError(), __LINE__, OPENMS_PRETTY_FUNCTION,
                    "error inserting data");
    }
    createTable_(
      "DataValue",
      "id INTEGER PRIMARY KEY NOT NULL, "                               \
      "data_type_id INTEGER, "                                          \
      "value TEXT, "                                                    \
      "FOREIGN KEY (data_type_id) REFERENCES DataValue_DataType (id)");
    // @TODO: add support for units
  }


  OMSFile::Key OMSFile::OMSFileStore::storeDataValue_(const DataValue& value)
  {
    // this assumes the "DataValue" table exists already!
    // @TODO: split this up and make several tables for different types?
    QSqlQuery query(QSqlDatabase::database(db_name_));
    query.prepare("INSERT INTO DataValue VALUES (" \
                  "NULL, "                         \
                  ":data_type, "                   \
                  ":value)");
    // @TODO: cache the prepared query between function calls somehow?
    if (!value.isEmpty()) // use NULL as the type for empty values
    {
      query.bindValue(":data_type", int(value.valueType()) + 1);
    }
    query.bindValue(":value", value.toQString());
    if (!query.exec())
    {
      raiseDBError_(query.lastError(), __LINE__, OPENMS_PRETTY_FUNCTION,
                    "error inserting data");
    }
    return query.lastInsertId().toLongLong();
  }


  void OMSFile::OMSFileStore::createTableCVTerm_()
  {
    createTable_("CVTerm",
                 "id INTEGER PRIMARY KEY NOT NULL, "        \
                 "accession TEXT UNIQUE, "                  \
                 "name TEXT NOT NULL, "                     \
                 "cv_identifier_ref TEXT, "                 \
                 // does this constrain "name" if "accession" is NULL?
                 "UNIQUE (accession, name)");
    // @TODO: add support for unit and value
  }


  OMSFile::Key OMSFile::OMSFileStore::storeCVTerm_(const CVTerm& cv_term)
  {
    // this assumes the "CVTerm" table exists already!
    QSqlQuery query(QSqlDatabase::database(db_name_));
    query.prepare("INSERT OR IGNORE INTO CVTerm VALUES ("   \
                  "NULL, "                                  \
                  ":accession, "                            \
                  ":name, "                                 \
                  ":cv_identifier_ref)");
    if (!cv_term.getAccession().empty()) // use NULL for empty accessions
    {
      query.bindValue(":accession", cv_term.getAccession().toQString());
    }
    query.bindValue(":name", cv_term.getName().toQString());
    query.bindValue(":cv_identifier_ref",
                    cv_term.getCVIdentifierRef().toQString());
    if (!query.exec())
    {
      raiseDBError_(query.lastError(), __LINE__, OPENMS_PRETTY_FUNCTION,
                    "error updating database");
    }
    if (query.lastInsertId().isValid())
    {
      return query.lastInsertId().toLongLong();
    }
    // else: insert has failed, record must already exist - get the key:
    query.prepare("SELECT id FROM CVTerm "                          \
                  "WHERE accession = :accession AND name = :name");
    if (!cv_term.getAccession().empty()) // use NULL for empty accessions
    {
      query.bindValue(":accession", cv_term.getAccession().toQString());
    }
    query.bindValue(":name", cv_term.getName().toQString());
    if (!query.exec() || !query.next())
    {
      raiseDBError_(query.lastError(), __LINE__, OPENMS_PRETTY_FUNCTION,
                    "error querying database");
    }
    return query.value(0).toLongLong();
  }


  void OMSFile::OMSFileStore::createTableMetaInfo_(const String& parent_table)
  {
    if (!tableExists_(db_name_, "DataValue")) createTableDataValue_();

    createTable_(
      parent_table + "_MetaInfo",
      "parent_id INTEGER NOT NULL, "                                    \
      "name TEXT NOT NULL, "                                            \
      "data_value_id INTEGER NOT NULL, "                                \
      "FOREIGN KEY (parent_id) REFERENCES " + parent_table + " (id), "  \
      "FOREIGN KEY (data_value_id) REFERENCES DataValue (id), "         \
      "UNIQUE (parent_id, name)");
  }


  void OMSFile::OMSFileStore::storeMetaInfo_(const MetaInfoInterface& info,
                                             const String& parent_table,
                                             Key parent_id)
  {
    if (info.isMetaEmpty()) return;

    // this assumes the "..._MetaInfo" and "DataValue" tables exist already!
    String table = parent_table + "_MetaInfo";

    QSqlQuery query(QSqlDatabase::database(db_name_));
    query.prepare("INSERT INTO " + table.toQString() + " VALUES ("  \
                  ":parent_id, "                                    \
                  ":name, "                                         \
                  ":data_value_id)");
    query.bindValue(":parent_id", parent_id);
    // this is inefficient, but MetaInfoInterface doesn't support iteration:
    vector<String> info_keys;
    info.getKeys(info_keys);
    for (const String& info_key : info_keys)
    {
      query.bindValue(":name", info_key.toQString());
      Key value_id = storeDataValue_(info.getMetaValue(info_key));
      query.bindValue(":data_value_id", value_id);
      if (!query.exec())
      {
        raiseDBError_(query.lastError(), __LINE__, OPENMS_PRETTY_FUNCTION,
                      "error inserting data");
      }
    }
  }


  void OMSFile::OMSFileStore::createTableAppliedProcessingStep_(
    const String& parent_table)
  {
    createTable_(
      parent_table + "_AppliedProcessingStep",
      "parent_id INTEGER NOT NULL, "                                    \
      "processing_step_id INTEGER, "                                    \
      "processing_step_order INTEGER NOT NULL, "                        \
      "score_type_id INTEGER, "                                         \
      "score REAL, "                                                    \
      "UNIQUE (parent_id, processing_step_id, score_type_id), "         \
      "FOREIGN KEY (parent_id) REFERENCES " + parent_table + " (id), "  \
      "FOREIGN KEY (score_type_id) REFERENCES ID_ScoreType (id), "      \
      "FOREIGN KEY (processing_step_id) REFERENCES ID_DataProcessingStep (id)");
    // @TODO: add constraint that "processing_step_id" and "score_type_id"
    // can't both be NULL
    // @TODO: add constraint that "processing_step_order" must match "..._id"?
    // @TODO: normalize table? (splitting into multiple tables is awkward here)
  }


  void OMSFile::OMSFileStore::storeAppliedProcessingStep_(
    const ID::AppliedProcessingStep& step, Size step_order,
    const String& parent_table, Key parent_id)
  {
    // this assumes the "..._AppliedProcessingStep" table exists already!
    String table = parent_table + "_AppliedProcessingStep";

    QSqlQuery query(QSqlDatabase::database(db_name_));
    query.prepare("INSERT INTO " + table.toQString() + " VALUES ("  \
                  ":parent_id, "                                    \
                  ":processing_step_id, "                           \
                  ":processing_step_order, "                        \
                  ":score_type_id, "                                \
                  ":score)");
    query.bindValue(":parent_id", parent_id);
    query.bindValue(":processing_step_order", int(step_order));
    if (step.processing_step_opt)
    {
      query.bindValue(":processing_step_id",
                      Key(&(**step.processing_step_opt)));
      if (step.scores.empty()) // insert processing step information only
      {
        if (!query.exec())
        {
          raiseDBError_(query.lastError(), __LINE__, OPENMS_PRETTY_FUNCTION,
                        "error inserting data");
        }
      }
    } // else: use NULL for missing processing step reference
    for (auto score_pair : step.scores)
    {
      query.bindValue(":score_type_id", Key(&(*score_pair.first)));
      query.bindValue(":score", score_pair.second);
      if (!query.exec())
      {
        raiseDBError_(query.lastError(), __LINE__, OPENMS_PRETTY_FUNCTION,
                      "error inserting data");
      }
    }
  }


  void OMSFile::OMSFileStore::storeScoreTypes()
  {
    if (id_data_.getScoreTypes().empty()) return;

    createTableCVTerm_();
    createTable_(
      "ID_ScoreType",
      "id INTEGER PRIMARY KEY NOT NULL, "                               \
      "cv_term_id INTEGER NOT NULL, "                                   \
      "higher_better NUMERIC NOT NULL CHECK (higher_better in (0, 1)), " \
      "FOREIGN KEY (cv_term_id) REFERENCES CVTerm (id)");

    QSqlQuery query(QSqlDatabase::database(db_name_));
    query.prepare("INSERT INTO ID_ScoreType VALUES ("       \
                  ":id, "                                   \
                  ":cv_term_id, "                           \
                  ":higher_better)");
    for (const ID::ScoreType& score_type : id_data_.getScoreTypes())
    {
      Key cv_id = storeCVTerm_(score_type.cv_term);
      query.bindValue(":id", Key(&score_type)); // use address as primary key
      query.bindValue(":cv_term_id", cv_id);
      query.bindValue(":higher_better", int(score_type.higher_better));
      if (!query.exec())
      {
        raiseDBError_(query.lastError(), __LINE__, OPENMS_PRETTY_FUNCTION,
                      "error inserting data");
      }
    }
  }


  void OMSFile::OMSFileStore::storeInputFiles()
  {
    if (id_data_.getInputFiles().empty()) return;

    createTable_("ID_InputFile",
                 "id INTEGER PRIMARY KEY NOT NULL, "  \
                 "name TEXT UNIQUE NOT NULL, "        \
                 "experimental_design_id TEXT, "      \
                 "primary_files TEXT");

    QSqlQuery query(QSqlDatabase::database(db_name_));
    query.prepare("INSERT INTO ID_InputFile VALUES ("  \
                  ":id, "                              \
                  ":name, "                            \
                  ":experimental_design_id, "          \
                  ":primary_files)");
    for (const ID::InputFile& input : id_data_.getInputFiles())
    {
      query.bindValue(":id", Key(&input));
      query.bindValue(":name", input.name.toQString());
      query.bindValue(":experimental_design_id",
                      input.experimental_design_id.toQString());
      // @TODO: what if a primary file name contains ","?
      String primary_files = ListUtils::concatenate(input.primary_files);
      query.bindValue(":primary_files", primary_files.toQString());
      if (!query.exec())
      {
        raiseDBError_(query.lastError(), __LINE__, OPENMS_PRETTY_FUNCTION,
                      "error inserting data");
      }
    }
  }


  void OMSFile::OMSFileStore::storeDataProcessingSoftwares()
  {
    if (id_data_.getDataProcessingSoftwares().empty()) return;

    createTable_("ID_DataProcessingSoftware",
                 "id INTEGER PRIMARY KEY NOT NULL, "  \
                 "name TEXT NOT NULL, "               \
                 "version TEXT, "                     \
                 "UNIQUE (name, version)");

    QSqlQuery query(QSqlDatabase::database(db_name_));
    query.prepare("INSERT INTO ID_DataProcessingSoftware VALUES ("  \
                  ":id, "                                           \
                  ":name, "                                         \
                  ":version)");
    bool any_scores = false; // does any software have assigned scores stored?
    for (const ID::DataProcessingSoftware& software :
           id_data_.getDataProcessingSoftwares())
    {
      if (!software.assigned_scores.empty()) any_scores = true;
      query.bindValue(":id", Key(&software));
      query.bindValue(":name", software.getName().toQString());
      query.bindValue(":version", software.getVersion().toQString());
      if (!query.exec())
      {
        raiseDBError_(query.lastError(), __LINE__, OPENMS_PRETTY_FUNCTION,
                      "error inserting data");
      }
    }
    if (any_scores)
    {
      createTable_(
        "ID_DataProcessingSoftware_AssignedScore",
        "software_id INTEGER NOT NULL, "                                \
        "score_type_id INTEGER NOT NULL, "                              \
        "score_type_order INTEGER NOT NULL, "                           \
        "UNIQUE (software_id, score_type_id), "                         \
        "UNIQUE (software_id, score_type_order), "                      \
        "FOREIGN KEY (software_id) REFERENCES ID_DataProcessingSoftware (id), " \
        "FOREIGN KEY (score_type_id) REFERENCES ID_ScoreType (id)");

      query.prepare(
        "INSERT INTO ID_DataProcessingSoftware_AssignedScore VALUES ("  \
        ":software_id, "                                                \
        ":score_type_id, "                                              \
        ":score_type_order)");
      for (const ID::DataProcessingSoftware& software :
             id_data_.getDataProcessingSoftwares())
      {
        query.bindValue(":software_id", Key(&software));
        Size counter = 0;
        for (ID::ScoreTypeRef score_type_ref : software.assigned_scores)
        {
          query.bindValue(":score_type_id", Key(&(*score_type_ref)));
          query.bindValue(":score_type_order", int(++counter));
          if (!query.exec())
          {
            raiseDBError_(query.lastError(), __LINE__, OPENMS_PRETTY_FUNCTION,
                          "error inserting data");
          }
        }
      }
    }
  }


  void OMSFile::OMSFileStore::storeDBSearchParams()
  {
    if (id_data_.getDBSearchParams().empty()) return;

    if (!tableExists_(db_name_, "ID_MoleculeType")) createTableMoleculeType_();

    createTable_(
      "ID_DBSearchParam",
      "id INTEGER PRIMARY KEY NOT NULL, "                               \
      "molecule_type_id INTEGER NOT NULL, "                             \
      "mass_type_average NUMERIC NOT NULL CHECK (mass_type_average in (0, 1)) DEFAULT 0, " \
      "database TEXT, "                                                 \
      "database_version TEXT, "                                         \
      "taxonomy TEXT, "                                                 \
      "charges TEXT, "                                                  \
      "fixed_mods TEXT, "                                               \
      "variable_mods TEXT, "                                            \
      "precursor_mass_tolerance REAL, "                                 \
      "fragment_mass_tolerance REAL, "                                  \
      "precursor_tolerance_ppm NUMERIC NOT NULL CHECK (precursor_tolerance_ppm in (0, 1)) DEFAULT 0, " \
      "fragment_tolerance_ppm NUMERIC NOT NULL CHECK (fragment_tolerance_ppm in (0, 1)) DEFAULT 0, " \
      "digestion_enzyme TEXT, "                                         \
      "missed_cleavages NUMERIC, "                                      \
      "min_length NUMERIC, "                                            \
      "max_length NUMERIC, "                                            \
      "FOREIGN KEY (molecule_type_id) REFERENCES ID_MoleculeType (id)");

    QSqlQuery query(QSqlDatabase::database(db_name_));
    query.prepare("INSERT INTO ID_DBSearchParam VALUES (" \
                  ":id, "                                 \
                  ":molecule_type_id, "                   \
                  ":mass_type_average, "                  \
                  ":database, "                           \
                  ":database_version, "                   \
                  ":taxonomy, "                           \
                  ":charges, "                            \
                  ":fixed_mods, "                         \
                  ":variable_mods, "                      \
                  ":precursor_mass_tolerance, "           \
                  ":fragment_mass_tolerance, "            \
                  ":precursor_tolerance_ppm, "            \
                  ":fragment_tolerance_ppm, "             \
                  ":digestion_enzyme, "                   \
                  ":missed_cleavages, "                   \
                  ":min_length, "                         \
                  ":max_length)");
    for (const ID::DBSearchParam& param : id_data_.getDBSearchParams())
    {
      query.bindValue(":id", Key(&param));
      query.bindValue(":molecule_type_id", int(param.molecule_type) + 1);
      query.bindValue(":mass_type_average", int(param.mass_type));
      query.bindValue(":database", param.database.toQString());
      query.bindValue(":database_version", param.database_version.toQString());
      query.bindValue(":taxonomy", param.taxonomy.toQString());
      String charges = ListUtils::concatenate(param.charges, ",");
      query.bindValue(":charges", charges.toQString());
      String fixed_mods = ListUtils::concatenate(param.fixed_mods, ",");
      query.bindValue(":fixed_mods", fixed_mods.toQString());
      String variable_mods = ListUtils::concatenate(param.variable_mods, ",");
      query.bindValue(":variable_mods", variable_mods.toQString());
      query.bindValue(":precursor_mass_tolerance",
                      param.precursor_mass_tolerance);
      query.bindValue(":fragment_mass_tolerance",
                      param.fragment_mass_tolerance);
      query.bindValue(":precursor_tolerance_ppm",
                      int(param.precursor_tolerance_ppm));
      query.bindValue(":fragment_tolerance_ppm",
                      int(param.fragment_tolerance_ppm));
      if (param.digestion_enzyme != nullptr)
      {
        query.bindValue(":digestion_enzyme",
                        param.digestion_enzyme->getName().toQString());
      }
      else // bind NULL value
      {
        query.bindValue(":digestion_enzyme", QVariant(QVariant::String));
      }
      query.bindValue(":missed_cleavages", uint(param.missed_cleavages));
      query.bindValue(":min_length", uint(param.min_length));
      query.bindValue(":max_length", uint(param.max_length));
      if (!query.exec())
      {
        raiseDBError_(query.lastError(), __LINE__, OPENMS_PRETTY_FUNCTION,
                      "error inserting data");
      }
    }
  }


  void OMSFile::OMSFileStore::storeDataProcessingSteps()
  {
    if (id_data_.getDataProcessingSteps().empty()) return;

    createTable_(
      "ID_DataProcessingStep",
      "id INTEGER PRIMARY KEY NOT NULL, "                               \
      "software_id INTEGER NOT NULL, "                                  \
      "date_time TEXT, "                                                \
      "search_param_id INTEGER, "                                       \
      "FOREIGN KEY (search_param_id) REFERENCES ID_DBSearchParam (id)");
    // @TODO: add support for processing actions
    // @TODO: store primary files in a separate table (like input files)?
    // @TODO: store (optional) search param reference in a separate table?

    QSqlQuery query(QSqlDatabase::database(db_name_));
    query.prepare("INSERT INTO ID_DataProcessingStep VALUES ("  \
                  ":id, "                                       \
                  ":software_id, "                              \
                  ":date_time, "                                \
                  ":search_param_id)");
    bool any_input_files = false;
    // use iterator here because we need one to look up the DB search params:
    for (ID::ProcessingStepRef step_ref =
           id_data_.getDataProcessingSteps().begin(); step_ref !=
           id_data_.getDataProcessingSteps().end(); ++step_ref)
    {
      const ID::DataProcessingStep& step = *step_ref;
      if (!step.input_file_refs.empty()) any_input_files = true;
      query.bindValue(":id", Key(&step));
      query.bindValue(":software_id", Key(&(*step.software_ref)));
      query.bindValue(":date_time", step.date_time.get().toQString());
      auto pos = id_data_.getDBSearchSteps().find(step_ref);
      if (pos != id_data_.getDBSearchSteps().end())
      {
        query.bindValue(":search_param_id", Key(&(*pos->second)));
      }
      else
      {
        query.bindValue(":search_param_id", QVariant(QVariant::Int)); // NULL
      }
      if (!query.exec())
      {
        raiseDBError_(query.lastError(), __LINE__, OPENMS_PRETTY_FUNCTION,
                      "error inserting data");
      }
    }
    if (any_input_files)
    {
      createTable_(
        "ID_DataProcessingStep_InputFile",
        "processing_step_id INTEGER NOT NULL, "                         \
        "input_file_id INTEGER NOT NULL, "                              \
        "FOREIGN KEY (processing_step_id) REFERENCES ID_DataProcessingStep (id), " \
        "FOREIGN KEY (input_file_id) REFERENCES ID_InputFile (id), "      \
        "UNIQUE (processing_step_id, input_file_id)");

      query.prepare("INSERT INTO ID_DataProcessingStep_InputFile VALUES (" \
                    ":processing_step_id, "                             \
                    ":input_file_id)");

      for (const ID::DataProcessingStep& step :
             id_data_.getDataProcessingSteps())
      {
        query.bindValue(":processing_step_id", Key(&step));
        for (ID::InputFileRef input_file_ref : step.input_file_refs)
        {
          query.bindValue(":input_file_id", Key(&(*input_file_ref)));
          if (!query.exec())
          {
            raiseDBError_(query.lastError(), __LINE__, OPENMS_PRETTY_FUNCTION,
                          "error inserting data");
          }
        }
      }
    }
    storeMetaInfos_(id_data_.getDataProcessingSteps(),
                    "ID_DataProcessingStep");
  }


  void OMSFile::OMSFileStore::storeDataQueries()
  {
    if (id_data_.getDataQueries().empty()) return;

    createTable_("ID_DataQuery",
                 "id INTEGER PRIMARY KEY NOT NULL, "                    \
                 "data_id TEXT NOT NULL, "                              \
                 "input_file_id INTEGER, "                              \
                 "rt REAL, "                                            \
                 "mz REAL, "                                            \
                 "UNIQUE (data_id, input_file_id), "                    \
                 "FOREIGN KEY (input_file_id) REFERENCES ID_InputFile (id)");

    QSqlQuery query(QSqlDatabase::database(db_name_));
    query.prepare("INSERT INTO ID_DataQuery VALUES (" \
                  ":id, "                             \
                  ":data_id, "                        \
                  ":input_file_id, "                  \
                  ":rt, "                             \
                  ":mz)");
    for (const ID::DataQuery& data_query : id_data_.getDataQueries())
    {
      query.bindValue(":id", Key(&data_query)); // use address as primary key
      query.bindValue(":data_id", data_query.data_id.toQString());
      if (data_query.input_file_opt)
      {
        query.bindValue(":input_file_id", Key(&(**data_query.input_file_opt)));
      }
      else
      {
        query.bindValue(":input_file_id", QVariant(QVariant::String)); // NULL
      }
      if (data_query.rt == data_query.rt)
      {
        query.bindValue(":rt", data_query.rt);
      }
      else // NaN
      {
        query.bindValue(":rt", QVariant(QVariant::Double)); // NULL
      }
      if (data_query.mz == data_query.mz)
      {
        query.bindValue(":mz", data_query.mz);
      }
      else // NaN
      {
        query.bindValue(":mz", QVariant(QVariant::Double)); // NULL
      }
      if (!query.exec())
      {
        raiseDBError_(query.lastError(), __LINE__, OPENMS_PRETTY_FUNCTION,
                      "error inserting data");
      }
    }
    storeMetaInfos_(id_data_.getDataQueries(), "ID_DataQuery");
  }


  void OMSFile::OMSFileStore::storeParentMolecules()
  {
    if (id_data_.getParentMolecules().empty()) return;

    if (!tableExists_(db_name_, "ID_MoleculeType")) createTableMoleculeType_();

    createTable_(
      "ID_ParentMolecule",
      "id INTEGER PRIMARY KEY NOT NULL, "                               \
      "accession TEXT UNIQUE NOT NULL, "                                \
      "molecule_type_id INTEGER NOT NULL, "                             \
      "sequence TEXT, "                                                 \
      "description TEXT, "                                              \
      "coverage REAL, "                                                 \
      "is_decoy NUMERIC NOT NULL CHECK (is_decoy in (0, 1)) DEFAULT 0, " \
      "FOREIGN KEY (molecule_type_id) REFERENCES ID_MoleculeType (id)");

    QSqlQuery query(QSqlDatabase::database(db_name_));
    query.prepare("INSERT INTO ID_ParentMolecule VALUES ("  \
                  ":id, "                                   \
                  ":accession, "                            \
                  ":molecule_type_id, "                     \
                  ":sequence, "                             \
                  ":description, "                          \
                  ":coverage, "                             \
                  ":is_decoy)");
    for (const ID::ParentMolecule& parent : id_data_.getParentMolecules())
    {
      query.bindValue(":id", Key(&parent)); // use address as primary key
      query.bindValue(":accession", parent.accession.toQString());
      query.bindValue(":molecule_type_id", int(parent.molecule_type) + 1);
      query.bindValue(":sequence", parent.sequence.toQString());
      query.bindValue(":description", parent.description.toQString());
      query.bindValue(":coverage", parent.coverage);
      query.bindValue(":is_decoy", int(parent.is_decoy));
      if (!query.exec())
      {
        raiseDBError_(query.lastError(), __LINE__, OPENMS_PRETTY_FUNCTION,
                      "error inserting data");
      }
    }
    storeScoredProcessingResults_(id_data_.getParentMolecules(),
                                  "ID_ParentMolecule");
  }


  void OMSFile::OMSFileStore::storeParentMoleculeGroupings()
  {
    if (id_data_.getParentMoleculeGroupings().empty()) return;

    createTable_("ID_ParentMoleculeGrouping",
                 "id INTEGER PRIMARY KEY NOT NULL, "  \
                 "label TEXT, "                       \
                 "grouping_order INTEGER NOT NULL");

    createTable_(
      "ID_ParentMoleculeGroup",
      "id INTEGER PRIMARY KEY NOT NULL, "                               \
      "grouping_id INTEGER NOT NULL, "                                  \
      "score_type_id INTEGER, "                                         \
      "score REAL, "                                                    \
      "UNIQUE (id, score_type_id), "                                    \
      "FOREIGN KEY (grouping_id) REFERENCES ID_ParentMoleculeGrouping (id)");

    createTable_(
      "ID_ParentMoleculeGroup_ParentMolecule",
      "group_id INTEGER NOT NULL, "                                     \
      "parent_id INTEGER NOT NULL, "                                    \
      "UNIQUE (group_id, parent_id), "                                  \
      "FOREIGN KEY (group_id) REFERENCES ID_ParentMoleculeGroup (id), " \
      "FOREIGN KEY (parent_id) REFERENCES ID_ParentMolecule (id)");

    QSqlDatabase db = QSqlDatabase::database(db_name_);
    QSqlQuery query_grouping(db);
    query_grouping.prepare("INSERT INTO ID_ParentMoleculeGrouping VALUES (" \
                           ":id, "                                      \
                           ":label, "                                   \
                           ":grouping_order)");

    QSqlQuery query_group(db);
    query_group.prepare("INSERT INTO ID_ParentMoleculeGroup VALUES ("  \
                        ":id, "                                        \
                        ":grouping_id, "                               \
                        ":score_type_id, "                             \
                        ":score)");

    QSqlQuery query_parent(db);
    query_parent.prepare(
      "INSERT INTO ID_ParentMoleculeGroup_ParentMolecule VALUES ("   \
      ":group_id, "                                                  \
      ":parent_id)");

    Size counter = 0;
    for (const ID::ParentMoleculeGrouping& grouping :
           id_data_.getParentMoleculeGroupings())
    {
      Key grouping_id = Key(&grouping);
      query_grouping.bindValue(":id", grouping_id);
      query_grouping.bindValue(":label", grouping.label.toQString());
      query_grouping.bindValue(":grouping_order", int(++counter));
      if (!query_grouping.exec())
      {
        raiseDBError_(query_grouping.lastError(), __LINE__,
                      OPENMS_PRETTY_FUNCTION, "error inserting data");
      }

      for (const ID::ParentMoleculeGroup& group : grouping.groups)
      {
        Key group_id = Key(&group);
        query_group.bindValue(":id", group_id);
        query_group.bindValue(":grouping_id", grouping_id);
        if (group.scores.empty()) // store group with an empty score
        {
          query_group.bindValue(":score_type_id", QVariant(QVariant::Int));
          query_group.bindValue(":score", QVariant(QVariant::Double));
          if (!query_group.exec())
          {
            raiseDBError_(query_group.lastError(), __LINE__,
                          OPENMS_PRETTY_FUNCTION, "error inserting data");
          }
        }
        else // store group multiple times with different scores
        {
          for (const auto& score_pair : group.scores)
          {
            query_group.bindValue(":score_type_id", Key(&(*score_pair.first)));
            query_group.bindValue(":score", score_pair.second);
            if (!query_group.exec())
            {
              raiseDBError_(query_group.lastError(), __LINE__,
                            OPENMS_PRETTY_FUNCTION, "error inserting data");
            }
          }
        }

        query_parent.bindValue(":group_id", group_id);
        for (ID::ParentMoleculeRef parent_ref : group.parent_molecule_refs)
        {
          query_parent.bindValue(":parent_id", Key(&(*parent_ref)));
          if (!query_parent.exec())
          {
            raiseDBError_(query_parent.lastError(), __LINE__,
                          OPENMS_PRETTY_FUNCTION, "error inserting data");
          }
        }
      }
    }

    storeScoredProcessingResults_(id_data_.getParentMoleculeGroupings(),
                                  "ID_ParentMoleculeGrouping");
  }


  void OMSFile::OMSFileStore::createTableIdentifiedMolecule_()
  {
    if (!tableExists_(db_name_, "ID_MoleculeType")) createTableMoleculeType_();

    // use one table for all types of identified molecules to allow foreign key
    // references from the molecule-query match table:
    createTable_(
      "ID_IdentifiedMolecule",
      "id INTEGER PRIMARY KEY NOT NULL, "                               \
      "molecule_type_id INTEGER NOT NULL, "                             \
      "identifier TEXT NOT NULL, "                                      \
      "UNIQUE (molecule_type_id, identifier), "                         \
      "FOREIGN KEY (molecule_type_id) REFERENCES ID_MoleculeType (id)");
  }


  void OMSFile::OMSFileStore::storeIdentifiedCompounds()
  {
    if (id_data_.getIdentifiedCompounds().empty()) return;

    if (!tableExists_(db_name_, "ID_IdentifiedMolecule"))
    {
      createTableIdentifiedMolecule_();
    }

    createTable_(
      "ID_IdentifiedCompound",
      "molecule_id UNIQUE INTEGER NOT NULL, "                           \
      "formula TEXT, "                                                  \
      "name TEXT, "                                                     \
      "smile TEXT, "                                                    \
      "inchi TEXT, "                                                    \
      "FOREIGN KEY (molecule_id) REFERENCES ID_IdentifiedMolecule (id)");

    QSqlDatabase db = QSqlDatabase::database(db_name_);
    QSqlQuery query_molecule(db);
    query_molecule.prepare("INSERT INTO ID_IdentifiedMolecule VALUES (" \
                           ":id, "                                      \
                           ":molecule_type_id, "                        \
                           ":identifier)");
    query_molecule.bindValue(":molecule_type_id",
                             int(ID::MoleculeType::COMPOUND) + 1);
    QSqlQuery query_compound(db);
    query_compound.prepare("INSERT INTO ID_IdentifiedCompound VALUES (" \
                           ":molecule_id, "                             \
                           ":formula, "                                 \
                           ":name, "                                    \
                           ":smile, "                                   \
                           ":inchi)");
    for (const ID::IdentifiedCompound& compound :
           id_data_.getIdentifiedCompounds())
    {
      // use address as primary key:
      query_molecule.bindValue(":id", Key(&compound));
      query_molecule.bindValue(":identifier", compound.identifier.toQString());
      if (!query_molecule.exec())
      {
        raiseDBError_(query_molecule.lastError(), __LINE__,
                      OPENMS_PRETTY_FUNCTION, "error inserting data");
      }
      query_compound.bindValue(":molecule_id", Key(&compound));
      query_compound.bindValue(":formula",
                               compound.formula.toString().toQString());
      query_compound.bindValue(":name", compound.name.toQString());
      query_compound.bindValue(":smile", compound.name.toQString());
      query_compound.bindValue(":inchi", compound.inchi.toQString());
      if (!query_compound.exec())
      {
        raiseDBError_(query_compound.lastError(), __LINE__,
                      OPENMS_PRETTY_FUNCTION, "error inserting data");
      }
    }
    storeScoredProcessingResults_(id_data_.getIdentifiedCompounds(),
                                  "ID_IdentifiedMolecule");
  }


  void OMSFile::OMSFileStore::storeIdentifiedSequences()
  {
    if (id_data_.getIdentifiedPeptides().empty() &&
        id_data_.getIdentifiedOligos().empty()) return;

    if (!tableExists_(db_name_, "ID_IdentifiedMolecule"))
    {
      createTableIdentifiedMolecule_();
    }

    QSqlQuery query(QSqlDatabase::database(db_name_));
    query.prepare("INSERT INTO ID_IdentifiedMolecule VALUES (" \
                  ":id, "                                      \
                  ":molecule_type_id, "                        \
                  ":identifier)");
    bool any_parent_matches = false;
    // store peptides:
    query.bindValue(":molecule_type_id", int(ID::MoleculeType::PROTEIN) + 1);
    for (const ID::IdentifiedPeptide& peptide :
           id_data_.getIdentifiedPeptides())
    {
      if (!peptide.parent_matches.empty()) any_parent_matches = true;
      query.bindValue(":id", Key(&peptide)); // use address as primary key
      query.bindValue(":identifier", peptide.sequence.toString().toQString());
      if (!query.exec())
      {
        raiseDBError_(query.lastError(), __LINE__, OPENMS_PRETTY_FUNCTION,
                      "error inserting data");
      }
    }
    storeScoredProcessingResults_(id_data_.getIdentifiedPeptides(),
                                  "ID_IdentifiedMolecule");
    // store RNA oligos:
    query.bindValue(":molecule_type_id", int(ID::MoleculeType::RNA) + 1);
    for (const ID::IdentifiedOligo& oligo : id_data_.getIdentifiedOligos())
    {
      if (!oligo.parent_matches.empty()) any_parent_matches = true;
      query.bindValue(":id", Key(&oligo)); // use address as primary key
      query.bindValue(":identifier",
                      QString::fromStdString(oligo.sequence.toString()));
      if (!query.exec())
      {
        raiseDBError_(query.lastError(), __LINE__, OPENMS_PRETTY_FUNCTION,
                      "error inserting data");
      }
    }
    storeScoredProcessingResults_(id_data_.getIdentifiedOligos(),
                                  "ID_IdentifiedMolecule");

    if (any_parent_matches)
    {
      createTableMoleculeParentMatches_();
      for (const ID::IdentifiedPeptide& peptide :
             id_data_.getIdentifiedPeptides())
      {
        if (peptide.parent_matches.empty()) continue;
        storeMoleculeParentMatches_(peptide.parent_matches, Key(&peptide));
      }
      for (const ID::IdentifiedOligo& oligo : id_data_.getIdentifiedOligos())
      {
        if (oligo.parent_matches.empty()) continue;
        storeMoleculeParentMatches_(oligo.parent_matches, Key(&oligo));
      }
    }
  }


  void OMSFile::OMSFileStore::createTableMoleculeParentMatches_()
  {
    createTable_(
      "ID_MoleculeParentMatch",
      "molecule_id INTEGER NOT NULL, "                                  \
      "parent_id INTEGER NOT NULL, "                                    \
      "start_pos NUMERIC, "                                             \
      "end_pos NUMERIC, "                                               \
      "left_neighbor TEXT, "                                            \
      "right_neighbor TEXT, "                                           \
      "UNIQUE (molecule_id, parent_id, start_pos, end_pos), "           \
      "FOREIGN KEY (parent_id) REFERENCES ID_ParentMolecule (id), "     \
      "FOREIGN KEY (molecule_id) REFERENCES ID_IdentifiedMolecule (id)");
  }


  void OMSFile::OMSFileStore::storeMoleculeParentMatches_(
    const ID::ParentMatches& matches, Key molecule_id)
  {
    // this assumes the "ID_MoleculeParentMatch" table exists already!
    QSqlQuery query(QSqlDatabase::database(db_name_));
    query.prepare("INSERT INTO ID_MoleculeParentMatch VALUES (" \
                  ":molecule_id, "                              \
                  ":parent_id, "                                \
                  ":start_pos, "                                \
                  ":end_pos, "                                  \
                  ":left_neighbor, "                            \
                  ":right_neighbor)");
    // @TODO: cache the prepared query between function calls somehow?
    query.bindValue(":molecule_id", molecule_id);
    for (const auto& pair : matches)
    {
      query.bindValue(":parent_id", Key(&(*pair.first)));
      for (const auto& match : pair.second)
      {
        if (match.start_pos != ID::MoleculeParentMatch::UNKNOWN_POSITION)
        {
          query.bindValue(":start_pos", uint(match.start_pos));
        }
        else // use NULL value
        {
          query.bindValue(":start_pos", QVariant(QVariant::Int));
        }
        if (match.end_pos != ID::MoleculeParentMatch::UNKNOWN_POSITION)
        {
          query.bindValue(":end_pos", uint(match.end_pos));
        }
        else // use NULL value
        {
          query.bindValue(":end_pos", QVariant(QVariant::Int));
        }
        query.bindValue(":left_neighbor", match.left_neighbor.toQString());
        query.bindValue(":right_neighbor", match.right_neighbor.toQString());
        if (!query.exec())
        {
          raiseDBError_(query.lastError(), __LINE__, OPENMS_PRETTY_FUNCTION,
                        "error inserting data");
        }
      }
    }
  }


  void OMSFile::OMSFileStore::storeMoleculeQueryMatches()
  {
    if (id_data_.getMoleculeQueryMatches().empty()) return;

    createTable_(
      "ID_MoleculeQueryMatch",
      "id INTEGER PRIMARY KEY NOT NULL, "                               \
      "identified_molecule_id INTEGER NOT NULL, "                       \
      "data_query_id INTEGER NOT NULL, "                                \
      "charge INTEGER, "                                                \
      "FOREIGN KEY (identified_molecule_id) REFERENCES ID_IdentifiedMolecule (id), " \
      "FOREIGN KEY (data_query_id) REFERENCES ID_DataQuery (id)");

    QSqlQuery query(QSqlDatabase::database(db_name_));
    query.prepare("INSERT INTO ID_MoleculeQueryMatch VALUES ("  \
                  ":id, "                                       \
                  ":identified_molecule_id, "                   \
                  ":data_query_id, "                            \
                  ":charge)");
    bool any_peak_annotations = false;
    for (const ID::MoleculeQueryMatch& match :
           id_data_.getMoleculeQueryMatches())
    {
      if (!match.peak_annotations.empty()) any_peak_annotations = true;
      query.bindValue(":id", Key(&match)); // use address as primary key
      Key molecule_id;
      switch (match.getMoleculeType())
      {
      case ID::MoleculeType::PROTEIN:
        molecule_id = Key(&(*match.getIdentifiedPeptideRef()));
        break;
      case ID::MoleculeType::COMPOUND:
        molecule_id = Key(&(*match.getIdentifiedCompoundRef()));
        break;
      case ID::MoleculeType::RNA:
        molecule_id = Key(&(*match.getIdentifiedOligoRef()));
        break;
      default:
        throw Exception::IllegalArgument(__FILE__, __LINE__,
                                         OPENMS_PRETTY_FUNCTION,
                                         "invalid molecule type");
      }
      query.bindValue(":identified_molecule_id", molecule_id);
      query.bindValue(":data_query_id", Key(&(*match.data_query_ref)));
      query.bindValue(":charge", match.charge);
      if (!query.exec())
      {
        raiseDBError_(query.lastError(), __LINE__, OPENMS_PRETTY_FUNCTION,
                      "error inserting data");
      }
    }
    storeScoredProcessingResults_(id_data_.getMoleculeQueryMatches(),
                                  "ID_MoleculeQueryMatch");

    if (any_peak_annotations)
    {
      createTable_(
        "ID_MoleculeQueryMatch_PeakAnnotation",
        "parent_id INTEGER NOT NULL, "                                  \
        "processing_step_id INTEGER, "                                  \
        "peak_annotation TEXT, "                                        \
        "peak_charge INTEGER, "                                         \
        "peak_mz REAL, "                                                \
        "peak_intensity REAL, "                                         \
        "FOREIGN KEY (parent_id) REFERENCES ID_MoleculeQueryMatch (id), " \
        "FOREIGN KEY (processing_step_id) REFERENCES ID_DataProcessingStep (id)");

      query.prepare(
        "INSERT INTO ID_MoleculeQueryMatch_PeakAnnotation VALUES (" \
        ":parent_id, "                                              \
        ":processing_step_id, "                                     \
        ":peak_annotation, "                                        \
        ":peak_charge, "                                            \
        ":peak_mz, "                                                \
        ":peak_intensity)");

      for (const ID::MoleculeQueryMatch& match :
             id_data_.getMoleculeQueryMatches())
      {
        if (match.peak_annotations.empty()) continue;
        query.bindValue(":parent_id", Key(&match));
        for (const auto& pair : match.peak_annotations)
        {
          if (pair.first) // processing step given
          {
            query.bindValue(":processing_step_id", Key(&(**pair.first)));
          }
          else // use NULL value
          {
            query.bindValue(":processing_step_id", QVariant(QVariant::Int));
          }
          for (const auto& peak_ann : pair.second)
          {
            query.bindValue(":peak_annotation",
                            peak_ann.annotation.toQString());
            query.bindValue(":peak_charge", peak_ann.charge);
            query.bindValue(":peak_mz", peak_ann.mz);
            query.bindValue(":peak_intensity", peak_ann.intensity);
            if (!query.exec())
            {
              raiseDBError_(query.lastError(), __LINE__, OPENMS_PRETTY_FUNCTION,
                            "error inserting data");
            }
          }
        }
      }
    }
  }


  void OMSFile::store(const String& filename, const IdentificationData& id_data)
  {
    OMSFileStore helper(filename, id_data);
    startProgress(0, 12, "Writing data to file");
    // generally, create tables only if we have data to write - no empty ones!
    helper.storeVersionAndDate();
    nextProgress();
    helper.storeInputFiles();
    nextProgress();
    helper.storeScoreTypes();
    nextProgress();
    helper.storeDataProcessingSoftwares();
    nextProgress();
    helper.storeDBSearchParams();
    nextProgress();
    helper.storeDataProcessingSteps();
    nextProgress();
    helper.storeDataQueries();
    nextProgress();
    helper.storeParentMolecules();
    nextProgress();
    helper.storeParentMoleculeGroupings();
    nextProgress();
    helper.storeIdentifiedCompounds();
    nextProgress();
    helper.storeIdentifiedSequences();
    nextProgress();
    helper.storeMoleculeQueryMatches();
    endProgress();
    // @TODO: store molecule-query match groups
  }


  OMSFile::OMSFileLoad::OMSFileLoad(const String& filename,
                                    IdentificationData& id_data):
    db_name_("load_" + filename.toQString() + "_" +
             QString::number(UniqueIdGenerator::getUniqueId())),
    id_data_(id_data)
  {
    // open database:
    QSqlDatabase db = QSqlDatabase::addDatabase("QSQLITE", db_name_);
    db.setDatabaseName(filename.toQString());
    db.setConnectOptions("QSQLITE_OPEN_READONLY");
    if (!db.open())
    {
      raiseDBError_(db.lastError(), __LINE__, OPENMS_PRETTY_FUNCTION,
                    "error opening SQLite database");
      // if d'tor doesn't get called, DB connection (db_name_) doesn't get
      // removed, but that shouldn't be a big problem
    }
  }


  OMSFile::OMSFileLoad::~OMSFileLoad()
  {
    QSqlDatabase::database(db_name_).close();
    QSqlDatabase::removeDatabase(db_name_);
  }


  // currently not needed:
  // CVTerm OMSFile::OMSFileLoad::loadCVTerm_(int id)
  // {
  //   // this assumes that the "CVTerm" table exists!
  //   QSqlQuery query(db_);
  //   query.setForwardOnly(true);
  //   QString sql_select = "SELECT * FROM CVTerm WHERE id = " + QString(id);
  //   if (!query.exec(sql_select) || !query.next())
  //   {
  //     raiseDBError_(model.lastError(), __LINE__, OPENMS_PRETTY_FUNCTION,
  //                   "error reading from database");
  //   }
  //   return CVTerm(query.value("accession").toString(),
  //                 query.value("name").toString(),
  //                 query.value("cv_identifier_ref").toString());
  // }


  void OMSFile::OMSFileLoad::loadScoreTypes()
  {
    if (!tableExists_(db_name_, "ID_ScoreType")) return;
    if (!tableExists_(db_name_, "CVTerm")) // every score type is a CV term
    {
      String msg = "required database table 'CVTerm' not found";
      throw Exception::MissingInformation(__FILE__, __LINE__,
                                          OPENMS_PRETTY_FUNCTION, msg);
    }
    QSqlQuery query(QSqlDatabase::database(db_name_));
    query.setForwardOnly(true);
    // careful - both joined tables have an "id" field, need to exclude one:
    if (!query.exec("SELECT S.*, C.accession, C.name, C.cv_identifier_ref " \
                    "FROM ID_ScoreType AS S JOIN CVTerm AS C "          \
                    "ON S.cv_term_id = C.id"))
    {
      raiseDBError_(query.lastError(), __LINE__, OPENMS_PRETTY_FUNCTION,
                    "error reading from database");
    }
    while (query.next())
    {
      CVTerm cv_term(query.value("accession").toString(),
                     query.value("name").toString(),
                     query.value("cv_identifier_ref").toString());
      bool higher_better = query.value("higher_better").toInt();
      ID::ScoreType score_type(cv_term, higher_better);
      ID::ScoreTypeRef ref = id_data_.registerScoreType(score_type);
      score_type_refs_[query.value("id").toLongLong()] = ref;
    }
  }


  void OMSFile::OMSFileLoad::loadInputFiles()
  {
    if (!tableExists_(db_name_, "ID_InputFile")) return;

    QSqlQuery query(QSqlDatabase::database(db_name_));
    query.setForwardOnly(true);
    if (!query.exec("SELECT * FROM ID_InputFile"))
    {
      raiseDBError_(query.lastError(), __LINE__, OPENMS_PRETTY_FUNCTION,
                    "error reading from database");
    }
    while (query.next())
    {
      ID::InputFile input(query.value("name").toString(),
                          query.value("experimental_design_id").toString());
      String primary_files = query.value("primary_files").toString();
      vector<String> pf_list = ListUtils::create<String>(primary_files);
      input.primary_files.insert(pf_list.begin(), pf_list.end());
      ID::InputFileRef ref = id_data_.registerInputFile(input);
      input_file_refs_[query.value("id").toLongLong()] = ref;
    }
  }


  void OMSFile::OMSFileLoad::loadDataProcessingSoftwares()
  {
    if (!tableExists_(db_name_, "ID_DataProcessingSoftware")) return;

    QSqlDatabase db = QSqlDatabase::database(db_name_);
    QSqlQuery query(db);
    query.setForwardOnly(true);
    if (!query.exec("SELECT * FROM ID_DataProcessingSoftware"))
    {
      raiseDBError_(query.lastError(), __LINE__, OPENMS_PRETTY_FUNCTION,
                    "error reading from database");
    }
    bool have_scores = tableExists_(db_name_,
                                    "ID_DataProcessingSoftware_AssignedScore");
    QSqlQuery subquery(db);
    if (have_scores)
    {
      subquery.setForwardOnly(true);
      subquery.prepare("SELECT score_type_id "                         \
                       "FROM ID_DataProcessingSoftware_AssignedScore " \
                       "WHERE software_id = :id ORDER BY score_type_order ASC");
    }
    while (query.next())
    {
      Key id = query.value("id").toLongLong();
      ID::DataProcessingSoftware software(query.value("name").toString(),
                                          query.value("version").toString());
      if (have_scores)
      {
        subquery.bindValue(":id", id);
        if (!subquery.exec())
        {
          raiseDBError_(subquery.lastError(), __LINE__, OPENMS_PRETTY_FUNCTION,
                        "error reading from database");
        }
        while (subquery.next())
        {
          Key score_type_id = subquery.value(0).toLongLong();
          software.assigned_scores.push_back(score_type_refs_[score_type_id]);
        }
      }
      ID::ProcessingSoftwareRef ref =
        id_data_.registerDataProcessingSoftware(software);
      processing_software_refs_[id] = ref;
    }
  }


  DataValue OMSFile::OMSFileLoad::makeDataValue_(const QSqlQuery& query)
  {
    DataValue::DataType type = DataValue::EMPTY_VALUE;
    int type_index = query.value("data_type_id").toInt();
    if (type_index > 0) type = DataValue::DataType(type_index - 1);
    String value = query.value("value").toString();
    switch (type)
    {
    case DataValue::STRING_VALUE:
      return DataValue(value);
    case DataValue::INT_VALUE:
      return DataValue(value.toInt());
    case DataValue::DOUBLE_VALUE:
      return DataValue(value.toDouble());
    case DataValue::STRING_LIST:
      return DataValue(ListUtils::create<String>(value));
    case DataValue::INT_LIST:
      return DataValue(ListUtils::create<int>(value));
    case DataValue::DOUBLE_LIST:
      return DataValue(ListUtils::create<double>(value));
    default: // DataValue::EMPTY_VALUE (avoid warning about missing return)
      return DataValue();
    }
  }


  bool OMSFile::OMSFileLoad::prepareQueryMetaInfo_(QSqlQuery& query,
                                                   const String& parent_table)
  {
    String table_name = parent_table + "_MetaInfo";
    if (!tableExists_(db_name_, table_name)) return false;

    query.setForwardOnly(true);
    QString sql_select =
      "SELECT * FROM " + table_name.toQString() + " AS MI " \
      "JOIN DataValue AS DV ON MI.data_value_id = DV.id "   \
      "WHERE MI.parent_id = :id";
    query.prepare(sql_select);
    return true;
  }


  bool OMSFile::OMSFileLoad::prepareQueryAppliedProcessingStep_(
    QSqlQuery& query, const String& parent_table)
  {
    String table_name = parent_table + "_AppliedProcessingStep";
    if (!tableExists_(db_name_, table_name)) return false;

    // query.setForwardOnly(true);
    QString sql_select = "SELECT * FROM " + table_name.toQString() +
      " WHERE parent_id = :id ORDER BY processing_step_order ASC";
    query.prepare(sql_select);
    return true;
  }


  void OMSFile::OMSFileLoad::handleQueryMetaInfo_(QSqlQuery& query,
                                                  MetaInfoInterface& info,
                                                  Key parent_id)
  {
    query.bindValue(":id", parent_id);
    if (!query.exec())
    {
      raiseDBError_(query.lastError(), __LINE__, OPENMS_PRETTY_FUNCTION,
                    "error reading from database");
    }
    while (query.next())
    {
      DataValue value = makeDataValue_(query);
      info.setMetaValue(query.value("name").toString(), value);
    }
  }


  void OMSFile::OMSFileLoad::handleQueryAppliedProcessingStep_(
    QSqlQuery& query,
    IdentificationDataInternal::ScoredProcessingResult& result,
    Key parent_id)
  {
    query.bindValue(":id", parent_id);
    if (!query.exec())
    {
      raiseDBError_(query.lastError(), __LINE__, OPENMS_PRETTY_FUNCTION,
                    "error reading from database");
    }
    while (query.next())
    {
      ID::AppliedProcessingStep step;
      QVariant step_id_opt = query.value("processing_step_id");
      if (!step_id_opt.isNull())
      {
        step.processing_step_opt =
          processing_step_refs_[step_id_opt.toLongLong()];
      }
      QVariant score_type_opt = query.value("score_type_id");
      if (!score_type_opt.isNull())
      {
        step.scores[score_type_refs_[score_type_opt.toLongLong()]] =
          query.value("score").toDouble();
      }
      result.addProcessingStep(step); // this takes care of merging the steps
    }
  }


  void OMSFile::OMSFileLoad::loadDBSearchParams()
  {
    if (!tableExists_(db_name_, "ID_DBSearchParam")) return;

    QSqlQuery query(QSqlDatabase::database(db_name_));
    query.setForwardOnly(true);
    if (!query.exec("SELECT * FROM ID_DBSearchParam"))
    {
      raiseDBError_(query.lastError(), __LINE__, OPENMS_PRETTY_FUNCTION,
                    "error reading from database");
    }
    while (query.next())
    {
      Key id = query.value("id").toLongLong();
      ID::DBSearchParam param;
      int molecule_type_index = query.value("molecule_type_id").toInt() - 1;
      param.molecule_type = ID::MoleculeType(molecule_type_index);
      int mass_type_index = query.value("mass_type_average").toInt();
      param.mass_type = ID::MassType(mass_type_index);
      param.database = query.value("database").toString();
      param.database_version = query.value("database_version").toString();
      param.taxonomy = query.value("taxonomy").toString();
      vector<Int> charges =
        ListUtils::create<Int>(query.value("charges").toString());
      param.charges.insert(charges.begin(), charges.end());
      vector<String> fixed_mods =
        ListUtils::create<String>(query.value("fixed_mods").toString());
      param.fixed_mods.insert(fixed_mods.begin(), fixed_mods.end());
      vector<String> variable_mods =
        ListUtils::create<String>(query.value("variable_mods").toString());
      param.variable_mods.insert(fixed_mods.begin(), fixed_mods.end());
      param.precursor_mass_tolerance =
        query.value("precursor_mass_tolerance").toDouble();
      param.fragment_mass_tolerance =
        query.value("fragment_mass_tolerance").toDouble();
      param.precursor_tolerance_ppm =
        query.value("precursor_tolerance_ppm").toInt();
      param.fragment_tolerance_ppm =
        query.value("fragment_tolerance_ppm").toInt();
      String enzyme = query.value("digestion_enzyme").toString();
      if (!enzyme.empty())
      {
        if (param.molecule_type == ID::MoleculeType::PROTEIN)
        {
          param.digestion_enzyme = ProteaseDB::getInstance()->getEnzyme(enzyme);
        }
        else if (param.molecule_type == ID::MoleculeType::RNA)
        {
          param.digestion_enzyme = RNaseDB::getInstance()->getEnzyme(enzyme);
        }
      }
      param.missed_cleavages = query.value("missed_cleavages").toUInt();
      param.min_length = query.value("min_length").toUInt();
      param.max_length = query.value("max_length").toUInt();
      ID::SearchParamRef ref = id_data_.registerDBSearchParam(param);
      search_param_refs_[id] = ref;
    }
  }


  void OMSFile::OMSFileLoad::loadDataProcessingSteps()
  {
    if (!tableExists_(db_name_, "ID_DataProcessingStep")) return;

    QSqlDatabase db = QSqlDatabase::database(db_name_);
    QSqlQuery query(db);
    query.setForwardOnly(true);
    if (!query.exec("SELECT * FROM ID_DataProcessingStep"))
    {
      raiseDBError_(query.lastError(), __LINE__, OPENMS_PRETTY_FUNCTION,
                    "error reading from database");
    }
    QSqlQuery subquery_file(db);
    bool have_input_files = tableExists_(db_name_,
                                         "ID_DataProcessingStep_InputFile");
    if (have_input_files)
    {
      subquery_file.setForwardOnly(true);
      subquery_file.prepare("SELECT input_file_id "                 \
                            "FROM ID_DataProcessingStep_InputFile " \
                            "WHERE processing_step_id = :id");
    }
    QSqlQuery subquery_info(db);
    bool have_meta_info = prepareQueryMetaInfo_(subquery_info,
                                              "ID_DataProcessingStep");
    while (query.next())
    {
      Key id = query.value("id").toLongLong();
      Key software_id = query.value("software_id").toLongLong();
      ID::DataProcessingStep step(processing_software_refs_[software_id]);
      String date_time = query.value("date_time").toString();
      if (!date_time.empty()) step.date_time.set(date_time);
      if (have_input_files)
      {
        subquery_file.bindValue(":id", id);
        if (!subquery_file.exec())
        {
          raiseDBError_(subquery_file.lastError(), __LINE__,
                        OPENMS_PRETTY_FUNCTION, "error reading from database");
        }
        while (subquery_file.next())
        {
          Key input_file_id = subquery_file.value(0).toLongLong();
          // the foreign key constraint should ensure that look-up succeeds:
          step.input_file_refs.push_back(input_file_refs_[input_file_id]);
        }
      }
      if (have_meta_info)
      {
        handleQueryMetaInfo_(subquery_info, step, id);
      }
      ID::ProcessingStepRef ref;
      QVariant opt_search_param_id = query.value("search_param_id");
      if (opt_search_param_id.isNull()) // no DB search params available
      {
        ref = id_data_.registerDataProcessingStep(step);
      }
      else
      {
        ID::SearchParamRef search_param_ref =
          search_param_refs_[opt_search_param_id.toLongLong()];
        ref = id_data_.registerDataProcessingStep(step, search_param_ref);
      }
      processing_step_refs_[id] = ref;
    }
  }


  void OMSFile::OMSFileLoad::loadDataQueries()
  {
    if (!tableExists_(db_name_, "ID_DataQuery")) return;

    QSqlDatabase db = QSqlDatabase::database(db_name_);
    QSqlQuery query(db);
    query.setForwardOnly(true);
    if (!query.exec("SELECT * FROM ID_DataQuery"))
    {
      raiseDBError_(query.lastError(), __LINE__, OPENMS_PRETTY_FUNCTION,
                    "error reading from database");
    }
    QSqlQuery subquery_info(db);
    bool have_meta_info = prepareQueryMetaInfo_(subquery_info,
                                                "ID_DataQuery");

    while (query.next())
    {
      ID::DataQuery data_query(query.value("data_id").toString());
      QVariant input_file_id = query.value("input_file_id");
      if (!input_file_id.isNull())
      {
        data_query.input_file_opt =
          input_file_refs_[input_file_id.toLongLong()];
      }
      QVariant rt = query.value("rt");
      if (!rt.isNull()) data_query.rt = rt.toDouble();
      QVariant mz = query.value("mz");
      if (!mz.isNull()) data_query.mz = mz.toDouble();
      Key id = query.value("id").toLongLong();
      if (have_meta_info) handleQueryMetaInfo_(subquery_info, data_query, id);
      ID::DataQueryRef ref = id_data_.registerDataQuery(data_query);
      data_query_refs_[id] = ref;
    }
  }


  void OMSFile::OMSFileLoad::loadParentMolecules()
  {
    if (!tableExists_(db_name_, "ID_ParentMolecule")) return;

    QSqlDatabase db = QSqlDatabase::database(db_name_);
    QSqlQuery query(db);
    query.setForwardOnly(true);
    if (!query.exec("SELECT * FROM ID_ParentMolecule"))
    {
      raiseDBError_(query.lastError(), __LINE__, OPENMS_PRETTY_FUNCTION,
                    "error reading from database");
    }
    // @TODO: can we combine handling of meta info and applied processing steps?
    QSqlQuery subquery_info(db);
    bool have_meta_info = prepareQueryMetaInfo_(subquery_info,
                                                "ID_ParentMolecule");
    QSqlQuery subquery_step(db);
    bool have_applied_steps =
      prepareQueryAppliedProcessingStep_(subquery_step, "ID_ParentMolecule");

    while (query.next())
    {
      String accession = query.value("accession").toString();
      ID::ParentMolecule parent(accession);
      int molecule_type_index = query.value("molecule_type_id").toInt() - 1;
      parent.molecule_type = ID::MoleculeType(molecule_type_index);
      parent.sequence = query.value("sequence").toString();
      parent.description = query.value("description").toString();
      parent.coverage = query.value("coverage").toDouble();
      parent.is_decoy = query.value("is_decoy").toInt();
      Key id = query.value("id").toLongLong();
      if (have_meta_info)
      {
        handleQueryMetaInfo_(subquery_info, parent, id);
      }
      if (have_applied_steps)
      {
        handleQueryAppliedProcessingStep_(subquery_step, parent, id);
      }
      ID::ParentMoleculeRef ref = id_data_.registerParentMolecule(parent);
      parent_molecule_refs_[id] = ref;
    }
  }


  void OMSFile::OMSFileLoad::loadParentMoleculeGroupings()
  {
    if (!tableExists_(db_name_, "ID_ParentMoleculeGrouping")) return;

    QSqlDatabase db = QSqlDatabase::database(db_name_);
    QSqlQuery query(db);
    query.setForwardOnly(true);
    if (!query.exec("SELECT * FROM ID_ParentMoleculeGrouping "  \
                    "ORDER BY grouping_order ASC"))
    {
      raiseDBError_(query.lastError(), __LINE__, OPENMS_PRETTY_FUNCTION,
                    "error reading from database");
    }
    // @TODO: can we combine handling of meta info and applied processing steps?
    QSqlQuery subquery_info(db);
    bool have_meta_info = prepareQueryMetaInfo_(subquery_info,
                                                "ID_ParentMoleculeGrouping");
    QSqlQuery subquery_step(db);
    bool have_applied_steps =
      prepareQueryAppliedProcessingStep_(subquery_step,
                                         "ID_ParentMoleculeGrouping");

    QSqlQuery subquery_group(db);
    subquery_group.setForwardOnly(true);
    subquery_group.prepare("SELECT * FROM ID_ParentMoleculeGroup "  \
                           "WHERE grouping_id = :id");

    QSqlQuery subquery_parent(db);
    subquery_parent.setForwardOnly(true);
    subquery_parent.prepare(
      "SELECT parent_id FROM ID_ParentMoleculeGroup_ParentMolecule " \
      "WHERE group_id = :id");

    while (query.next())
    {
      ID::ParentMoleculeGrouping grouping(query.value("label").toString());
      Key grouping_id = query.value("id").toLongLong();
      if (have_meta_info)
      {
        handleQueryMetaInfo_(subquery_info, grouping, grouping_id);
      }
      if (have_applied_steps)
      {
        handleQueryAppliedProcessingStep_(subquery_step, grouping, grouping_id);
      }

      subquery_group.bindValue(":id", grouping_id);
      if (!subquery_group.exec())
      {
        raiseDBError_(subquery_group.lastError(), __LINE__,
                      OPENMS_PRETTY_FUNCTION, "error reading from database");
      }

      // get all groups in this grouping:
      map<Key, ID::ParentMoleculeGroup> groups_map;
      while (subquery_group.next())
      {
        Key group_id = subquery_group.value("id").toLongLong();
        QVariant score_type_id = subquery_group.value("score_type_id");
        if (score_type_id.isNull()) // no scores
        {
          groups_map[group_id]; // insert empty group
        }
        else
        {
          ID::ScoreTypeRef ref = score_type_refs_[score_type_id.toLongLong()];
          groups_map[group_id].scores[ref] =
            subquery_group.value("score").toDouble();
        }
      }
      // get parent molecules in each group:
      for (auto& pair : groups_map)
      {
        subquery_parent.bindValue(":id", pair.first);
        if (!subquery_parent.exec())
        {
          raiseDBError_(subquery_parent.lastError(), __LINE__,
                        OPENMS_PRETTY_FUNCTION, "error reading from database");
        }
        while (subquery_parent.next())
        {
          Key parent_id = subquery_parent.value(0).toLongLong();
          pair.second.parent_molecule_refs.insert(
            parent_molecule_refs_[parent_id]);
        }
        grouping.groups.insert(pair.second);
      }

      id_data_.registerParentMoleculeGrouping(grouping);
    }
  }


  void OMSFile::OMSFileLoad::loadIdentifiedCompounds()
  {
    if (!tableExists_(db_name_, "ID_IdentifiedCompound")) return;

    QSqlDatabase db = QSqlDatabase::database(db_name_);
    QSqlQuery query(db);
    query.setForwardOnly(true);
    QString sql_select =
      "SELECT * FROM ID_IdentifiedMolecule JOIN ID_IdentifiedCompound " \
      "ON ID_IdentifiedMolecule.id = ID_IdentifiedCompound.molecule_id";
    if (!query.exec(sql_select))
    {
      raiseDBError_(query.lastError(), __LINE__, OPENMS_PRETTY_FUNCTION,
                    "error reading from database");
    }
    // @TODO: can we combine handling of meta info and applied processing steps?
    QSqlQuery subquery_info(db);
    bool have_meta_info = prepareQueryMetaInfo_(subquery_info,
                                                "ID_IdentifiedMolecule");
    QSqlQuery subquery_step(db);
    bool have_applied_steps =
      prepareQueryAppliedProcessingStep_(subquery_step,
                                         "ID_IdentifiedMolecule");

    while (query.next())
    {
      ID::IdentifiedCompound compound(
        query.value("identifier").toString(),
        EmpiricalFormula(query.value("formula").toString()),
        query.value("name").toString(),
        query.value("smile").toString(),
        query.value("inchi").toString());
      Key id = query.value("id").toLongLong();
      if (have_meta_info)
      {
        handleQueryMetaInfo_(subquery_info, compound, id);
      }
      if (have_applied_steps)
      {
        handleQueryAppliedProcessingStep_(subquery_step, compound, id);
      }
      ID::IdentifiedCompoundRef ref =
        id_data_.registerIdentifiedCompound(compound);
      identified_molecule_refs_[id] = ref;
    }
  }


  void OMSFile::OMSFileLoad::handleQueryParentMatch_(
    QSqlQuery& query, IdentificationData::ParentMatches& parent_matches,
    Key molecule_id)
  {
    query.bindValue(":id", molecule_id);
    if (!query.exec())
    {
      raiseDBError_(query.lastError(), __LINE__, OPENMS_PRETTY_FUNCTION,
                    "error reading from database");
    }
    while (query.next())
    {
      ID::ParentMoleculeRef ref =
        parent_molecule_refs_[query.value("parent_id").toLongLong()];
      ID::MoleculeParentMatch match;
      QVariant start_pos = query.value("start_pos");
      QVariant end_pos = query.value("end_pos");
      if (!start_pos.isNull()) match.start_pos = start_pos.toInt();
      if (!end_pos.isNull()) match.end_pos = end_pos.toInt();
      match.left_neighbor = query.value("left_neighbor").toString();
      match.right_neighbor = query.value("right_neighbor").toString();
      parent_matches[ref].insert(match);
    }
  }


  void OMSFile::OMSFileLoad::loadIdentifiedSequences()
  {
    if (!tableExists_(db_name_, "ID_IdentifiedMolecule")) return;

    QSqlDatabase db = QSqlDatabase::database(db_name_);
    QSqlQuery query(db);
    query.setForwardOnly(true);
    query.prepare("SELECT * FROM ID_IdentifiedMolecule "          \
                  "WHERE molecule_type_id = :molecule_type_id");
    // @TODO: can we combine handling of meta info and applied processing steps?
    QSqlQuery subquery_info(db);
    bool have_meta_info = prepareQueryMetaInfo_(subquery_info,
                                                "ID_IdentifiedMolecule");
    QSqlQuery subquery_step(db);
    bool have_applied_steps =
      prepareQueryAppliedProcessingStep_(subquery_step,
                                         "ID_IdentifiedMolecule");
    QSqlQuery subquery_parent(db);
    bool have_parent_matches = tableExists_(db_name_,
                                            "ID_MoleculeParentMatch");
    if (have_parent_matches)
    {
      subquery_parent.setForwardOnly(true);
      subquery_parent.prepare("SELECT * FROM ID_MoleculeParentMatch " \
                              "WHERE molecule_id = :id");
    }

    // load peptides:
    query.bindValue(":molecule_type_id", int(ID::MoleculeType::PROTEIN) + 1);
    if (!query.exec())
    {
      raiseDBError_(query.lastError(), __LINE__, OPENMS_PRETTY_FUNCTION,
                    "error reading from database");
    }
    while (query.next())
    {
      Key id = query.value("id").toLongLong();
      String sequence = query.value("identifier").toString();
      ID::IdentifiedPeptide peptide(AASequence::fromString(sequence));
      if (have_meta_info)
      {
        handleQueryMetaInfo_(subquery_info, peptide, id);
      }
      if (have_applied_steps)
      {
        handleQueryAppliedProcessingStep_(subquery_step, peptide, id);
      }
      if (have_parent_matches)
      {
        handleQueryParentMatch_(subquery_parent, peptide.parent_matches, id);
      }
      ID::IdentifiedPeptideRef ref =
        id_data_.registerIdentifiedPeptide(peptide);
      identified_molecule_refs_[id] = ref;
    }

    // load RNA oligos:
    query.bindValue(":molecule_type_id", int(ID::MoleculeType::RNA) + 1);
    if (!query.exec())
    {
      raiseDBError_(query.lastError(), __LINE__, OPENMS_PRETTY_FUNCTION,
                    "error reading from database");
    }
    while (query.next())
    {
      Key id = query.value("id").toLongLong();
      String sequence = query.value("identifier").toString();
      ID::IdentifiedOligo oligo(NASequence::fromString(sequence));
      if (have_meta_info)
      {
        handleQueryMetaInfo_(subquery_info, oligo, id);
      }
      if (have_applied_steps)
      {
        handleQueryAppliedProcessingStep_(subquery_step, oligo, id);
      }
      if (have_parent_matches)
      {
        handleQueryParentMatch_(subquery_parent, oligo.parent_matches, id);
      }
      ID::IdentifiedOligoRef ref = id_data_.registerIdentifiedOligo(oligo);
      identified_molecule_refs_[id] = ref;
    }
  }


  void OMSFile::OMSFileLoad::handleQueryPeakAnnotation_(
    QSqlQuery& query, ID::MoleculeQueryMatch& match, Key parent_id)
  {
    query.bindValue(":id", parent_id);
    if (!query.exec())
    {
      raiseDBError_(query.lastError(), __LINE__, OPENMS_PRETTY_FUNCTION,
                    "error reading from database");
    }
    while (query.next())
    {
      QVariant processing_step_id = query.value("processing_step_id");
      boost::optional<ID::ProcessingStepRef> processing_step_opt = boost::none;
      if (!processing_step_id.isNull())
      {
        processing_step_opt =
          processing_step_refs_[processing_step_id.toLongLong()];
      }
      PeptideHit::PeakAnnotation ann;
      ann.annotation = query.value("peak_annotation").toString();
      ann.charge = query.value("peak_charge").toInt();
      ann.mz = query.value("peak_mz").toDouble();
      ann.intensity = query.value("peak_intensity").toDouble();
      match.peak_annotations[processing_step_opt].push_back(ann);
    }
  }


  void OMSFile::OMSFileLoad::loadMoleculeQueryMatches()
  {
    if (!tableExists_(db_name_, "ID_MoleculeQueryMatch")) return;

    QSqlDatabase db = QSqlDatabase::database(db_name_);
    QSqlQuery query(db);
    query.setForwardOnly(true);
    if (!query.exec("SELECT * FROM ID_MoleculeQueryMatch"))
    {
      raiseDBError_(query.lastError(), __LINE__, OPENMS_PRETTY_FUNCTION,
                    "error reading from database");
    }
    // @TODO: can we combine handling of meta info and applied processing steps?
    QSqlQuery subquery_info(db);
    bool have_meta_info = prepareQueryMetaInfo_(subquery_info,
                                                "ID_MoleculeQueryMatch");
    QSqlQuery subquery_step(db);
    bool have_applied_steps =
      prepareQueryAppliedProcessingStep_(subquery_step,
                                         "ID_MoleculeQueryMatch");
    QSqlQuery subquery_ann(db);
    bool have_peak_annotations =
      tableExists_(db_name_, "ID_MoleculeQueryMatch_PeakAnnotation");
    if (have_peak_annotations)
    {
      subquery_ann.setForwardOnly(true);
      subquery_ann.prepare(
        "SELECT * FROM ID_MoleculeQueryMatch_PeakAnnotation " \
        "WHERE parent_id = :id");
    }

    while (query.next())
    {
      Key id = query.value("id").toLongLong();
      Key molecule_id = query.value("identified_molecule_id").toLongLong();
      Key query_id = query.value("data_query_id").toLongLong();
      ID::MoleculeQueryMatch match(identified_molecule_refs_[molecule_id],
                                   data_query_refs_[query_id],
                                   query.value("charge").toInt());
      if (have_meta_info)
      {
        handleQueryMetaInfo_(subquery_info, match, id);
      }
      if (have_applied_steps)
      {
        handleQueryAppliedProcessingStep_(subquery_step, match, id);
      }
      if (have_peak_annotations)
      {
        handleQueryPeakAnnotation_(subquery_ann, match, id);
      }
      ID::QueryMatchRef ref = id_data_.registerMoleculeQueryMatch(match);
      query_match_refs_[id] = ref;
    }
  }


  void OMSFile::load(const String& filename, IdentificationData& id_data)
  {
    OMSFileLoad helper(filename, id_data);
    startProgress(0, 11, "Reading data from file");
    helper.loadInputFiles();
    nextProgress();
    helper.loadScoreTypes();
    nextProgress();
    helper.loadDataProcessingSoftwares();
    nextProgress();
    helper.loadDBSearchParams();
    nextProgress();
    helper.loadDataProcessingSteps();
    nextProgress();
    helper.loadDataQueries();
    nextProgress();
    helper.loadParentMolecules();
    nextProgress();
    helper.loadParentMoleculeGroupings();
    nextProgress();
    helper.loadIdentifiedCompounds();
    nextProgress();
    helper.loadIdentifiedSequences();
    nextProgress();
    helper.loadMoleculeQueryMatches();
    endProgress();
    // @TODO: load parent molecule groups and molecule-query match groups
  }

}<|MERGE_RESOLUTION|>--- conflicted
+++ resolved
@@ -84,11 +84,8 @@
       // if d'tor doesn't get called, DB connection (db_name_) doesn't get
       // removed, but that shouldn't be a big problem
     }
-<<<<<<< HEAD
-=======
 
     // configure database settings:
->>>>>>> 1e86bcc1
     QSqlQuery query(db);
     // foreign key constraints are disabled by default - turn them on:
     // @TODO: performance impact? (seems negligible, but should be tested more)
@@ -97,12 +94,6 @@
       raiseDBError_(query.lastError(), __LINE__, OPENMS_PRETTY_FUNCTION,
                     "error configuring database");
     }
-<<<<<<< HEAD
-    // @TODO: could also try disabling checks ("PRAGMA ignore_check_constraints
-    // = ON"), but limited testing has shown no apparent performance benefit
-
-=======
->>>>>>> 1e86bcc1
     // disable synchronous filesystem access and the rollback journal to greatly
     // increase write performance - since we write a new output file every time,
     // we don't have to worry about database consistency:
