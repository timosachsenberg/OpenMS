### the directory name
set(directory include/OpenMS/QC)

### list all header files of the directory here
set(sources_list_h
<<<<<<< HEAD
FragmentMassError.h
=======
Contaminants.h
>>>>>>> 552f78e9
MissedCleavages.h
Ms2IdentificationRate.h
QCBase.h
TIC.h
)

### add path to the filenames
set(sources_h)
foreach(i ${sources_list_h})
	list(APPEND sources_h ${directory}/${i})
endforeach(i)

### source group definition
source_group("Header Files\\OpenMS\\QC" FILES ${sources_h})

set(OpenMS_sources_h ${OpenMS_sources_h} ${sources_h})<|MERGE_RESOLUTION|>--- conflicted
+++ resolved
@@ -3,21 +3,18 @@
 
 ### list all header files of the directory here
 set(sources_list_h
-<<<<<<< HEAD
-FragmentMassError.h
-=======
-Contaminants.h
->>>>>>> 552f78e9
-MissedCleavages.h
-Ms2IdentificationRate.h
-QCBase.h
-TIC.h
+  Contaminants.h
+  FragmentMassError.h
+  MissedCleavages.h
+  Ms2IdentificationRate.h
+  QCBase.h
+  TIC.h
 )
 
 ### add path to the filenames
 set(sources_h)
 foreach(i ${sources_list_h})
-	list(APPEND sources_h ${directory}/${i})
+  list(APPEND sources_h ${directory}/${i})
 endforeach(i)
 
 ### source group definition
