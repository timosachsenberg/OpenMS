### the directory name
set(directory include/OpenMS/QC)

### list all header files of the directory here
set(sources_list_h
<<<<<<< HEAD
  Contaminants.h
  FragmentMassError.h
  MissedCleavages.h
  Ms2IdentificationRate.h
  QCBase.h
  TIC.h
=======
Contaminants.h
MissedCleavages.h
Ms2IdentificationRate.h
QCBase.h
RTAlignment.h
TIC.h
>>>>>>> a3e6405a
)

### add path to the filenames
set(sources_h)
foreach(i ${sources_list_h})
  list(APPEND sources_h ${directory}/${i})
endforeach(i)

### source group definition
source_group("Header Files\\OpenMS\\QC" FILES ${sources_h})

set(OpenMS_sources_h ${OpenMS_sources_h} ${sources_h})<|MERGE_RESOLUTION|>--- conflicted
+++ resolved
@@ -3,21 +3,13 @@
 
 ### list all header files of the directory here
 set(sources_list_h
-<<<<<<< HEAD
   Contaminants.h
   FragmentMassError.h
   MissedCleavages.h
   Ms2IdentificationRate.h
   QCBase.h
+  RTAlignment.h
   TIC.h
-=======
-Contaminants.h
-MissedCleavages.h
-Ms2IdentificationRate.h
-QCBase.h
-RTAlignment.h
-TIC.h
->>>>>>> a3e6405a
 )
 
 ### add path to the filenames
