--- conflicted
+++ resolved
@@ -36,10 +36,7 @@
 
 #include <OpenMS/KERNEL/StandardTypes.h>
 #include <OpenMS/DATASTRUCTURES/String.h>
-<<<<<<< HEAD
-=======
 #include <OpenMS/SYSTEM/File.h>
->>>>>>> 62bfacd5
 #include <OpenMS/KERNEL/ConsensusMap.h>
 #include <OpenMS/KERNEL/FeatureMap.h>
 #include <OpenMS/METADATA/ProteinIdentification.h>
@@ -88,183 +85,6 @@
   class OPENMS_DLLAPI ExperimentalDesign
   {
   public:
-<<<<<<< HEAD
-    ExperimentalDesign() {};
-
-    /// 1) Mandatory section with run-level information of the experimental design.
-    ///    Required to process fractionated data.
-/*
- * Run Section Format:
-   Format: Single header line
-         Run:           Run index (prior fractionation) used to group fractions and source files. 
-                        Note: For label-free this has same cardinality as sample.
-                              For multiplexed experiments, these might differ as multiple samples can be measured in single files
-         Fraction:      1st, 2nd, .., fraction. Note: All runs must have the same number of fractions.
-         Path:          Path to mzML files
-         Channel:       Channel in MS file:
-                          label-free: always 1
-                          TMT6Plex: 1..6
-                          SILAC with light and heavy: 1..2
-         Sample:        Index of sample measured in the specified channel X, in fraction Y of run Z
-
-	Run	Fraction	Path (Spectra File)	Channel		Sample (Condition)
-	1	1		SPECTRAFILE_F1_TR1.mzML	1		1
-	1	2		SPECTRAFILE_F2_TR1.mzML	1		1
-	1	3		SPECTRAFILE_F3_TR1.mzML	1		1
-	1	1		SPECTRAFILE_F1_TR1.mzML	2		2
-	1	2		SPECTRAFILE_F2_TR1.mzML	2		2
-	1	3		SPECTRAFILE_F3_TR1.mzML	2		2
-	1	1		SPECTRAFILE_F1_TR1.mzML	3		3
-	1	2		SPECTRAFILE_F2_TR1.mzML	3		3
-	1	3		SPECTRAFILE_F3_TR1.mzML	3		3
-	1	1		SPECTRAFILE_F1_TR1.mzML	4		4
-	1	2		SPECTRAFILE_F2_TR1.mzML	4		4
-	1	3		SPECTRAFILE_F3_TR1.mzML	4		4
-	2	1		SPECTRAFILE_F1_TR2.mzML	1		5
-	2	2		SPECTRAFILE_F2_TR2.mzML	1		5
-	2	3		SPECTRAFILE_F3_TR2.mzML	1		5
-	2	1		SPECTRAFILE_F1_TR2.mzML	2		6
-	2	2		SPECTRAFILE_F2_TR2.mzML	2		6
-	2	3		SPECTRAFILE_F3_TR2.mzML	2		6
-	2	1		SPECTRAFILE_F1_TR2.mzML	3		7
-	2	2		SPECTRAFILE_F2_TR2.mzML	3		7
-	2	3		SPECTRAFILE_F3_TR2.mzML	3		7
-	2	1		SPECTRAFILE_F1_TR2.mzML	4		8
-	2	2		SPECTRAFILE_F2_TR2.mzML	4		8
-	2	3		SPECTRAFILE_F3_TR2.mzML	4		8
-*/
-    class OPENMS_DLLAPI RunRow
-    {
-    public:
-      RunRow() = default;
-      unsigned run = 1; ///< run index (before prefractionation)
-      unsigned fraction = 1; ///< fraction 1..m, mandatory, 1 if not set
-      std::string path = "UNKNOWN_FILE"; ///< file name, mandatory
-      unsigned channel = 1;  ///< if and how many multiplexed channels are in a file
-      unsigned sample = 1;  ///< allows grouping by sample
-    };
-
-    using RunRows = std::vector<RunRow>;
-
-    const RunRows& getRunSection() const
-    {
-      return run_section_;
-    }
-
-    void setRunSection(const RunRows& run_section)
-    {
-      run_section_ = run_section;
-      sort_();
-      checkValidRunSection_();
-    }
-    
-    /// return fraction index to file paths (ordered by run id)
-    std::map<unsigned int, std::vector<String> > getFractionToMSFilesMapping() const;
-
-    // @return the number of samples measured (= highest sample index)
-    unsigned getNumberOfSamples() const 
-    {
-      if (run_section_.empty()) { return 0; }
-      return std::max_element(run_section_.begin(), run_section_.end(), 
-        [](const RunRow& f1, const RunRow& f2) 
-        {
-          return f1.sample < f2.sample;
-        })->sample;
-    }
-
-    // @return the number of fractions (= highest fraction index)
-    unsigned getNumberOfFractions() const 
-    {
-      if (run_section_.empty()) { return 0; }
-      return std::max_element(run_section_.begin(), run_section_.end(), 
-        [](const RunRow& f1, const RunRow& f2) 
-        {
-          return f1.fraction < f2.fraction;
-        })->fraction;
-    }
-
-    // @return the number of channels per file
-    unsigned getNumberOfChannels() const
-    {
-      if (run_section_.empty()) { return 0; }
-      return std::max_element(run_section_.begin(), run_section_.end(), 
-        [](const RunRow& f1, const RunRow& f2) 
-        {
-          return f1.fraction < f2.fraction;
-        })->channel;
-    }
-
-    // @return the number of MS files (= fractions * runs)
-    unsigned getNumberOfMSFiles() const
-    {
-      std::set<std::string> unique_paths;
-      for (auto const & r : run_section_) { unique_paths.insert(r.path); }
-      return unique_paths.size();
-    }
-
-    // @return the number of runs (before fractionation)
-    // Allows to group fraction ids and source files
-    unsigned getNumberOfPrefractionationRuns() const
-    {
-      if (run_section_.empty()) { return 0; }
-      return std::max_element(run_section_.begin(), run_section_.end(), 
-        [](const RunRow& f1, const RunRow& f2) 
-        {
-          return f1.run < f2.run;
-        })->run;
-    }
-
-    // @return sample index (depends on run and channel)
-    unsigned getSample(unsigned run, unsigned channel = 1)
-    {
-      return std::find_if(run_section_.begin(), run_section_.end(),
-        [&run, &channel](const RunRow& r)
-        {
-          return r.run == run && r.channel == channel;
-        })->sample; 
-    }
-
-    /// return if each fraction number is associated with the same number of runs 
-    bool sameNrOfMSFilesPerFraction() const;
-
-    /// Loads an experimental design from a tabular separated file
-    static ExperimentalDesign load(const String & tsv_file);
-
-    /// Extract experimental design from consensus map
-    static ExperimentalDesign fromConsensusMap(const ConsensusMap& c);
-
-    /// Extract experimental design from feature map
-    static ExperimentalDesign fromFeatureMap(const FeatureMap& f);
-
-    /// Extract experimental design from identifications
-    static ExperimentalDesign fromIdentifications(const std::vector<ProteinIdentification> & proteins);
-
-    private:
-      // sort to obtain the default order
-      void sort_()
-      {
-        std::sort(run_section_.begin(), run_section_.end(),
-        [](const RunRow& a, const RunRow& b)
-        {
-          return std::tie(a.run, a.fraction, a.channel, a.sample, a.path) < 
-            std::tie(b.run, b.fraction, b.channel, b.sample, b.path);
-        });
-      }
-
-      void checkValidRunSection_()
-      {
-        if (getNumberOfMSFiles() == 0)
-        {
-          throw Exception::MissingInformation(
-            __FILE__, 
-            __LINE__, 
-            OPENMS_PRETTY_FUNCTION, 
-            "No MS files provided.");
-        }        
-      }
-
-      RunRows run_section_;
-=======
     /// MSFileSectionEntry links single quant. values back the MS file
     /// It supports:
     ///  - multiplexed/labeled data via specification of the quantified label
@@ -337,7 +157,6 @@
 
     // Returns the Sample Section of the experimental design file
     const ExperimentalDesign::SampleSection& getSampleSection() const;
->>>>>>> 62bfacd5
 
     void setSampleSection(const SampleSection& sample_section);
 
