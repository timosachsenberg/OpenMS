// --------------------------------------------------------------------------
//                   OpenMS -- Open-Source Mass Spectrometry
// --------------------------------------------------------------------------
// Copyright The OpenMS Team -- Eberhard Karls University Tuebingen,
// ETH Zurich, and Freie Universitaet Berlin 2002-2018.
//
// This software is released under a three-clause BSD license:
//  * Redistributions of source code must retain the above copyright
//    notice, this list of conditions and the following disclaimer.
//  * Redistributions in binary form must reproduce the above copyright
//    notice, this list of conditions and the following disclaimer in the
//    documentation and/or other materials provided with the distribution.
//  * Neither the name of any author or any participating institution
//    may be used to endorse or promote products derived from this software
//    without specific prior written permission.
// For a full list of authors, refer to the file AUTHORS.
// --------------------------------------------------------------------------
// THIS SOFTWARE IS PROVIDED BY THE COPYRIGHT HOLDERS AND CONTRIBUTORS "AS IS"
// AND ANY EXPRESS OR IMPLIED WARRANTIES, INCLUDING, BUT NOT LIMITED TO, THE
// IMPLIED WARRANTIES OF MERCHANTABILITY AND FITNESS FOR A PARTICULAR PURPOSE
// ARE DISCLAIMED. IN NO EVENT SHALL ANY OF THE AUTHORS OR THE CONTRIBUTING
// INSTITUTIONS BE LIABLE FOR ANY DIRECT, INDIRECT, INCIDENTAL, SPECIAL,
// EXEMPLARY, OR CONSEQUENTIAL DAMAGES (INCLUDING, BUT NOT LIMITED TO,
// PROCUREMENT OF SUBSTITUTE GOODS OR SERVICES; LOSS OF USE, DATA, OR PROFITS;
// OR BUSINESS INTERRUPTION) HOWEVER CAUSED AND ON ANY THEORY OF LIABILITY,
// WHETHER IN CONTRACT, STRICT LIABILITY, OR TORT (INCLUDING NEGLIGENCE OR
// OTHERWISE) ARISING IN ANY WAY OUT OF THE USE OF THIS SOFTWARE, EVEN IF
// ADVISED OF THE POSSIBILITY OF SUCH DAMAGE.
//
// --------------------------------------------------------------------------
// $Maintainer:	Timo Sachsenberg $
// $Authors: Timo Sachsenberg $
// --------------------------------------------------------------------------

#pragma once

#include <OpenMS/KERNEL/StandardTypes.h>
#include <OpenMS/DATASTRUCTURES/String.h>
#include <OpenMS/SYSTEM/File.h>
#include <OpenMS/KERNEL/ConsensusMap.h>
#include <OpenMS/KERNEL/FeatureMap.h>
#include <OpenMS/METADATA/ProteinIdentification.h>

#include <vector>
#include <map>
#include <set>

namespace OpenMS
{
  /**

  @brief Representation of the Experimental Design in OpenMS. Instances can be loaded via
         the ExperimentalDesignFile class.

  The experimental design in OpenMS consists of two sections:
    1. FileSection captures the mapping of quantitative values to files and, optionally, to samples.
    2. SampleSection captures the experimental factors and conditions associated with a sample.

  The FileSection is mandatory while the SampleSection is optional and only required for downstream analysis.

  Details on the FileSection:

  To unambigously map a single quantitative value we need to define:
    a. the label (e.g., label = 2 in the case of a heavy peptide in a light/heavy experiment)
    b. which spectra file did produce the result (e.g., path = "/data/SILAC_file.mzML")  
    c. which fraction the file corresponds to (e.g., fraction = 1)
    d. a fraction group identifier that groups fractions (e.g., fraction_group = 1)
       Note: in the case of label-free data, the fraction group identifier has 
             the same cardinality as the sample identifier.
   (e.) optionally, the sample that has been measured (e.g., sample = 1)

   This information is defined in the FileSection and enables fraction aware data processing.

  Details on the SampleSection:
  
  To map a sample to conditions / factors we need to define:
    a. the sample ( e.g., sample = 1)
    b. multiple columns containing conditions / factors

  @ingroup Metadata

  **/

  class OPENMS_DLLAPI ExperimentalDesign
  {
  public:

    /// MSFileSectionEntry links single quant. values back the MS file
    /// It supports:
    ///  - multiplexed/labeled data via specification of the quantified label
    ///  - multiple fractions via specification of the:
    ///    - fraction index (e.g., 1..10 if ten fractions were measured)
    ///    - fraction_group to trace which fractions belong together
    class OPENMS_DLLAPI MSFileSectionEntry
    {
    public:
      MSFileSectionEntry() = default;
      unsigned fraction_group = 1; ///< fraction group id
      unsigned fraction = 1; ///< fraction 1..m, mandatory, 1 if not set
      std::string path = "UNKNOWN_FILE"; ///< file name, mandatory
      unsigned label = 1;  ///< the label (e.g.,: 1 for label-free, 1..8 for TMT8plex)
      unsigned sample = 1;  ///< allows grouping by sample
    };

    class OPENMS_DLLAPI SampleSection
    {
    public:

      SampleSection() = default;

      SampleSection(
        const std::vector< std::vector < String > >& content,
        const std::map< unsigned, Size >& sample_to_rowindex,
        const std::map< String, Size >& columnname_to_columnindex
      );

      // Get set of all samples that are present in the sample section
      std::set< unsigned > getSamples() const;

      // Get set of all factors (column names) that were defined for the sample section
      std::set< String > getFactors() const;

      // Checks whether sample section has row for a sample number
      bool hasSample(unsigned sample) const;

      // Checks whether Sample Section has a specific factor (i.e. column name)
      bool hasFactor(const String &factor) const;

      // Returns value of factor for given sample and factor name
      String getFactorValue(unsigned sample, const String &factor);

    private:

      // The entries of the Sample Section, filled while parsing
      // the Experimental Design File
      std::vector< std::vector < String > > content_;

      // Maps the Sample Entry to the row where the sample
      // appears in the Sample section
      std::map< unsigned, Size > sample_to_rowindex_;

      // Maps the column name of the SampleSection to the
      // Index of the column
      std::map< String, Size > columnname_to_columnindex_;
    };

    using MSFileSection = std::vector<MSFileSectionEntry>;

    // Experimental Design c'tors
    ExperimentalDesign() = default;

    ExperimentalDesign(const MSFileSection& msfile_section, const SampleSection& sample_section);

    const MSFileSection& getMSFileSection() const;

    void setMSFileSection(const MSFileSection& msfile_section);

<<<<<<< HEAD
=======
    // Returns the Sample Section of the experimental design file
    const ExperimentalDesign::SampleSection& getSampleSection() const;

    void setSampleSection(const SampleSection& sample_section);


    /// return fraction index to file paths (ordered by fraction_group)
    std::map<unsigned int, std::vector<String> > getFractionToMSFilesMapping() const;

   /*
    *   The (Path, Label) tuples in the experimental design have to be unique, so we can map them
    *   uniquely to the sample number, fraction number, and fraction_group number
    */
    /// return <file_path, label> to sample mapping
    std::map< std::pair< String, unsigned >, unsigned> getPathLabelToSampleMapping(bool) const;

    /// return <file_path, label> to fraction mapping
    std::map< std::pair< String, unsigned >, unsigned> getPathLabelToFractionMapping(bool) const;

    /// return <file_path, label> to fraction_group mapping
    std::map< std::pair< String, unsigned >, unsigned> getPathLabelToFractionGroupMapping(bool) const;

    // @return the number of samples measured (= highest sample index)
    unsigned getNumberOfSamples() const;

    // @return the number of fractions (= highest fraction index)
    unsigned getNumberOfFractions() const;

    // @return the number of labels per file
    unsigned getNumberOfLabels() const;

    // @return the number of MS files (= fractions * fraction groups)
    unsigned getNumberOfMSFiles() const;

    // @return the number of fraction_groups
    // Allows to group fraction ids and source files
    unsigned getNumberOfFractionGroups() const;

    // @return sample index (depends on fraction_group and label)
    unsigned getSample(unsigned fraction_group, unsigned label = 1);

    /// @return whether we have a fractionated design 
    // This is the case if we have at least one fraction group with >= 2 fractions
    bool isFractionated() const;

    /// @returns whether all fraction groups have the same number of fractions
    bool sameNrOfMSFilesPerFraction() const;

    /// Extract experimental design from consensus map
    static ExperimentalDesign fromConsensusMap(const ConsensusMap& c);

    /// Extract experimental design from feature map
    static ExperimentalDesign fromFeatureMap(const FeatureMap& f);

    /// Extract experimental design from identifications
    static ExperimentalDesign fromIdentifications(const std::vector<ProteinIdentification> & proteins);

    private:
    // MS filename column, optionally trims to basename
    std::vector< String > getFileNames_(bool basename) const;

    // returns label column
    std::vector<unsigned> getLabels_() const;

    // returns fraction column
    std::vector<unsigned> getFractions_() const;

    /// Generic Mapper (Path, Label) -> f(row)
    std::map< std::pair< String, unsigned >, unsigned> pathLabelMapper_(
        bool,
        unsigned (*f)(const ExperimentalDesign::MSFileSectionEntry&)) const;

    // sort to obtain the default order
    void sort_();

    template<typename T>
    static void errorIfAlreadyExists(std::set<T> &container, T &item, const String &message);

    // basic consistency checks
    void isValid_();

    MSFileSection msfile_section_;
    SampleSection sample_section_;
  };
}
>>>>>>> 511dc7a5
<|MERGE_RESOLUTION|>--- conflicted
+++ resolved
@@ -155,8 +155,6 @@
 
     void setMSFileSection(const MSFileSection& msfile_section);
 
-<<<<<<< HEAD
-=======
     // Returns the Sample Section of the experimental design file
     const ExperimentalDesign::SampleSection& getSampleSection() const;
 
@@ -242,4 +240,3 @@
     SampleSection sample_section_;
   };
 }
->>>>>>> 511dc7a5
