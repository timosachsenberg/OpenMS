// --------------------------------------------------------------------------
//                   OpenMS -- Open-Source Mass Spectrometry
// --------------------------------------------------------------------------
// Copyright The OpenMS Team -- Eberhard Karls University Tuebingen,
// ETH Zurich, and Freie Universitaet Berlin 2002-2018.
//
// This software is released under a three-clause BSD license:
//  * Redistributions of source code must retain the above copyright
//    notice, this list of conditions and the following disclaimer.
//  * Redistributions in binary form must reproduce the above copyright
//    notice, this list of conditions and the following disclaimer in the
//    documentation and/or other materials provided with the distribution.
//  * Neither the name of any author or any participating institution
//    may be used to endorse or promote products derived from this software
//    without specific prior written permission.
// For a full list of authors, refer to the file AUTHORS.
// --------------------------------------------------------------------------
// THIS SOFTWARE IS PROVIDED BY THE COPYRIGHT HOLDERS AND CONTRIBUTORS "AS IS"
// AND ANY EXPRESS OR IMPLIED WARRANTIES, INCLUDING, BUT NOT LIMITED TO, THE
// IMPLIED WARRANTIES OF MERCHANTABILITY AND FITNESS FOR A PARTICULAR PURPOSE
// ARE DISCLAIMED. IN NO EVENT SHALL ANY OF THE AUTHORS OR THE CONTRIBUTING
// INSTITUTIONS BE LIABLE FOR ANY DIRECT, INDIRECT, INCIDENTAL, SPECIAL,
// EXEMPLARY, OR CONSEQUENTIAL DAMAGES (INCLUDING, BUT NOT LIMITED TO,
// PROCUREMENT OF SUBSTITUTE GOODS OR SERVICES; LOSS OF USE, DATA, OR PROFITS;
// OR BUSINESS INTERRUPTION) HOWEVER CAUSED AND ON ANY THEORY OF LIABILITY,
// WHETHER IN CONTRACT, STRICT LIABILITY, OR TORT (INCLUDING NEGLIGENCE OR
// OTHERWISE) ARISING IN ANY WAY OUT OF THE USE OF THIS SOFTWARE, EVEN IF
// ADVISED OF THE POSSIBILITY OF SUCH DAMAGE.
//
// --------------------------------------------------------------------------
// $Maintainer: Mathias Walzer $
// $Authors: Andreas Bertsch, Mathias Walzer $
// --------------------------------------------------------------------------

#pragma once

#include <OpenMS/METADATA/CVTerm.h>
#include <OpenMS/METADATA/MetaInfoInterface.h>
#include <OpenMS/DATASTRUCTURES/Map.h>

namespace OpenMS
{
  /**
      @brief Representation of controlled vocabulary term list

      This class should be used to inherit from, to allow to add
      an arbitrary number of CV terms to the inherited class

      @ingroup Metadata
  */
  ///Representation of a CV term used by CVMappings
  class OPENMS_DLLAPI CVTermList :
    public MetaInfoInterface
  {
public:

    /// Defaults constructor
    CVTermList() = default;

    /// Copy constructor
    CVTermList(const CVTermList&) = default;

    // note: we implement the move constructor ourselves due to a bug in MSVS
    // 2015/2017 which cannot produce a default move constructor for classes
    // that contain STL containers (other than vector).

    /// Move constructor
    CVTermList(CVTermList&&) noexcept;

    /// Destructor
    virtual ~CVTermList();

    /// Assignment operator
<<<<<<< HEAD
    CVTermList& operator=(const CVTermList& rhs) & = default;
=======
    CVTermList& operator=(const CVTermList&) = default;
>>>>>>> 7394988d

    /// Move assignment operator
    CVTermList& operator=(CVTermList&&) & = default;

    /** @name Accessors
    */
    //@{
    /// sets the CV terms
    void setCVTerms(const std::vector<CVTerm>& terms);

    /// replaces the specified CV term
    void replaceCVTerm(const CVTerm& cv_term);

    /// replaces the specified CV terms using the given accession number
    void replaceCVTerms(const std::vector<CVTerm>& cv_terms, const String& accession);

    /// replaces all cv terms with a map (can be obtained via getCVTerms)
    void replaceCVTerms(const Map<String, std::vector<CVTerm> >& cv_term_map);

    /// merges the given map into the member map, no duplicate checking
    void consumeCVTerms(const Map<String, std::vector<CVTerm> >& cv_term_map);

    /// returns the accession string of the term
    const Map<String, std::vector<CVTerm> >& getCVTerms() const;

    /// adds a CV term
    void addCVTerm(const CVTerm& term);

    /// checks whether the spellings of the CV terms stored are correct
    //bool checkCVTerms(const ControlledVocabulary& cv) const;

    /// corrects the CVTerm names, according to the loaded CV
    //void correctCVTermNames();
    //@}

    /** @name Predicates
    */
    //@{
    /// equality operator
    bool operator==(const CVTermList& cv_term_list) const;

    /// inequality operator
    bool operator!=(const CVTermList& cv_term_list) const;

    /// checks whether the term has a value
    bool hasCVTerm(const String& accession) const;

    /// checks whether the stored terms fulfill a given CVMappingRule
    /// TODO : implement
    //bool checkCVTerms(const CVMappingRule & rule, const ControlledVocabulary & cv) const;

    /// return true if no terms are available
    bool empty() const;
    //}

protected:

    Map<String, std::vector<CVTerm> > cv_terms_;

  };

} // namespace OpenMS
<|MERGE_RESOLUTION|>--- conflicted
+++ resolved
@@ -71,11 +71,7 @@
     virtual ~CVTermList();
 
     /// Assignment operator
-<<<<<<< HEAD
     CVTermList& operator=(const CVTermList& rhs) & = default;
-=======
-    CVTermList& operator=(const CVTermList&) = default;
->>>>>>> 7394988d
 
     /// Move assignment operator
     CVTermList& operator=(CVTermList&&) & = default;
