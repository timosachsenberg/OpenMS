// --------------------------------------------------------------------------
//                   OpenMS -- Open-Source Mass Spectrometry
// --------------------------------------------------------------------------
// Copyright The OpenMS Team -- Eberhard Karls University Tuebingen,
<<<<<<< HEAD
// ETH Zurich, and Freie Universitaet Berlin 2002-2016.
=======
// ETH Zurich, and Freie Universitaet Berlin 2002-2018.
>>>>>>> 8bd8e05d
//
// This software is released under a three-clause BSD license:
//  * Redistributions of source code must retain the above copyright
//    notice, this list of conditions and the following disclaimer.
//  * Redistributions in binary form must reproduce the above copyright
//    notice, this list of conditions and the following disclaimer in the
//    documentation and/or other materials provided with the distribution.
//  * Neither the name of any author or any participating institution
//    may be used to endorse or promote products derived from this software
//    without specific prior written permission.
// For a full list of authors, refer to the file AUTHORS.
// --------------------------------------------------------------------------
// THIS SOFTWARE IS PROVIDED BY THE COPYRIGHT HOLDERS AND CONTRIBUTORS "AS IS"
// AND ANY EXPRESS OR IMPLIED WARRANTIES, INCLUDING, BUT NOT LIMITED TO, THE
// IMPLIED WARRANTIES OF MERCHANTABILITY AND FITNESS FOR A PARTICULAR PURPOSE
// ARE DISCLAIMED. IN NO EVENT SHALL ANY OF THE AUTHORS OR THE CONTRIBUTING
// INSTITUTIONS BE LIABLE FOR ANY DIRECT, INDIRECT, INCIDENTAL, SPECIAL,
// EXEMPLARY, OR CONSEQUENTIAL DAMAGES (INCLUDING, BUT NOT LIMITED TO,
// PROCUREMENT OF SUBSTITUTE GOODS OR SERVICES; LOSS OF USE, DATA, OR PROFITS;
// OR BUSINESS INTERRUPTION) HOWEVER CAUSED AND ON ANY THEORY OF LIABILITY,
// WHETHER IN CONTRACT, STRICT LIABILITY, OR TORT (INCLUDING NEGLIGENCE OR
// OTHERWISE) ARISING IN ANY WAY OUT OF THE USE OF THIS SOFTWARE, EVEN IF
// ADVISED OF THE POSSIBILITY OF SUCH DAMAGE.
//
// --------------------------------------------------------------------------
// $Maintainer: Lars Nilse $
// $Authors: Lars Nilse $
// --------------------------------------------------------------------------

#pragma once

#include <OpenMS/KERNEL/StandardTypes.h>
#include <OpenMS/CONCEPT/ProgressLogger.h>
#include <OpenMS/MATH/MISC/BSpline2d.h>
#include <OpenMS/TRANSFORMATIONS/RAW2PEAK/PeakPickerHiRes.h>
#include <OpenMS/TRANSFORMATIONS/FEATUREFINDER/MultiplexFilteredMSExperiment.h>
#include <OpenMS/FILTERING/DATAREDUCTION/SplineSpectrum.h>
#include <OpenMS/TRANSFORMATIONS/FEATUREFINDER/MultiplexFiltering.h>
#include <OpenMS/COMPARISON/CLUSTERING/GridBasedCluster.h>

#include <vector>
#include <algorithm>
#include <iostream>

namespace OpenMS
{
    /**
     * @brief clusters results from multiplex filtering
     * 
     * The multiplex filtering algorithm identified regions in the picked and
     * profile data that correspond to peptide features. This clustering algorithm
     * takes these filter results as input and groups data points that belong to
     * the same peptide features. It makes use of the general purpose hierarchical
     * clustering implementation LocalClustering. 
     * 
     * @see MultiplexFiltering
     * @see LocalClustering
     */
    class OPENMS_DLLAPI MultiplexClustering :
        public ProgressLogger
    {        
        public:
        /**
         * @brief cluster centre, cluster bounding box, grid index
         */
        typedef GridBasedCluster::Point Point;    // DPosition<2>

        /**
         * @brief constructor
         * 
         * @param exp_profile    experimental data in profile mode
         * @param exp_picked    experimental data in centroid mode
         * @param boundaries    peak boundaries for exp_picked
         * @param rt_typical    elution time of a characteristic peptide in the sample
         * @param rt_minimum    shortest elution time i.e. all peptides appearing for a shorter time are being ignored
         * 
         * @throw Exception::IllegalArgument if centroided data and the corresponding list of peak boundaries do not contain same number of spectra
         */
        MultiplexClustering(const MSExperiment& exp_profile, const MSExperiment& exp_picked, const std::vector<std::vector<PeakPickerHiRes::PeakBoundary> >& boundaries, double rt_typical, double rt_minimum);
        
        /**
         * @brief constructor
         * 
         * @param exp    experimental data in centroid mode
         * @param mz_tolerance    margin in m/z with which the centres of the same peak in different spectra my shift (or 'jitter')
         * @param mz_tolerance_unit    unit for mz_tolerance, ppm (true), Da (false)
         * @param rt_typical    elution time of a characteristic peptide in the sample
         * @param rt_minimum    shortest elution time i.e. all peptides appearing for a shorter time are being ignored
         * 
         * @throw Exception::IllegalArgument if centroided data and the corresponding list of peak boundaries do not contain same number of spectra
         */
        MultiplexClustering(const MSExperiment& exp, double mz_tolerance, bool mz_tolerance_unit, double rt_typical, double rt_minimum);
        
        /**
         * @brief cluster filter results
         * Data points are grouped into clusters. Each cluster contains data about one peptide multiplet.
         * 
         * @param filter_results    data points relevant for peptide multiplets i.e. output from multiplex filtering
         * 
         * @return cluster results (cluster ID, details about cluster including list of filter result IDs belonging to the cluster)
         */
        std::vector<std::map<int,GridBasedCluster> > cluster(const std::vector<MultiplexFilteredMSExperiment>& filter_results);
        
        /**
         * @brief scaled Euclidean distance for clustering
         */
        class OPENMS_DLLAPI MultiplexDistance
        {
            public:
            /**
            * @brief constructor
            * 
            * @param rt_scaling    scaling of RT coordinates before calculating Euclidean distance 
            */
            MultiplexDistance(double rt_scaling);
       
            /**
             * @brief constructor
             */
            MultiplexDistance();
            
            /**
             * @brief returns Euclidean distance
             * 
             * @param p1    first point in the (m/z,RT) plane
             * @param p2    second point in the (m/z,RT) plane
             * @return distance
             */
            double operator()(Point p1, Point p2);
     
            private:
            double rt_scaling_;
            
        };

        private:
        /**
         * @brief grid spacing for clustering
         */
        std::vector<double> grid_spacing_mz_;
        std::vector<double> grid_spacing_rt_;
                
        /**
         * @brief scaling in y-direction for clustering
         */
        double rt_scaling_;
        
        /**
         * @brief typical retention time
         */
        double rt_typical_;
        
        /**
         * @brief minimum retention time
         */
        double rt_minimum_;
        
   };
  
}
<|MERGE_RESOLUTION|>--- conflicted
+++ resolved
@@ -2,11 +2,7 @@
 //                   OpenMS -- Open-Source Mass Spectrometry
 // --------------------------------------------------------------------------
 // Copyright The OpenMS Team -- Eberhard Karls University Tuebingen,
-<<<<<<< HEAD
-// ETH Zurich, and Freie Universitaet Berlin 2002-2016.
-=======
 // ETH Zurich, and Freie Universitaet Berlin 2002-2018.
->>>>>>> 8bd8e05d
 //
 // This software is released under a three-clause BSD license:
 //  * Redistributions of source code must retain the above copyright
