// --------------------------------------------------------------------------
//                   OpenMS -- Open-Source Mass Spectrometry
// --------------------------------------------------------------------------
// Copyright The OpenMS Team -- Eberhard Karls University Tuebingen,
// ETH Zurich, and Freie Universitaet Berlin 2002-2020.
//
// This software is released under a three-clause BSD license:
//  * Redistributions of source code must retain the above copyright
//    notice, this list of conditions and the following disclaimer.
//  * Redistributions in binary form must reproduce the above copyright
//    notice, this list of conditions and the following disclaimer in the
//    documentation and/or other materials provided with the distribution.
//  * Neither the name of any author or any participating institution
//    may be used to endorse or promote products derived from this software
//    without specific prior written permission.
// For a full list of authors, refer to the file AUTHORS.
// --------------------------------------------------------------------------
// THIS SOFTWARE IS PROVIDED BY THE COPYRIGHT HOLDERS AND CONTRIBUTORS "AS IS"
// AND ANY EXPRESS OR IMPLIED WARRANTIES, INCLUDING, BUT NOT LIMITED TO, THE
// IMPLIED WARRANTIES OF MERCHANTABILITY AND FITNESS FOR A PARTICULAR PURPOSE
// ARE DISCLAIMED. IN NO EVENT SHALL ANY OF THE AUTHORS OR THE CONTRIBUTING
// INSTITUTIONS BE LIABLE FOR ANY DIRECT, INDIRECT, INCIDENTAL, SPECIAL,
// EXEMPLARY, OR CONSEQUENTIAL DAMAGES (INCLUDING, BUT NOT LIMITED TO,
// PROCUREMENT OF SUBSTITUTE GOODS OR SERVICES; LOSS OF USE, DATA, OR PROFITS;
// OR BUSINESS INTERRUPTION) HOWEVER CAUSED AND ON ANY THEORY OF LIABILITY,
// WHETHER IN CONTRACT, STRICT LIABILITY, OR TORT (INCLUDING NEGLIGENCE OR
// OTHERWISE) ARISING IN ANY WAY OUT OF THE USE OF THIS SOFTWARE, EVEN IF
// ADVISED OF THE POSSIBILITY OF SUCH DAMAGE.
//
// --------------------------------------------------------------------------
// $Maintainer: Timo Sachsenberg $
// $Authors: Hendrik Weisser $
// --------------------------------------------------------------------------

#ifndef OPENMS_TRANSFORMATIONS_FEATUREFINDER_FEATUREFINDERIDENTIFICATIONALGORITHM_H
#define OPENMS_TRANSFORMATIONS_FEATUREFINDER_FEATUREFINDERIDENTIFICATIONALGORITHM_H

#include <OpenMS/ANALYSIS/TARGETED/TargetedExperiment.h>
#include <OpenMS/ANALYSIS/MAPMATCHING/TransformationDescription.h>
#include <OpenMS/ANALYSIS/OPENSWATH/MRMFeatureFinderScoring.h>
#include <OpenMS/CONCEPT/ProgressLogger.h>
#include <OpenMS/DATASTRUCTURES/DefaultParamHandler.h>
#include <OpenMS/KERNEL/MSExperiment.h>
#include <OpenMS/METADATA/ID/IdentificationData.h>
#include <OpenMS/TRANSFORMATIONS/FEATUREFINDER/FeatureFinderAlgorithmPickedHelperStructs.h>

#include <vector>
#include <fstream>
#include <map>

namespace OpenMS
{
  class IsotopeDistribution;


class OPENMS_DLLAPI FeatureFinderIdentificationAlgorithm :
  public DefaultParamHandler
{
public:
  /// default constructor
<<<<<<< HEAD
  FeatureFinderIdentificationAlgorithm();

  /**
     @brief Run feature detection

     @param features Output feature map
     @param id_data Primary ("internal") identifications as targets for feature detection
     @param id_data_ext Additional ("external") identifications as targets for feature detection

     External IDs (@p id_data_ext) may be empty, in which case no machine learning or FDR estimation will be performed.
  */
  void run(FeatureMap& features,
           IdentificationData& id_data,
           IdentificationData& id_data_ext);

  /// Convert seeds to an IdentificationData representation
  void convertSeeds(const FeatureMap& seeds, IdentificationData& id_data,
                    Size n_overlap_traces = 6);

  // void runOnCandidates(FeatureMap& features);
=======
  FeatureFinderIdentificationAlgorithm(); 

  /// Main method for actual FeatureFinder
  /// External IDs (@p peptides_ext, @p proteins_ext) may be empty, 
  /// in which case no machine learning or FDR estimation will be performed.
  /// Optional seeds from e.g. untargeted FeatureFinders can be added with
  /// @p seeds .
  /// Results will be written to @p features .
  /// Caution: peptide IDs will be shrunk to best hit, FFid metavalues added
  /// and potential seed IDs added.
  void run(
    std::vector<PeptideIdentification> peptides,
    const std::vector<ProteinIdentification>& proteins,
    std::vector<PeptideIdentification> peptides_ext,
    std::vector<ProteinIdentification> proteins_ext,
    FeatureMap& features,
    const FeatureMap& seeds = FeatureMap()
    );

  void runOnCandidates(FeatureMap& features);
>>>>>>> c792811b

  PeakMap& getMSData() { return ms_data_; }
  const PeakMap& getMSData() const { return ms_data_; }

  PeakMap& getChromatograms() { return chrom_data_; }
  const PeakMap& getChromatograms() const { return chrom_data_; }

  ProgressLogger& getProgressLogger() { return prog_log_; }
  const ProgressLogger& getProgressLogger() const { return prog_log_; }

  // @TODO: how does this work if the library is cleared between chunks?
  TargetedExperiment& getLibrary() { return combined_library_; }
  const TargetedExperiment& getLibrary() const { return combined_library_; }

protected:
  typedef FeatureFinderAlgorithmPickedHelperStructs::MassTrace MassTrace;
  typedef FeatureFinderAlgorithmPickedHelperStructs::MassTraces MassTraces;

  // aggregate all search hits (internal and external) grouped by molecule (e.g.
  // peptide) and charge state, ordered by RT:
  /// mapping: RT (not necessarily unique) -> reference to search hit
  typedef std::multimap<double, IdentificationData::ObservationMatchRef> RTMap;
  /// mapping: charge -> internal/external: (RT -> ref. to search hit)
  typedef std::map<Int, std::pair<RTMap, RTMap>> ChargeMap;

  struct TargetData
  {
    IdentificationData::IdentifiedMolecule molecule;
    IdentificationData::AdductOpt adduct;
    ChargeMap hits_by_charge;
  };
  /// mapping: target ion ID -> associated data
  typedef std::map<String, TargetData> TargetMap;

  /// region in RT in which a target elutes:
  struct RTRegion
  {
    double start, end;
    ChargeMap ids; ///< internal/external IDs (per charge) in this region
  };

  /// comparison functor for features
  struct FeatureCompare
  {
    bool operator()(const Feature& f1, const Feature& f2)
    {
      const String& ref1 = f1.getMetaValue("CompoundRef");
      const String& ref2 = f2.getMetaValue("CompoundRef");
      if (ref1 == ref2)
      {
        return f1.getRT() < f2.getRT();
      }
      return ref1 < ref2;
    }
  } feature_compare_;

  TargetMap target_map_; ///< aggregated IDs for each identified molecule

  Size n_internal_targets_; ///< number of internal target molecules
  Size n_external_targets_; ///< number of external target molecules
  Size n_seed_targets_; ///< number of targets derived from seeds

  Size batch_size_; ///< number of target molecules to consider together during chromatogram extraction
  double rt_window_; ///< RT window width
  double mz_window_; ///< m/z window width
  bool mz_window_ppm_; ///< m/z window width is given in PPM (not Da)?

  double mapping_tolerance_; ///< RT tolerance for mapping IDs to features

  Size n_isotopes_; ///< number of isotopes for assay
  bool max_isotopes_; ///< consider most abundant isotopes?
  double isotope_pmin_; ///< min. isotope probability for assay

  double rt_quantile_;

  double peak_width_;
  double min_peak_width_;
  double signal_to_noise_;

  String elution_model_;

  // SVM related parameters
  double svm_min_prob_;
  StringList svm_predictor_names_;
  String svm_xval_out_;
  double svm_quality_cutoff;
  Size svm_n_parts_; ///< number of partitions for SVM cross-validation
  Size svm_n_samples_; ///< number of samples for SVM training

  // output file (before filtering)
  String candidates_out_;

  Size debug_level_;

  PeakMap ms_data_; ///< input LC-MS data
  PeakMap chrom_data_; ///< accumulated chromatograms (XICs)
  TargetedExperiment library_; ///< accumulated assays for targets (one chunk)
  TargetedExperiment combined_library_; ///< accumulated assays for targets (all chunks)

  bool quantify_decoys_;

  const double seed_rt_window_ = 60.0; ///< extraction window used for seeds (smaller than rt_window_ as we know the exact apex positions)

  /// SVM probability -> number of pos./neg. features (for FDR calculation):
  std::map<double, std::pair<Size, Size> > svm_probs_internal_;
  /// SVM probabilities for "external" features (for FDR calculation):
  std::multiset<double> svm_probs_external_;
  Size n_internal_features_; ///< internal feature counter (for FDR calculation)
  Size n_external_features_; ///< external feature counter (for FDR calculation)
  /// TransformationDescription trafo_; // RT transformation (to range 0-1)
  TransformationDescription trafo_external_; ///< transform. to external RT scale
  std::map<String, double> isotope_probs_; ///< isotope probabilities of transitions
  MRMFeatureFinderScoring feat_finder_; ///< OpenSWATH feature finder

  ProgressLogger prog_log_;

  void updateMembers_() override;

  /// generate transitions (isotopic traces) for an ion and add them to the library:
  void generateTransitions_(const String& target_id, double target_mass,
                            Int charge, const IsotopeDistribution& iso_dist);

<<<<<<< HEAD
  void addTargetRT_(TargetedExperiment::Compound& target, double rt) const;
=======
  /// get regions in which peptide eludes (ideally only one) by clustering RT elution times
  void getRTRegions_(ChargeMap& peptide_data, std::vector<RTRegion>& rt_regions, bool clear_IDs = true) const;
>>>>>>> c792811b

  /// get regions in which target elutes (ideally only one) by clustering RT elution times
  void makeRTRegions_(const ChargeMap& charge_data, std::vector<RTRegion>& rt_regions) const;

  /// annotate identified features with m/z, isotope probabilities, etc.
  void annotateFeatures_(FeatureMap& features);

  void annotateFeaturesOneTarget_(FeatureMap& features, const String& target_id,
                                  Int charge, const std::vector<Size>& indexes);

  void ensureConvexHulls_(Feature& feature);

  void postProcess_(FeatureMap& features, bool with_external_ids);

  /// print some statistics on detected features
  void statistics_(const FeatureMap& features, bool with_external_ids) const;

<<<<<<< HEAD
  /*!
    @brief Creates an assay library given target molecule information

    @p MoleculeMap will be (partially) cleared and thus has to be mutable.
  */
  void createAssayLibrary_(TargetMap::iterator begin, TargetMap::iterator end);

  void addMatchToTargetMap_(IdentificationData::ObservationMatchRef ref, bool external = false);
=======
  /// creates an assay library out of the peptide sequences and their RT elution windows
  /// the PeptideMap is mutable since we clear it on-the-go
  /// @param clear_IDs set to false to keep IDs in internal charge maps (only needed for debugging purposes)
  void createAssayLibrary_(const PeptideMap::iterator& begin, const PeptideMap::iterator& end, PeptideRefRTMap& ref_rt_map, bool clear_IDs = true);

  /// CAUTION: This method stores a pointer to the given @p peptide reference in internals
  /// Make sure it stays valid until destruction of the class.
  /// @todo find better solution
  void addPeptideToMap_(PeptideIdentification& peptide,
    PeptideMap& peptide_map,
    bool external = false) const;
>>>>>>> c792811b

  void checkNumObservations_(Size n_pos, Size n_neg, const String& note = "") const;

  void getUnbiasedSample_(const std::multimap<double, std::pair<Size, bool>>& valid_obs,
                          std::map<Size, Int>& training_labels);

  void getRandomSample_(std::map<Size, Int>& training_labels);

  void classifyFeatures_(FeatureMap& features);

  void filterFeaturesFinalizeAssay_(Feature& best_feature, double best_quality,
                                    const double quality_cutoff, const String& target_id);

  void filterFeatures_(FeatureMap& features, bool classified);

  void calculateFDR_(FeatureMap& features);

  static std::pair<String, Int> extractTargetID_(const Feature& feature, bool extract_charge = false);

  /// Chunks an iterator range (allowing advance and distance) into batches of size @p batch_size.
  /// Last batch might be smaller.
  template <typename It>
  std::vector<std::pair<It,It>>
  chunk_(It range_from, It range_to, const std::ptrdiff_t batch_size)
  {
    /* Aliases, to make the rest of the code more readable. */
    using std::vector;
    using std::pair;
    using std::make_pair;
    using std::distance;
    using diff_t = std::ptrdiff_t;

    /* Total item number and batch_size size. */
    const diff_t total {distance(range_from, range_to)};
    const diff_t num {total / batch_size};

    vector<pair<It,It>> chunks(num);

    It batch_end {range_from};

    /* Use the 'generate' algorithm to create batches. */
    std::generate(begin(chunks), end(chunks), [&batch_end, batch_size]()
    {
      It batch_start {batch_end };

      std::advance(batch_end, batch_size);
      return make_pair(batch_start, batch_end);
    });

    /* The last batch_size's end must always be 'range_to'. */
    if (chunks.empty())
    {
      chunks.emplace_back(range_from, range_to);
    }
    else
    {
      chunks.back().second = range_to;
    }

    return chunks;
  }
};

} // namespace OpenMS

#endif<|MERGE_RESOLUTION|>--- conflicted
+++ resolved
@@ -58,7 +58,6 @@
 {
 public:
   /// default constructor
-<<<<<<< HEAD
   FeatureFinderIdentificationAlgorithm();
 
   /**
@@ -79,28 +78,6 @@
                     Size n_overlap_traces = 6);
 
   // void runOnCandidates(FeatureMap& features);
-=======
-  FeatureFinderIdentificationAlgorithm(); 
-
-  /// Main method for actual FeatureFinder
-  /// External IDs (@p peptides_ext, @p proteins_ext) may be empty, 
-  /// in which case no machine learning or FDR estimation will be performed.
-  /// Optional seeds from e.g. untargeted FeatureFinders can be added with
-  /// @p seeds .
-  /// Results will be written to @p features .
-  /// Caution: peptide IDs will be shrunk to best hit, FFid metavalues added
-  /// and potential seed IDs added.
-  void run(
-    std::vector<PeptideIdentification> peptides,
-    const std::vector<ProteinIdentification>& proteins,
-    std::vector<PeptideIdentification> peptides_ext,
-    std::vector<ProteinIdentification> proteins_ext,
-    FeatureMap& features,
-    const FeatureMap& seeds = FeatureMap()
-    );
-
-  void runOnCandidates(FeatureMap& features);
->>>>>>> c792811b
 
   PeakMap& getMSData() { return ms_data_; }
   const PeakMap& getMSData() const { return ms_data_; }
@@ -164,9 +141,10 @@
   Size n_seed_targets_; ///< number of targets derived from seeds
 
   Size batch_size_; ///< number of target molecules to consider together during chromatogram extraction
-  double rt_window_; ///< RT window width
   double mz_window_; ///< m/z window width
   bool mz_window_ppm_; ///< m/z window width is given in PPM (not Da)?
+  double rt_window_; ///< RT window width (for "proper" IDs)
+  double rt_window_seeds_; ///< RT window width for seeds
 
   double mapping_tolerance_; ///< RT tolerance for mapping IDs to features
 
@@ -201,8 +179,6 @@
   TargetedExperiment combined_library_; ///< accumulated assays for targets (all chunks)
 
   bool quantify_decoys_;
-
-  const double seed_rt_window_ = 60.0; ///< extraction window used for seeds (smaller than rt_window_ as we know the exact apex positions)
 
   /// SVM probability -> number of pos./neg. features (for FDR calculation):
   std::map<double, std::pair<Size, Size> > svm_probs_internal_;
@@ -223,15 +199,11 @@
   void generateTransitions_(const String& target_id, double target_mass,
                             Int charge, const IsotopeDistribution& iso_dist);
 
-<<<<<<< HEAD
   void addTargetRT_(TargetedExperiment::Compound& target, double rt) const;
-=======
-  /// get regions in which peptide eludes (ideally only one) by clustering RT elution times
-  void getRTRegions_(ChargeMap& peptide_data, std::vector<RTRegion>& rt_regions, bool clear_IDs = true) const;
->>>>>>> c792811b
 
   /// get regions in which target elutes (ideally only one) by clustering RT elution times
-  void makeRTRegions_(const ChargeMap& charge_data, std::vector<RTRegion>& rt_regions) const;
+  void makeRTRegions_(const ChargeMap& charge_data, std::vector<RTRegion>& rt_regions,
+                      bool is_seed = false) const;
 
   /// annotate identified features with m/z, isotope probabilities, etc.
   void annotateFeatures_(FeatureMap& features);
@@ -246,7 +218,6 @@
   /// print some statistics on detected features
   void statistics_(const FeatureMap& features, bool with_external_ids) const;
 
-<<<<<<< HEAD
   /*!
     @brief Creates an assay library given target molecule information
 
@@ -255,19 +226,6 @@
   void createAssayLibrary_(TargetMap::iterator begin, TargetMap::iterator end);
 
   void addMatchToTargetMap_(IdentificationData::ObservationMatchRef ref, bool external = false);
-=======
-  /// creates an assay library out of the peptide sequences and their RT elution windows
-  /// the PeptideMap is mutable since we clear it on-the-go
-  /// @param clear_IDs set to false to keep IDs in internal charge maps (only needed for debugging purposes)
-  void createAssayLibrary_(const PeptideMap::iterator& begin, const PeptideMap::iterator& end, PeptideRefRTMap& ref_rt_map, bool clear_IDs = true);
-
-  /// CAUTION: This method stores a pointer to the given @p peptide reference in internals
-  /// Make sure it stays valid until destruction of the class.
-  /// @todo find better solution
-  void addPeptideToMap_(PeptideIdentification& peptide,
-    PeptideMap& peptide_map,
-    bool external = false) const;
->>>>>>> c792811b
 
   void checkNumObservations_(Size n_pos, Size n_neg, const String& note = "") const;
 
