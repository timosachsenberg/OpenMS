// --------------------------------------------------------------------------
//                   OpenMS -- Open-Source Mass Spectrometry
// --------------------------------------------------------------------------
// Copyright The OpenMS Team -- Eberhard Karls University Tuebingen,
// ETH Zurich, and Freie Universitaet Berlin 2002-2017.
//
// This software is released under a three-clause BSD license:
//  * Redistributions of source code must retain the above copyright
//    notice, this list of conditions and the following disclaimer.
//  * Redistributions in binary form must reproduce the above copyright
//    notice, this list of conditions and the following disclaimer in the
//    documentation and/or other materials provided with the distribution.
//  * Neither the name of any author or any participating institution
//    may be used to endorse or promote products derived from this software
//    without specific prior written permission.
// For a full list of authors, refer to the file AUTHORS.
// --------------------------------------------------------------------------
// THIS SOFTWARE IS PROVIDED BY THE COPYRIGHT HOLDERS AND CONTRIBUTORS "AS IS"
// AND ANY EXPRESS OR IMPLIED WARRANTIES, INCLUDING, BUT NOT LIMITED TO, THE
// IMPLIED WARRANTIES OF MERCHANTABILITY AND FITNESS FOR A PARTICULAR PURPOSE
// ARE DISCLAIMED. IN NO EVENT SHALL ANY OF THE AUTHORS OR THE CONTRIBUTING
// INSTITUTIONS BE LIABLE FOR ANY DIRECT, INDIRECT, INCIDENTAL, SPECIAL,
// EXEMPLARY, OR CONSEQUENTIAL DAMAGES (INCLUDING, BUT NOT LIMITED TO,
// PROCUREMENT OF SUBSTITUTE GOODS OR SERVICES; LOSS OF USE, DATA, OR PROFITS;
// OR BUSINESS INTERRUPTION) HOWEVER CAUSED AND ON ANY THEORY OF LIABILITY,
// WHETHER IN CONTRACT, STRICT LIABILITY, OR TORT (INCLUDING NEGLIGENCE OR
// OTHERWISE) ARISING IN ANY WAY OUT OF THE USE OF THIS SOFTWARE, EVEN IF
// ADVISED OF THE POSSIBILITY OF SUCH DAMAGE.
//
// --------------------------------------------------------------------------
// $Maintainer: Timo Sachsenberg $
// $Authors: $
// --------------------------------------------------------------------------

#pragma once

#include <OpenMS/CONCEPT/UniqueIdInterface.h>
#include <OpenMS/CONCEPT/UniqueIdIndexer.h>
#include <OpenMS/KERNEL/RangeManager.h>
#include <OpenMS/KERNEL/ConsensusFeature.h>
#include <OpenMS/METADATA/DocumentIdentifier.h>
#include <OpenMS/METADATA/MetaInfoInterface.h>

#include <OpenMS/CONCEPT/Types.h>
#include <OpenMS/DATASTRUCTURES/String.h>
#include <OpenMS/OpenMSConfig.h>

#include <map>
#include <vector>

namespace OpenMS
{
  class ProteinIdentification;
  class DataProcessing;
  namespace Logger
  {
    class LogStream;
  }

  /**
    @brief A container for consensus elements.

    A %ConsensusMap is a container holding 2-dimensional consensus elements (ConsensusFeature)
    which in turn represent combined elements of 2-dimensional experiments.
    The map is implemented as a vector of elements.

    The map indices used in the consensus features should be registered in this class.

    @ingroup Kernel
  */
  class ConsensusMap : // no OPENMS_DLLAPI here, since the class is derived from an STL class - we do not want parts of the STL lib in OpenMS.lib, since it will cause linker errors
    private std::vector<ConsensusFeature>,
    public MetaInfoInterface,
    public RangeManager<2>,
    public DocumentIdentifier,
    public UniqueIdInterface,
    public UniqueIdIndexer<ConsensusMap>
  {

public:
    typedef std::vector<ConsensusFeature> privvec;

    // types
    using privvec::value_type;
    using privvec::iterator;
    using privvec::const_iterator;
    using privvec::size_type;
    using privvec::pointer; // ConstRefVector
    using privvec::reference; // ConstRefVector
    using privvec::const_reference; // ConstRefVector
    using privvec::difference_type; // ConstRefVector

    // functions
    using privvec::begin;
    using privvec::end;

    using privvec::size;
    using privvec::resize;
    using privvec::empty;
    using privvec::reserve;
    using privvec::operator[];
    using privvec::at; // UniqueIdIndexer
    using privvec::back; // source/ANALYSIS/DECHARGING/FeatureDeconvolution.cpp:977:
    using privvec::erase;

    using privvec::push_back;

    /// Source file description for input files
    struct OPENMS_DLLAPI FileDescription :
      public MetaInfoInterface
    {
      /// Default constructor
      FileDescription();

      /// Copy constructor
      FileDescription(const FileDescription&);

      /// File name of the mzML file
      String filename;
      /// Label e.g. 'heavy' and 'light' for ICAT, or 'sample1' and 'sample2' for label-free quantitation
      String label;
      /// @brief Number of elements (features, peaks, ...).
      /// This is e.g. used to check for correct element indices when writing a consensus map TODO fix that
      Size size;
      /// Unique id of the file
      UInt64 unique_id;
    };

    ///@name Type definitions
    //@{
    typedef std::vector<ConsensusFeature> Base;
    typedef RangeManager<2> RangeManagerType;
    typedef std::map<UInt64, FileDescription> FileDescriptions;
    /// Mutable iterator
    typedef std::vector<ConsensusFeature>::iterator Iterator;
    /// Non-mutable iterator
    typedef std::vector<ConsensusFeature>::const_iterator ConstIterator;
    /// Mutable reverse iterator
    typedef std::vector<ConsensusFeature>::reverse_iterator ReverseIterator;
    /// Non-mutable reverse iterator
    typedef std::vector<ConsensusFeature>::const_reverse_iterator ConstReverseIterator;
    //@}

    /// Default constructor
    OPENMS_DLLAPI ConsensusMap();

    /// Copy constructor
    OPENMS_DLLAPI ConsensusMap(const ConsensusMap& source);

    /// Destructor
    OPENMS_DLLAPI ~ConsensusMap() override;

    /// Creates a ConsensusMap with n elements
    OPENMS_DLLAPI explicit ConsensusMap(Base::size_type n);

    /// Assignment operator
    OPENMS_DLLAPI ConsensusMap& operator=(const ConsensusMap& source);

    /**
      @brief Add one consensus map to another.

      Consensus elements are merged into one container, simply by appending.
      ConsensusElementLists are appended.
      Information on map lists ......

      @param rhs The consensus map.
    */
    OPENMS_DLLAPI ConsensusMap& operator+=(const ConsensusMap& rhs);

    /**
      @brief Clears all data and meta data

      @param clear_meta_data If @em true, all meta data is cleared in addition to the data.
    */
    OPENMS_DLLAPI void clear(bool clear_meta_data = true);

    /// Non-mutable access to the file descriptions
    OPENMS_DLLAPI const FileDescriptions& getFileDescriptions() const;

    /// Mutable access to the file descriptions
    OPENMS_DLLAPI FileDescriptions& getFileDescriptions();

    /// Mutable access to the file descriptions
    OPENMS_DLLAPI void setFileDescriptions(const FileDescriptions& file_description);

    /// Non-mutable access to the experiment type
    OPENMS_DLLAPI const String& getExperimentType() const;

    /// Mutable access to the experiment type
    OPENMS_DLLAPI void setExperimentType(const String& experiment_type);

    /**
      @name Sorting.

      These specialized sorting methods are supported in addition to the standard sorting methods
      of std::vector. All use stable sorting.
    */
    //@{
    /// Sorts the peaks according to ascending intensity.
    OPENMS_DLLAPI void sortByIntensity(bool reverse = false);

    /// Sorts the peaks to RT position.
    OPENMS_DLLAPI void sortByRT();

    /// Sorts the peaks to m/z position.
    OPENMS_DLLAPI void sortByMZ();

    /// Lexicographically sorts the peaks by their position (First RT then m/z).
    OPENMS_DLLAPI void sortByPosition();

    /// Sorts the peaks according to ascending quality.
    OPENMS_DLLAPI void sortByQuality(bool reverse = false);

    /// Sorts with respect to the size (number of elements)
    OPENMS_DLLAPI void sortBySize();

    /// Sorts with respect to the sets of maps covered by the consensus features (lexicographically).
    OPENMS_DLLAPI void sortByMaps();

    /// Sorts PeptideIdentifications of consensus features with respect to their map index.
    OPENMS_DLLAPI void sortPeptideIdentificationsByMapIndex();
    //@}

    // Docu in base class
    OPENMS_DLLAPI void updateRanges() override;

    /// Swaps the content of this map with the content of @p from
    OPENMS_DLLAPI void swap(ConsensusMap& from);

    /// non-mutable access to the protein identifications
    OPENMS_DLLAPI const std::vector<ProteinIdentification>& getProteinIdentifications() const;

    /// mutable access to the protein identifications
    OPENMS_DLLAPI std::vector<ProteinIdentification>& getProteinIdentifications();

    /// sets the protein identifications
    OPENMS_DLLAPI void setProteinIdentifications(const std::vector<ProteinIdentification>& protein_identifications);

    /// non-mutable access to the unassigned peptide identifications
    OPENMS_DLLAPI const std::vector<PeptideIdentification>& getUnassignedPeptideIdentifications() const;

    /// mutable access to the unassigned peptide identifications
    OPENMS_DLLAPI std::vector<PeptideIdentification>& getUnassignedPeptideIdentifications();

    /// sets the unassigned peptide identifications
    OPENMS_DLLAPI void setUnassignedPeptideIdentifications(const std::vector<PeptideIdentification>& unassigned_peptide_identifications);

    /// returns a const reference to the description of the applied data processing
    OPENMS_DLLAPI const std::vector<DataProcessing>& getDataProcessing() const;

    /// returns a mutable reference to the description of the applied data processing
    OPENMS_DLLAPI std::vector<DataProcessing>& getDataProcessing();

    /// sets the description of the applied data processing
    OPENMS_DLLAPI void setDataProcessing(const std::vector<DataProcessing>& processing_method);

    /// set the file path to the primary MS run (usually the mzML file obtained after data conversion from raw files)
    OPENMS_DLLAPI void setPrimaryMSRunPath(const StringList& s);

    /// get the file path to the first MS run (provide a StringList to emphasize that this returns
    /// different copies everytime). Overrides the contents of the StringList if the spectra_data MetaValue is present!
    OPENMS_DLLAPI void getPrimaryMSRunPath(StringList& toFill) const;

    /// Equality operator
    OPENMS_DLLAPI bool operator==(const ConsensusMap& rhs) const;

    /// Equality operator
    OPENMS_DLLAPI bool operator!=(const ConsensusMap& rhs) const;

    /**
      @brief Applies a member function of Type to the container itself and all consensus features.
      The returned values are accumulated.

      <b>Example:</b>  The following will print the number of features with invalid unique ids
      (plus 1 if the container has an invalid UID as well):
      @code
      ConsensusMap cm;
      (...)
      std::cout << cm.applyMemberFunction(&UniqueIdInterface::hasInvalidUniqueId) << std::endl;
      @endcode
      See e.g. UniqueIdInterface for what else can be done this way.
    */
    template <typename Type>
    Size applyMemberFunction(Size (Type::* member_function)())
    {
      Size assignments = 0;
      assignments += ((*this).*member_function)();
      for (Iterator iter = this->begin(); iter != this->end(); ++iter)
      {
        assignments += ((*iter).*member_function)();
      }
      return assignments;
    }

    /// The "const" variant.
    template <typename Type>
    Size applyMemberFunction(Size (Type::* member_function)() const) const
    {
      Size assignments = 0;
      assignments += ((*this).*member_function)();
      for (ConstIterator iter = this->begin(); iter != this->end(); ++iter)
      {
        assignments += ((*iter).*member_function)();
      }
      return assignments;
    }

    /**
      @brief checks if the given maps are unique and all FeatureHandles actually refer to a registered map

      To avoid inconsistencies in map IDs and make sure the maps are unique in terms of name+label

      If you want some verbose output, provide a stream.

      @hint: alternative to this method we could check the features while they are added to the map directly, but
              - currently we can't because the interface is not designed for this (derived from std::vector, no encapsulation)
              - we should restrict the user to first fill the list of maps, before any datapoints can be inserted

    */
    bool isMapConsistent(Logger::LogStream* stream = nullptr) const;

protected:

    /// Map from index to file description
    FileDescriptions file_description_;

    /// type of experiment (label-free, labeled_MS1, labeled_MS2)
    String experiment_type_ = "label-free";

    /// protein identifications
    std::vector<ProteinIdentification> protein_identifications_;

    /// protein identifications
    std::vector<PeptideIdentification> unassigned_peptide_identifications_;

    /// applied data processing
    std::vector<DataProcessing> data_processing_;
  };

  ///Print the contents of a ConsensusMap to a stream.
  OPENMS_DLLAPI std::ostream& operator<<(std::ostream& os, const ConsensusMap& cons_map);

<<<<<<< HEAD
} // namespace OpenMS
=======
} // namespace OpenMS
>>>>>>> 511dc7a5
<|MERGE_RESOLUTION|>--- conflicted
+++ resolved
@@ -340,8 +340,4 @@
   ///Print the contents of a ConsensusMap to a stream.
   OPENMS_DLLAPI std::ostream& operator<<(std::ostream& os, const ConsensusMap& cons_map);
 
-<<<<<<< HEAD
-} // namespace OpenMS
-=======
-} // namespace OpenMS
->>>>>>> 511dc7a5
+} // namespace OpenMS