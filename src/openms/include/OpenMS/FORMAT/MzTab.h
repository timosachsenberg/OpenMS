// --------------------------------------------------------------------------
//                   OpenMS -- Open-Source Mass Spectrometry
// --------------------------------------------------------------------------
// Copyright The OpenMS Team -- Eberhard Karls University Tuebingen,
// ETH Zurich, and Freie Universitaet Berlin 2002-2018.
//
// This software is released under a three-clause BSD license:
//  * Redistributions of source code must retain the above copyright
//    notice, this list of conditions and the following disclaimer.
//  * Redistributions in binary form must reproduce the above copyright
//    notice, this list of conditions and the following disclaimer in the
//    documentation and/or other materials provided with the distribution.
//  * Neither the name of any author or any participating institution
//    may be used to endorse or promote products derived from this software
//    without specific prior written permission.
// For a full list of authors, refer to the file AUTHORS.
// --------------------------------------------------------------------------
// THIS SOFTWARE IS PROVIDED BY THE COPYRIGHT HOLDERS AND CONTRIBUTORS "AS IS"
// AND ANY EXPRESS OR IMPLIED WARRANTIES, INCLUDING, BUT NOT LIMITED TO, THE
// IMPLIED WARRANTIES OF MERCHANTABILITY AND FITNESS FOR A PARTICULAR PURPOSE
// ARE DISCLAIMED. IN NO EVENT SHALL ANY OF THE AUTHORS OR THE CONTRIBUTING
// INSTITUTIONS BE LIABLE FOR ANY DIRECT, INDIRECT, INCIDENTAL, SPECIAL,
// EXEMPLARY, OR CONSEQUENTIAL DAMAGES (INCLUDING, BUT NOT LIMITED TO,
// PROCUREMENT OF SUBSTITUTE GOODS OR SERVICES; LOSS OF USE, DATA, OR PROFITS;
// OR BUSINESS INTERRUPTION) HOWEVER CAUSED AND ON ANY THEORY OF LIABILITY,
// WHETHER IN CONTRACT, STRICT LIABILITY, OR TORT (INCLUDING NEGLIGENCE OR
// OTHERWISE) ARISING IN ANY WAY OUT OF THE USE OF THIS SOFTWARE, EVEN IF
// ADVISED OF THE POSSIBILITY OF SUCH DAMAGE.
//
// --------------------------------------------------------------------------
// $Maintainer: Timo Sachsenberg $
// $Authors: Timo Sachsenberg $
// --------------------------------------------------------------------------

#pragma once

#include <OpenMS/FORMAT/SVOutStream.h>
#include <OpenMS/CONCEPT/Exception.h>
#include <map>
#include <vector>
#include <list>
#include <algorithm>
#include <OpenMS/KERNEL/StandardTypes.h>

#pragma clang diagnostic push
#pragma clang diagnostic ignored "-Wnon-virtual-dtor"

namespace OpenMS
{
/**
      @brief Data model of MzTab files.
      Please see the official MzTab specification at https://code.google.com/p/mztab/

      @ingroup FileIO
  */

// MzTab supports null, NaN, Inf for cells with Integer or Double values. MzTabCellType explicitly defines the state of the cell for these types.
  enum MzTabCellStateType
  {
    MZTAB_CELLSTATE_DEFAULT,
    MZTAB_CELLSTATE_NULL,
    MZTAB_CELLSTATE_NAN,
    MZTAB_CELLSTATE_INF,
    SIZE_OF_MZTAB_CELLTYPE
  };

// basic interface for all MzTab datatypes (can be null; are converted from and to cell string)
  class OPENMS_DLLAPI MzTabNullAbleInterface
  {
public:
    virtual ~MzTabNullAbleInterface();
    virtual bool isNull() const = 0;
    virtual void setNull(bool b) = 0;
    virtual String toCellString() const = 0;
    virtual void fromCellString(const String&) = 0;
  };

// interface for NaN- and Inf- able datatypes (Double and Integer in MzTab). These are as well null-able
  class OPENMS_DLLAPI MzTabNullNaNAndInfAbleInterface :
    public MzTabNullAbleInterface
  {
public:
    ~MzTabNullNaNAndInfAbleInterface() override;
    virtual bool isNaN() const = 0;
    virtual void setNaN() = 0;
    virtual bool isInf() const = 0;
    virtual void setInf() = 0;
  };

// base class for atomic, non-container types (Double, Int)
  class OPENMS_DLLAPI MzTabNullAbleBase :
    public MzTabNullAbleInterface
  {
public:
    MzTabNullAbleBase();

    ~MzTabNullAbleBase() override;

    bool isNull() const override;

    void setNull(bool b) override;

protected:
    bool null_;
  };

// base class for the atomic non-container like MzTab data types (Double, Int)
  class OPENMS_DLLAPI MzTabNullNaNAndInfAbleBase :
    public MzTabNullNaNAndInfAbleInterface
  {
public:
    MzTabNullNaNAndInfAbleBase();

    ~MzTabNullNaNAndInfAbleBase() override;

    bool isNull() const override;

    void setNull(bool b) override;

    bool isNaN() const override;

    void setNaN() override;

    bool isInf() const override;

    void setInf() override;

protected:
    MzTabCellStateType state_;
  };

  class OPENMS_DLLAPI MzTabDouble :
    public MzTabNullNaNAndInfAbleBase
  {
public:
    MzTabDouble();

    explicit MzTabDouble(const double v);

    ~MzTabDouble() override;

    void set(const double& value);

    double get() const;

    String toCellString() const override;

    void fromCellString(const String& s) override;

protected:
    double value_;
  };

  class OPENMS_DLLAPI MzTabDoubleList :
    public MzTabNullAbleBase
  {
public:
    MzTabDoubleList();

    ~MzTabDoubleList() override;

    bool isNull() const override;

    void setNull(bool b) override;

    String toCellString() const override;

    void fromCellString(const String& s) override;

    std::vector<MzTabDouble> get() const;

    void set(const std::vector<MzTabDouble>& entries);

protected:
    std::vector<MzTabDouble> entries_;
  };

  class OPENMS_DLLAPI MzTabInteger :
    public MzTabNullNaNAndInfAbleBase
  {
public:
    MzTabInteger();

    explicit MzTabInteger(const int v);

    ~MzTabInteger() override;

    void set(const Int& value);

    Int get() const;

    String toCellString() const override;

    void fromCellString(const String& s) override;

protected:
    Int value_;
  };

  class OPENMS_DLLAPI MzTabIntegerList :
    public MzTabNullAbleBase
  {
public:
    MzTabIntegerList();

    bool isNull() const override;

    void setNull(bool b) override;

    String toCellString() const override;

    void fromCellString(const String& s) override;

    std::vector<MzTabInteger> get() const;

    void set(const std::vector<MzTabInteger>& entries);

protected:
    std::vector<MzTabInteger> entries_;
  };

  class OPENMS_DLLAPI MzTabBoolean :
    public MzTabNullAbleBase
  {
public:
    MzTabBoolean();

    explicit MzTabBoolean(bool v);

    ~MzTabBoolean() override;

    void set(const bool& value);

    Int get() const;

    String toCellString() const override;

    void fromCellString(const String& s) override;

protected:
    bool value_;
  };

  class OPENMS_DLLAPI MzTabString :
    public MzTabNullAbleInterface
  {
public:
    MzTabString();

    explicit MzTabString(const String& s);

    ~MzTabString() override;

    void set(const String& value);

    String get() const;

    bool isNull() const override;

    void setNull(bool b) override;

    String toCellString() const override;

    void fromCellString(const String& s) override;

protected:
    String value_;
  };

  class OPENMS_DLLAPI MzTabParameter :
    public MzTabNullAbleInterface
  {
public:
    MzTabParameter();

    ~MzTabParameter() override;

    bool isNull() const override;

    void setNull(bool b) override;

    void setCVLabel(const String& CV_label);

    void setAccession(const String& accession);

    void setName(const String& name);

    void setValue(const String& value);

    String getCVLabel() const;

    String getAccession() const;

    String getName() const;

    String getValue() const;

    String toCellString() const override;

    void fromCellString(const String& s) override;

protected:
    String CV_label_;
    String accession_;
    String name_;
    String value_;
  };

  class OPENMS_DLLAPI MzTabParameterList :
    public MzTabNullAbleInterface
  {
public:

    ~MzTabParameterList() override;

    bool isNull() const override;

    void setNull(bool b) override;

    String toCellString() const override;

    void fromCellString(const String& s) override;

    std::vector<MzTabParameter> get() const;

    void set(const std::vector<MzTabParameter>& parameters);

protected:
    std::vector<MzTabParameter> parameters_;
  };

  class OPENMS_DLLAPI MzTabStringList :
    public MzTabNullAbleInterface
  {
public:
    MzTabStringList();

    ~MzTabStringList() override;

    // needed for e.g. ambiguity_members and GO accessions as these use ',' as separator while the others use '|'
    void setSeparator(char sep);

    bool isNull() const override;

    void setNull(bool b) override;

    String toCellString() const override;

    void fromCellString(const String& s) override;

    std::vector<MzTabString> get() const;

    void set(const std::vector<MzTabString>& entries);

protected:
    std::vector<MzTabString> entries_;
    char sep_;
  };

  class OPENMS_DLLAPI MzTabModification :
    public MzTabNullAbleInterface
  {
public:
    MzTabModification();

    ~MzTabModification() override;

    bool isNull() const override;

    void setNull(bool b) override;

    // set (potentially ambiguous) position(s) with associated parameter (might be null if not set)
    void setPositionsAndParameters(const std::vector<std::pair<Size, MzTabParameter> >& ppp);

    std::vector<std::pair<Size, MzTabParameter> > getPositionsAndParameters() const;

    void setModificationIdentifier(const MzTabString& mod_id);

    MzTabString getModOrSubstIdentifier() const;

    String toCellString() const override;

    void fromCellString(const String& s) override;

protected:
    std::vector<std::pair<Size, MzTabParameter> > pos_param_pairs_;
    MzTabString mod_identifier_;
  };

  class OPENMS_DLLAPI MzTabModificationList :
    public MzTabNullAbleBase
  {
public:
    ~MzTabModificationList() override;

    bool isNull() const override;

    void setNull(bool b) override;

    String toCellString() const override;

    void fromCellString(const String& s) override;

    std::vector<MzTabModification> get() const;

    void set(const std::vector<MzTabModification>& entries);

protected:
    std::vector<MzTabModification> entries_;

  };

  class OPENMS_DLLAPI MzTabSpectraRef :
    public MzTabNullAbleInterface
  {
public:
    MzTabSpectraRef();

    ~MzTabSpectraRef() override;

    bool isNull() const override;

    void setNull(bool b) override;

    void setMSFile(Size index);

    void setSpecRef(String spec_ref);

    String getSpecRef() const;

    Size getMSFile() const;

    void setSpecRefFile(const String& spec_ref);

    String toCellString() const override;

    void fromCellString(const String& s) override;

protected:
    Size ms_run_; // number is specified in the meta data section.
    String spec_ref_;
  };

// MTD

  struct OPENMS_DLLAPI MzTabSampleMetaData
  {
    MzTabString description;
    std::map<Size, MzTabParameter> species;
    std::map<Size, MzTabParameter> tissue;
    std::map<Size, MzTabParameter> cell_type;
    std::map<Size, MzTabParameter> disease;
    std::map<Size, MzTabParameter> custom;
  };

  struct OPENMS_DLLAPI MzTabSoftwareMetaData
  {
    MzTabParameter software;
    std::map<Size, MzTabString> setting;
  };

  struct OPENMS_DLLAPI MzTabModificationMetaData
  {
    MzTabParameter modification;
    MzTabString site;
    MzTabString position;
  };

  struct OPENMS_DLLAPI MzTabAssayMetaData
  {
    MzTabParameter quantification_reagent;
    std::map<Size, MzTabModificationMetaData> quantification_mod;
    MzTabString sample_ref;
    MzTabString ms_run_ref;
  };

  struct OPENMS_DLLAPI MzTabCVMetaData
  {
    MzTabString label;
    MzTabString full_name;
    MzTabString version;
    MzTabString url;
  };

  struct OPENMS_DLLAPI MzTabInstrumentMetaData
  {
    MzTabParameter name;
    MzTabParameter source;
    std::map<Size, MzTabParameter> analyzer;
    MzTabParameter detector;
  };

  struct OPENMS_DLLAPI MzTabContactMetaData
  {
    MzTabString name;
    MzTabString affiliation;
    MzTabString email;
  };

  struct OPENMS_DLLAPI MzTabMSRunMetaData
  {
    MzTabParameter format;
    MzTabString location;
    MzTabParameter id_format;
    MzTabParameterList fragmentation_method;
  };

  struct OPENMS_DLLAPI MzTabStudyVariableMetaData
  {
    MzTabIntegerList assay_refs;
    MzTabIntegerList sample_refs;
    MzTabString description;
  };

// all meta data of a mzTab file. Please refer to specification for documentation.
  class OPENMS_DLLAPI MzTabMetaData
  {
public:
    MzTabMetaData();

    MzTabString mz_tab_version;
    MzTabString mz_tab_mode;
    MzTabString mz_tab_type;
    MzTabString mz_tab_id;
    MzTabString title;
    MzTabString description;

    std::map<Size, MzTabParameter> protein_search_engine_score;
    std::map<Size, MzTabParameter> peptide_search_engine_score;
    std::map<Size, MzTabParameter> psm_search_engine_score;
    std::map<Size, MzTabParameter> smallmolecule_search_engine_score;
    std::map<Size, MzTabParameter> nucleic_acid_search_engine_score;
    std::map<Size, MzTabParameter> oligonucleotide_search_engine_score;
    std::map<Size, MzTabParameter> osm_search_engine_score;

    std::map<Size, MzTabParameterList> sample_processing;

    std::map<Size, MzTabInstrumentMetaData> instrument;

    std::map<Size, MzTabSoftwareMetaData> software;

    MzTabParameterList false_discovery_rate;

    std::map<Size, MzTabString> publication;

    std::map<Size, MzTabContactMetaData> contact;

    std::map<Size, MzTabString> uri;

    std::map<Size, MzTabModificationMetaData> fixed_mod;

    std::map<Size, MzTabModificationMetaData> variable_mod;

    MzTabParameter quantification_method;

    MzTabParameter protein_quantification_unit;
    MzTabParameter peptide_quantification_unit;
    MzTabParameter small_molecule_quantification_unit;

    std::map<Size, MzTabMSRunMetaData> ms_run;

    std::map<Size, MzTabParameter> custom;

    std::map<Size, MzTabSampleMetaData> sample;

    std::map<Size, MzTabAssayMetaData> assay;

    std::map<Size, MzTabStudyVariableMetaData> study_variable;

    std::map<Size, MzTabCVMetaData> cv;

    std::vector<String> colunit_protein;
    std::vector<String> colunit_peptide;
    std::vector<String> colunit_psm;
    std::vector<String> colunit_small_molecule;
  };

  typedef std::pair<String, MzTabString> MzTabOptionalColumnEntry; //  column name (not null able), value (null able)

// PRT - Protein section (Table based)
  struct OPENMS_DLLAPI MzTabProteinSectionRow
  {
    MzTabProteinSectionRow();
    MzTabString accession; // The protein’s accession.
    MzTabString description; // Human readable description (i.e. the name)
    MzTabInteger taxid; // NEWT taxonomy for the species.
    MzTabString species; // Human readable name of the species
    MzTabString database; // Name of the protein database.
    MzTabString database_version; // String Version of the protein database.
    MzTabParameterList search_engine; // Search engine(s) identifying the protein.
    std::map<Size, MzTabDouble>  best_search_engine_score; // best_search_engine_score[1-n]
    std::map<Size, std::map<Size, MzTabDouble> > search_engine_score_ms_run; // search_engine_score[index1]_ms_run[index2]
    MzTabInteger reliability;
    std::map<Size, MzTabInteger> num_psms_ms_run;
    std::map<Size, MzTabInteger> num_peptides_distinct_ms_run;
    std::map<Size, MzTabInteger> num_peptides_unique_ms_run;
    MzTabStringList ambiguity_members; // Alternative protein identifications.
    MzTabModificationList modifications; // Modifications identified in the protein.
    MzTabString uri; // Location of the protein’s source entry.
    MzTabStringList go_terms; // List of GO terms for the protein.
    MzTabDouble coverage; // (0-1) Amount of protein sequence identified.
    std::map<Size, MzTabDouble> protein_abundance_assay;
    std::map<Size, MzTabDouble> protein_abundance_study_variable;
    std::map<Size, MzTabDouble> protein_abundance_stdev_study_variable;
    std::map<Size, MzTabDouble> protein_abundance_std_error_study_variable;
    std::vector<MzTabOptionalColumnEntry> opt_; // Optional Columns must start with “opt_”

    /// Comparison operator for sorting rows
    struct RowCompare
    {
      bool operator()(const MzTabProteinSectionRow& row1,
                      const MzTabProteinSectionRow& row2) const
      {
        return row1.accession.get() < row2.accession.get();
      }
    };
  };

// PEP - Peptide section (Table based)
  struct OPENMS_DLLAPI MzTabPeptideSectionRow
  {
    MzTabString sequence; // The peptide’s sequence.
    MzTabString accession; // The protein’s accession.
    MzTabBoolean unique; // 0=false, 1=true, null else: Peptide is unique for the protein.
    MzTabString database; // Name of the sequence database.
    MzTabString database_version; // Version (and optionally # of entries).
    MzTabParameterList search_engine; // Search engine(s) that identified the peptide.
    std::map<Size, MzTabDouble> best_search_engine_score; // Search engine(s) score(s) for the peptide.
    std::map<Size, std::map<Size, MzTabDouble> > search_engine_score_ms_run;
    MzTabInteger reliability; // (1-3) 0=null Identification reliability for the peptide.
    MzTabModificationList modifications; // Modifications identified in the peptide.
    MzTabDoubleList retention_time; // Time points in seconds. Semantics may vary.
    MzTabDoubleList retention_time_window;
    MzTabInteger charge; // Precursor ion’s charge.
    MzTabDouble mass_to_charge; // Precursor ion’s m/z.
    MzTabString uri; // Location of the PSMs source entry.
    MzTabSpectraRef spectra_ref; // Spectra identifying the peptide.
    std::map<Size, MzTabDouble> peptide_abundance_assay;
    std::map<Size, MzTabDouble> peptide_abundance_study_variable;
    std::map<Size, MzTabDouble> peptide_abundance_stdev_study_variable;
    std::map<Size, MzTabDouble> peptide_abundance_std_error_study_variable;
    std::vector<MzTabOptionalColumnEntry> opt_; // Optional columns must start with “opt_”.

    /// Comparison operator for sorting rows
    struct RowCompare
    {
      bool operator()(const MzTabPeptideSectionRow& row1,
                      const MzTabPeptideSectionRow& row2) const
      {
        return (std::make_pair(row1.sequence.get(), row1.accession.get()) <
                std::make_pair(row2.sequence.get(), row2.accession.get()));
      }
    };
  };

// PSM - PSM section (Table based)
  struct OPENMS_DLLAPI MzTabPSMSectionRow
  {
    MzTabString sequence; // The peptide’s sequence.
    MzTabInteger PSM_ID;
    MzTabString accession; // The protein’s accession.
    MzTabBoolean unique; // 0=false, 1=true, null else: Peptide is unique for the protein.
    MzTabString database; // Name of the sequence database.
    MzTabString database_version; // Version (and optionally # of entries).
    MzTabParameterList search_engine; // Search engine(s) that identified the peptide.
    std::map<Size, MzTabDouble> search_engine_score; // Search engine(s) score(s) for the peptide.
    MzTabInteger reliability; // (1-3) 0=null Identification reliability for the peptide.
    MzTabModificationList modifications; // Modifications identified in the peptide.
    MzTabDoubleList retention_time; // Time points in seconds. Semantics may vary.
    MzTabInteger charge; // The charge of the experimental precursor ion.
    MzTabDouble exp_mass_to_charge; // The m/z ratio of the experimental precursor ion.
    MzTabDouble calc_mass_to_charge;
    MzTabString uri; // Location of the PSM’s source entry.
    MzTabSpectraRef spectra_ref; // Spectra identifying the peptide.
    MzTabString pre;
    MzTabString post;
    MzTabString start;
    MzTabString end;
    std::vector<MzTabOptionalColumnEntry> opt_; // Optional columns must start with “opt_”.

    /// Comparison operator for sorting rows
    struct RowCompare
    {
      bool operator()(const MzTabPSMSectionRow& row1,
                      const MzTabPSMSectionRow& row2) const
      {
        // @TODO: sort by "PSM_ID"? what's the point of that field?
        return (std::make_tuple(row1.sequence.get(),
                                row1.spectra_ref.getMSFile(),
                                row1.spectra_ref.getSpecRef(),
                                row1.accession.get()) <
                std::make_tuple(row2.sequence.get(),
                                row2.spectra_ref.getMSFile(),
                                row2.spectra_ref.getSpecRef(),
                                row2.accession.get()));
      }
    };
  };

// SML Small molecule section (table based)
  struct OPENMS_DLLAPI MzTabSmallMoleculeSectionRow
  {
    MzTabStringList identifier; // The small molecule’s identifier.
    MzTabString chemical_formula; // Chemical formula of the identified compound.
    MzTabString smiles; // Molecular structure in SMILES format.
    MzTabString inchi_key; // InChi Key of the identified compound.
    MzTabString description; // Human readable description (i.e. the name)
    MzTabDouble exp_mass_to_charge; // Precursor ion’s m/z.
    MzTabDouble calc_mass_to_charge; // Precursor ion’s m/z.
    MzTabDouble charge; // Precursor ion’s charge.
    MzTabDoubleList retention_time; // Time points in seconds. Semantics may vary.
    MzTabInteger taxid; // NEWT taxonomy for the species.
    MzTabString species; // Human readable name of the species
    MzTabString database; // Name of the used database.
    MzTabString database_version; // String Version of the database (and optionally # of compounds).
    MzTabInteger reliability; // (1-3) The identification reliability.
    MzTabString uri; // The source entry’s location.
    MzTabSpectraRef spectra_ref; // Spectra identifying the small molecule.
    MzTabParameterList search_engine; // Search engine(s) identifying the small molecule.
    std::map<Size, MzTabDouble> best_search_engine_score; // Search engine(s) identifications score(s).
    std::map<Size, std::map<Size, MzTabDouble> > search_engine_score_ms_run;
    MzTabString modifications; // Modifications identified on the small molecule.
    std::map<Size, MzTabDouble> smallmolecule_abundance_assay;
    std::map<Size, MzTabDouble> smallmolecule_abundance_study_variable;
    std::map<Size, MzTabDouble> smallmolecule_abundance_stdev_study_variable;
    std::map<Size, MzTabDouble> smallmolecule_abundance_std_error_study_variable;
    std::vector<MzTabOptionalColumnEntry> opt_; // Optional columns must start with “opt_”.
  };

  /// NUC - Nucleic acid section (table-based)
  struct OPENMS_DLLAPI MzTabNucleicAcidSectionRow
  {
    MzTabString accession; //< The nucleic acid’s accession.
    MzTabString description; //< Human readable description (i.e. the name)
    MzTabInteger taxid; //< NEWT taxonomy for the species.
    MzTabString species; //< Human readable name of the species
    MzTabString database; //< Name of the sequence database.
    MzTabString database_version; //< Version of the sequence database.
    MzTabParameterList search_engine; //< Search engine(s) that identifyed the nucleic acid.
    std::map<Size, MzTabDouble>  best_search_engine_score; //< Best search engine(s) score(s) (over all MS runs)
    std::map<Size, std::map<Size, MzTabDouble> > search_engine_score_ms_run;
    MzTabInteger reliability;
    std::map<Size, MzTabInteger> num_osms_ms_run;
    std::map<Size, MzTabInteger> num_oligos_distinct_ms_run;
    std::map<Size, MzTabInteger> num_oligos_unique_ms_run;
    MzTabStringList ambiguity_members; //< Alternative nucleic acid identifications.
    MzTabModificationList modifications; //< Modifications identified in the nucleic acid.
    MzTabString uri; //< Location of the nucleic acid’s source entry.
    // do GO terms make sense for nucleic acid sequences?
    MzTabStringList go_terms; //< List of GO terms for the nucleic acid.
    MzTabDouble coverage; //< (0-1) Fraction of nucleic acid sequence identified.
    std::vector<MzTabOptionalColumnEntry> opt_; //< Optional Columns must start with “opt_”
<<<<<<< HEAD
=======

    /// Comparison operator for sorting rows
    struct RowCompare
    {
      bool operator()(const MzTabNucleicAcidSectionRow& row1,
                      const MzTabNucleicAcidSectionRow& row2) const
      {
        return row1.accession.get() < row2.accession.get();
      }
    };
>>>>>>> 17997737
  };

  /// OLI - Oligonucleotide section (table-based)
  struct OPENMS_DLLAPI MzTabOligonucleotideSectionRow
  {
    MzTabString sequence; //< The oligonucleotide’s sequence.
    MzTabString accession; //< The nucleic acid’s accession.
    MzTabBoolean unique; //< 0=false, 1=true, null else: Oligonucleotide maps uniquely to the nucleic acid sequence.
    MzTabParameterList search_engine; //< Search engine(s) that identified the match.
    std::map<Size, MzTabDouble> best_search_engine_score; //< Search engine(s) score(s) for the match.
    std::map<Size, std::map<Size, MzTabDouble>> search_engine_score_ms_run; //< Search engine(s) score(s) per individual MS run
    MzTabInteger reliability; //< (1-3) 0=null Identification reliability for the match.
    MzTabModificationList modifications; //< Modifications identified in the oligonucleotide.
    MzTabDoubleList retention_time; //< Time points in seconds. Semantics may vary.
    MzTabDoubleList retention_time_window;
    MzTabString uri; //< Location of the oligonucleotide's source entry.
    MzTabString pre;
    MzTabString post;
    MzTabString start;
    MzTabString end;
    std::vector<MzTabOptionalColumnEntry> opt_; //< Optional columns must start with “opt_”.
<<<<<<< HEAD
=======

    /// Comparison operator for sorting rows
    struct RowCompare
    {
      bool operator()(const MzTabOligonucleotideSectionRow& row1,
                      const MzTabOligonucleotideSectionRow& row2) const
        {
          return (std::make_tuple(row1.sequence.get(), row1.accession.get(),
                                  row1.start.get(), row1.end.get()) <
                  std::make_tuple(row2.sequence.get(), row2.accession.get(),
                                  row2.start.get(), row2.end.get()));
        }
    };

>>>>>>> 17997737
  };

  /// OSM - OSM (oligonucleotide-spectrum match) section (table-based)
  struct OPENMS_DLLAPI MzTabOSMSectionRow
  {
    MzTabString sequence; //< The oligonucleotide’s sequence.
    MzTabParameterList search_engine; //< Search engine(s) that identified the match.
    std::map<Size, MzTabDouble> search_engine_score; //< Search engine(s) score(s) for the match.
    MzTabInteger reliability; //< (1-3) 0=null Identification reliability for the match.
    MzTabModificationList modifications; //< Modifications identified in the oligonucleotide.
    MzTabDoubleList retention_time; //< Time points in seconds. Semantics may vary.
    MzTabInteger charge; //< The charge of the experimental precursor ion.
    MzTabDouble exp_mass_to_charge; //< The m/z ratio of the experimental precursor ion.
    MzTabDouble calc_mass_to_charge; //< The theoretical m/z ratio of the oligonucleotide.
    MzTabString uri; //< Location of the OSM’s source entry.
    MzTabSpectraRef spectra_ref; //< Reference to the spectrum underlying the match.
    std::vector<MzTabOptionalColumnEntry> opt_; //< Optional columns must start with “opt_”.
<<<<<<< HEAD
=======

    /// Comparison operator for sorting rows
    struct RowCompare
    {
      bool operator()(const MzTabOSMSectionRow& row1,
                      const MzTabOSMSectionRow& row2) const
      {
        return (std::make_tuple(row1.sequence.get(),
                                row1.spectra_ref.getMSFile(),
                                row1.spectra_ref.getSpecRef()) <
                std::make_tuple(row2.sequence.get(),
                                row2.spectra_ref.getMSFile(),
                                row2.spectra_ref.getSpecRef()));
      }
    };
>>>>>>> 17997737
  };

  typedef std::vector<MzTabProteinSectionRow> MzTabProteinSectionRows;
  typedef std::vector<MzTabPeptideSectionRow> MzTabPeptideSectionRows;
  typedef std::vector<MzTabPSMSectionRow> MzTabPSMSectionRows;
  typedef std::vector<MzTabSmallMoleculeSectionRow> MzTabSmallMoleculeSectionRows;
  typedef std::vector<MzTabNucleicAcidSectionRow> MzTabNucleicAcidSectionRows;
  typedef std::vector<MzTabOligonucleotideSectionRow> MzTabOligonucleotideSectionRows;
  typedef std::vector<MzTabOSMSectionRow> MzTabOSMSectionRows;


/**
      @brief Data model of MzTab files.
      Please see the official MzTab specification at https://code.google.com/p/mztab/

      @ingroup FileIO
 */
  class OPENMS_DLLAPI MzTab
  {
  public:
    /// Default constructor
    MzTab();

    /// Destructor
    virtual ~MzTab();

    const MzTabMetaData& getMetaData() const;

    void setMetaData(const MzTabMetaData& md);

    const MzTabProteinSectionRows& getProteinSectionRows() const;

    void setProteinSectionRows(const MzTabProteinSectionRows& psd);

    const MzTabPeptideSectionRows& getPeptideSectionRows() const;

    void setPeptideSectionRows(const MzTabPeptideSectionRows& psd);

    const MzTabPSMSectionRows& getPSMSectionRows() const;

    void setPSMSectionRows(const MzTabPSMSectionRows& psd);

    const MzTabSmallMoleculeSectionRows& getSmallMoleculeSectionRows() const;

    void setSmallMoleculeSectionRows(const MzTabSmallMoleculeSectionRows& smsd);

    const MzTabNucleicAcidSectionRows& getNucleicAcidSectionRows() const;

    void setNucleicAcidSectionRows(const MzTabNucleicAcidSectionRows& nasd);

    const MzTabOligonucleotideSectionRows& getOligonucleotideSectionRows() const;

    void setOligonucleotideSectionRows(const MzTabOligonucleotideSectionRows& onsd);

    const MzTabOSMSectionRows& getOSMSectionRows() const;

    void setOSMSectionRows(const MzTabOSMSectionRows& osd);

    void setCommentRows(const std::map<Size, String>& com);

    void setEmptyRows(const std::vector<Size>& empty);

    const std::vector<Size>& getEmptyRows() const;

    const std::map<Size, String>& getCommentRows() const;

    // Extract opt_ (custom, optional column names)
    std::vector<String> getProteinOptionalColumnNames() const;

    // Extract opt_ (custom, optional column names)
    std::vector<String> getPeptideOptionalColumnNames() const;

    // Extract opt_ (custom, optional column names)
    std::vector<String> getPSMOptionalColumnNames() const;

    // Extract opt_ (custom, optional column names)
    std::vector<String> getSmallMoleculeOptionalColumnNames() const;

    // Extract opt_ (custom, optional column names)
    std::vector<String> getNucleicAcidOptionalColumnNames() const;

    // Extract opt_ (custom, optional column names)
    std::vector<String> getOligonucleotideOptionalColumnNames() const;

    // Extract opt_ (custom, optional column names)
    std::vector<String> getOSMOptionalColumnNames() const;

  protected:
    /// Helper function for "get...OptionalColumnNames" functions
    template <typename SectionRows>
    std::vector<String> getOptionalColumnNames_(const SectionRows& rows) const
    {
      // vector is used to preserve the column order
      std::vector<String> names;
      if (!rows.empty())
      {
        for (typename SectionRows::const_iterator it = rows.begin(); it != rows.end(); ++it)
        {
          for (std::vector<MzTabOptionalColumnEntry>::const_iterator it_opt = it->opt_.begin(); it_opt != it->opt_.end(); ++it_opt)
          {
            if (std::find(names.begin(), names.end(), it_opt->first) == names.end())
            {
              names.push_back(it_opt->first);
            }
          }
        }
      }
      return names;
    }

    MzTabMetaData meta_data_;
    MzTabProteinSectionRows protein_data_;
    MzTabPeptideSectionRows peptide_data_;
    MzTabPSMSectionRows psm_data_;
    MzTabSmallMoleculeSectionRows small_molecule_data_;
    MzTabNucleicAcidSectionRows nucleic_acid_data_;
    MzTabOligonucleotideSectionRows oligonucleotide_data_;
    MzTabOSMSectionRows osm_data_; /// oligonucleotide-spectrum matches
    std::vector<Size> empty_rows_; // index of empty rows
    std::map<Size, String> comment_rows_; // comments
  };

} // namespace OpenMS

#pragma clang diagnostic pop
<|MERGE_RESOLUTION|>--- conflicted
+++ resolved
@@ -750,8 +750,6 @@
     MzTabStringList go_terms; //< List of GO terms for the nucleic acid.
     MzTabDouble coverage; //< (0-1) Fraction of nucleic acid sequence identified.
     std::vector<MzTabOptionalColumnEntry> opt_; //< Optional Columns must start with “opt_”
-<<<<<<< HEAD
-=======
 
     /// Comparison operator for sorting rows
     struct RowCompare
@@ -762,7 +760,6 @@
         return row1.accession.get() < row2.accession.get();
       }
     };
->>>>>>> 17997737
   };
 
   /// OLI - Oligonucleotide section (table-based)
@@ -784,8 +781,6 @@
     MzTabString start;
     MzTabString end;
     std::vector<MzTabOptionalColumnEntry> opt_; //< Optional columns must start with “opt_”.
-<<<<<<< HEAD
-=======
 
     /// Comparison operator for sorting rows
     struct RowCompare
@@ -800,7 +795,6 @@
         }
     };
 
->>>>>>> 17997737
   };
 
   /// OSM - OSM (oligonucleotide-spectrum match) section (table-based)
@@ -818,8 +812,6 @@
     MzTabString uri; //< Location of the OSM’s source entry.
     MzTabSpectraRef spectra_ref; //< Reference to the spectrum underlying the match.
     std::vector<MzTabOptionalColumnEntry> opt_; //< Optional columns must start with “opt_”.
-<<<<<<< HEAD
-=======
 
     /// Comparison operator for sorting rows
     struct RowCompare
@@ -835,7 +827,6 @@
                                 row2.spectra_ref.getSpecRef()));
       }
     };
->>>>>>> 17997737
   };
 
   typedef std::vector<MzTabProteinSectionRow> MzTabProteinSectionRows;
