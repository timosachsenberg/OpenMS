--- conflicted
+++ resolved
@@ -57,13 +57,8 @@
     other spectra. The algorithm will consider each peak (starting from the
     right of a spectrum) and, for each peak, attempt to add isotopic peaks to
     its envelope until either no peak is found, the maximum number of isotopic
-<<<<<<< HEAD
-    peaks is reached or the intensity of the peak is higher than the previous
-    peak ("decreasing" model only).
-=======
     peaks is reached or (only when using @p use_decreasing_model) the intensity
     of the peak is higher than the previous peak.
->>>>>>> f19fa2a9
 
     Deisotoping is done in-place and if @p annotate_charge is true,
     an additional IntegerDataArray "charge" will be appended. If 
@@ -73,31 +68,6 @@
     Existing DataArrays are kept and shrunken to the peaks which
     remain in the spectrum.
 
-<<<<<<< HEAD
-    @param [spectrum] Input spectra (sorted by m/z)
-    @param [fragment_tolerance] The tolerance used to match isotopic peaks
-    @param [fragment_unit_ppm] Whether ppm or m/z is used as tolerance
-    @param [model] Isotopic model to use (see below)
-    @param [min_charge] The minimum charge considered
-    @param [max_charge] The maximum charge considered
-    @param [keep_only_deisotoped] Only monoisotopic peaks of fragments with isotopic pattern are retained
-    @param [min_isopeaks] The minimum number of isotopic peaks (at least 2) required for an isotopic cluster
-    @param [max_isopeaks] The maximum number of isotopic peaks (at least 2) considered for an isotopic cluster
-    @param [make_single_charged] Convert deisotoped monoisotopic peak to single charge
-    @param [annotate_charge] Annotate the charge to the peaks in the IntegerDataArray: "charge" (0 for unknown charge)
-   
-    @note If @p make_single_charged is selected, the original charge (>=1) gets annotated.
-   
-    @note The algorithm expects a centroided spectrum, make sure you have run a peak picker on the data first.
-
-    @note The algorithm only considers C12 and C13 isotopes for the isotopic envelope.
-
-    Available isotopic models:
-
-    - "none": no isotopic model is used and peaks are added to an isotopic envelope even if they are higher in intensity
-    - "decreasing": the algorithm assumes that the monoisotopic peak is the most abundant peak and all other peaks are lower in intensity (this is a very simplistic model and will only work for low mass ions). This will work for fragment ion spectra of small molecules and peptides, but may not work for other applications.
-   
-=======
    * @param [spectra] Input spectra (sorted by m/z)
    * @param [fragment_tolerance] The tolerance used to match isotopic peaks
    * @param [fragment_unit_ppm] Whether ppm or m/z is used as tolerance
@@ -113,12 +83,10 @@
    * @param [add_up_intensity] Sum up the total intensity of each isotopic pattern into the intensity of the reported monoisotopic peak
    *
    * Note: If @p make_single_charged is selected, the original charge (>=1) gets annotated.
->>>>>>> f19fa2a9
    */
   static void deisotopeAndSingleCharge(MSSpectrum& spectrum,
             double fragment_tolerance,
             bool fragment_unit_ppm,
-            std::string model = "decreasing",
             int min_charge = 1,
             int max_charge = 3,
             bool keep_only_deisotoped = false,
