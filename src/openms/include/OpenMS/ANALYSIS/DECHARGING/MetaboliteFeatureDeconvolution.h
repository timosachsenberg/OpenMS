// --------------------------------------------------------------------------
//                   OpenMS -- Open-Source Mass Spectrometry
// --------------------------------------------------------------------------
// Copyright The OpenMS Team -- Eberhard Karls University Tuebingen,
// ETH Zurich, and Freie Universitaet Berlin 2002-2017.
//
// This software is released under a three-clause BSD license:
//  * Redistributions of source code must retain the above copyright
//    notice, this list of conditions and the following disclaimer.
//  * Redistributions in binary form must reproduce the above copyright
//    notice, this list of conditions and the following disclaimer in the
//    documentation and/or other materials provided with the distribution.
//  * Neither the name of any author or any participating institution
//    may be used to endorse or promote products derived from this software
//    without specific prior written permission.
// For a full list of authors, refer to the file AUTHORS.
// --------------------------------------------------------------------------
// THIS SOFTWARE IS PROVIDED BY THE COPYRIGHT HOLDERS AND CONTRIBUTORS "AS IS"
// AND ANY EXPRESS OR IMPLIED WARRANTIES, INCLUDING, BUT NOT LIMITED TO, THE
// IMPLIED WARRANTIES OF MERCHANTABILITY AND FITNESS FOR A PARTICULAR PURPOSE
// ARE DISCLAIMED. IN NO EVENT SHALL ANY OF THE AUTHORS OR THE CONTRIBUTING
// INSTITUTIONS BE LIABLE FOR ANY DIRECT, INDIRECT, INCIDENTAL, SPECIAL,
// EXEMPLARY, OR CONSEQUENTIAL DAMAGES (INCLUDING, BUT NOT LIMITED TO,
// PROCUREMENT OF SUBSTITUTE GOODS OR SERVICES; LOSS OF USE, DATA, OR PROFITS;
// OR BUSINESS INTERRUPTION) HOWEVER CAUSED AND ON ANY THEORY OF LIABILITY,
// WHETHER IN CONTRACT, STRICT LIABILITY, OR TORT (INCLUDING NEGLIGENCE OR
// OTHERWISE) ARISING IN ANY WAY OUT OF THE USE OF THIS SOFTWARE, EVEN IF
// ADVISED OF THE POSSIBILITY OF SUCH DAMAGE.
//
// --------------------------------------------------------------------------
// $Maintainer: Fabian Aicheler $
// $Authors: $
// --------------------------------------------------------------------------

#pragma once

// OpenMS
#include <OpenMS/KERNEL/FeatureMap.h>
#include <OpenMS/KERNEL/ConsensusMap.h>
#include <OpenMS/ANALYSIS/DECHARGING/ILPDCWrapper.h>
#include <OpenMS/DATASTRUCTURES/DPosition.h>
#include <OpenMS/DATASTRUCTURES/MassExplainer.h>

#include <OpenMS/DATASTRUCTURES/DefaultParamHandler.h>

namespace OpenMS
{

  class Compomer;

  /**
    @brief An algorithm to decharge small molecule features (i.e. as found by FeatureFinder).

    @htmlinclude OpenMS_MetaboliteFeatureDeconvolution.parameters

    @ingroup Analysis
  */

  class OPENMS_DLLAPI MetaboliteFeatureDeconvolution :
    public DefaultParamHandler
  {
public:

    enum CHARGEMODE {QFROMFEATURE = 1, QHEURISTIC, QALL};

    typedef FeatureMap FeatureMapType;
    typedef Feature FeatureType;
    typedef DPosition<2> ClusterPointType;
    typedef FeatureMapType::FeatureType::CoordinateType CoordinateType;
    typedef ILPDCWrapper::PairsType PairsType;

    /** @name Constructors and Destructor s
    */
    //@{
    /// default constructor
    MetaboliteFeatureDeconvolution();

    /// Copy constructor
    MetaboliteFeatureDeconvolution(const MetaboliteFeatureDeconvolution& source);

    /// Assignment operator
    MetaboliteFeatureDeconvolution& operator=(const MetaboliteFeatureDeconvolution& source);

    /// destructor
    ~MetaboliteFeatureDeconvolution() override;
    //@}

    /**
      @brief Compute a zero-charge feature map from a set of charged features

      Find putative ChargePairs, then score them and hand over to ILP.

      @param fm_in  Input feature-map
      @param fm_out Output feature-map (sorted by position and augmented with user params)
      @param cons_map   [out] Output of grouped features belonging to a charge group
      @param cons_map_p [out] Output of paired features connected by an edge
    */
    void compute(const FeatureMapType& fm_in, FeatureMapType& fm_out, ConsensusMap& cons_map, ConsensusMap& cons_map_p);


protected:


    void updateMembers_() override;

    /**
      @brief 1-sided Compomer for a feature

      Holds information on an explicit (with H+) 1-sided Compomer of a feature.
    */
    struct CmpInfo_;

    /*
      @brief test for obviously wrong parameter settings and warn

      Currently supports the following scenarios:
      * If the lower charge bound is too high, consensus features with gapped, even charges will occur (e.g. 30,32,34), instead of the true (15,16,17)
      When more than 5% of the cf's look like this, we report it.

    */
    void checkSolution_(const ConsensusMap& cons_map) const;

    /// test if "simple" edges have alternative
    /// (more difficult explanation) supported by neighboring edges
    /// e.g. (.)   -> (H+) might be augmented to
    ///      (Na+) -> (H+Na+)
    void inferMoreEdges_(PairsType& edges, Map<Size, std::set<CmpInfo_> >& feature_adducts);

    void candidateEdges_(FeatureMapType& fm_out, const Adduct& default_adduct, PairsType& feature_relation, Map<Size, std::set<CmpInfo_> >& feature_adducts);

    void annotate_feature_(FeatureMapType& fm_out, Adduct& default_adduct, Compomer& c, const Size f_idx, const UInt side, const Int new_q, const Int old_q);

    /// A function mostly for debugging
    void printEdgesOfConnectedFeatures_(Size idx_1, Size idx_2, const PairsType& feature_relation);

    /**
      @brief returns true if the intensity filter was passed or switched off

      Filter for adding an edge only when the two features connected by it, fulfill the
      intensity criterion.
    **/
    inline bool intensityFilterPassed_(const Int q1, const Int q2, const Compomer& cmp, const FeatureType& f1, const FeatureType& f2);

    /**
      @brief determines if we should test a putative feature charge

      Answer query given the internal status of @em q_try.
      Features with q<=0 always return true.
    **/
    bool chargeTestworthy_(const Int feature_charge, const Int putative_charge, const bool other_unchanged) const;

    /// List of adducts used to explain mass differences
    MassExplainer::AdductsType potential_adducts_;
    /// labeling table
    Map<Size, String> map_label_;
    /// labeling table inverse
    Map<String, Size> map_label_inverse_;
    /// status of intensity filter for edges
    bool enable_intensity_filter_;
    /// status of ionization mode
    bool negative_mode_;
    /// status of charge discovery
    CHARGEMODE q_try_;
    /// amount of debug information displayed
    Int verbose_level_;

  };
<<<<<<< HEAD
} // namespace OpenMS
=======
} // namespace OpenMS
>>>>>>> 511dc7a5
<|MERGE_RESOLUTION|>--- conflicted
+++ resolved
@@ -165,8 +165,4 @@
     Int verbose_level_;
 
   };
-<<<<<<< HEAD
-} // namespace OpenMS
-=======
-} // namespace OpenMS
->>>>>>> 511dc7a5
+} // namespace OpenMS