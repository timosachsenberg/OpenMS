--- conflicted
+++ resolved
@@ -114,35 +114,6 @@
       String component_group_name;
 
       /// retention time lower bound
-<<<<<<< HEAD
-      double retention_time_l;
-      /// retention time upper bound
-      double retention_time_u;
-      /// intensity lower bound
-      double intensity_l;
-      /// intensity upper bound
-      double intensity_u;
-      /// overall quality lower bound
-      double overall_quality_l;
-      /// overall quality upper bound
-      double overall_quality_u;
-
-      // number of transitions and labels
-      /// number of heavy ion lower bound
-      Int n_heavy_l;
-      /// number of heavy ion upper bound
-      Int n_heavy_u;
-      Int n_light_l;
-      Int n_light_u;
-      Int n_detecting_l;
-      Int n_detecting_u;
-      Int n_quantifying_l;
-      Int n_quantifying_u;
-      Int n_identifying_l;
-      Int n_identifying_u;
-      Int n_transitions_l;
-      Int n_transitions_u;
-=======
       double retention_time_l { 0.0 };
       /// retention time upper bound
       double retention_time_u { 1e12 };
@@ -170,7 +141,6 @@
       Int n_identifying_u { 100 };
       Int n_transitions_l { 0 };
       Int n_transitions_u { 100 };
->>>>>>> 511dc7a5
 
       // Ion Ratio QCs
       String ion_ratio_pair_name_1;
