// --------------------------------------------------------------------------
//                   OpenMS -- Open-Source Mass Spectrometry
// --------------------------------------------------------------------------
// Copyright The OpenMS Team -- Eberhard Karls University Tuebingen,
// ETH Zurich, and Freie Universitaet Berlin 2002-2017.
//
// This software is released under a three-clause BSD license:
//  * Redistributions of source code must retain the above copyright
//    notice, this list of conditions and the following disclaimer.
//  * Redistributions in binary form must reproduce the above copyright
//    notice, this list of conditions and the following disclaimer in the
//    documentation and/or other materials provided with the distribution.
//  * Neither the name of any author or any participating institution
//    may be used to endorse or promote products derived from this software
//    without specific prior written permission.
// For a full list of authors, refer to the file AUTHORS.
// --------------------------------------------------------------------------
// THIS SOFTWARE IS PROVIDED BY THE COPYRIGHT HOLDERS AND CONTRIBUTORS "AS IS"
// AND ANY EXPRESS OR IMPLIED WARRANTIES, INCLUDING, BUT NOT LIMITED TO, THE
// IMPLIED WARRANTIES OF MERCHANTABILITY AND FITNESS FOR A PARTICULAR PURPOSE
// ARE DISCLAIMED. IN NO EVENT SHALL ANY OF THE AUTHORS OR THE CONTRIBUTING
// INSTITUTIONS BE LIABLE FOR ANY DIRECT, INDIRECT, INCIDENTAL, SPECIAL,
// EXEMPLARY, OR CONSEQUENTIAL DAMAGES (INCLUDING, BUT NOT LIMITED TO,
// PROCUREMENT OF SUBSTITUTE GOODS OR SERVICES; LOSS OF USE, DATA, OR PROFITS;
// OR BUSINESS INTERRUPTION) HOWEVER CAUSED AND ON ANY THEORY OF LIABILITY,
// WHETHER IN CONTRACT, STRICT LIABILITY, OR TORT (INCLUDING NEGLIGENCE OR
// OTHERWISE) ARISING IN ANY WAY OUT OF THE USE OF THIS SOFTWARE, EVEN IF
// ADVISED OF THE POSSIBILITY OF SUCH DAMAGE.
//
// --------------------------------------------------------------------------
// $Maintainer: Douglas McCloskey, Pasquale Domenico Colaianni $
// $Authors: Douglas McCloskey, Pasquale Domenico Colaianni $
// --------------------------------------------------------------------------

#pragma once

#include <OpenMS/config.h> // OPENMS_DLLAPI
#include <OpenMS/CONCEPT/LogStream.h>
#include <OpenMS/DATASTRUCTURES/ConvexHull2D.h>
#include <OpenMS/DATASTRUCTURES/DefaultParamHandler.h>
#include <OpenMS/DATASTRUCTURES/String.h>
#include <OpenMS/KERNEL/MSChromatogram.h>
#include <OpenMS/KERNEL/MSSpectrum.h>

namespace OpenMS
{

  /**
    @brief Compute the area, background and shape metrics of a peak.

    The area computation is performed in integratePeak() and it supports
    integration by simple sum of the intensity, integration by Simpson's rule
    implementations for an odd number of unequally spaced points or integration
    by the trapezoid rule.

    The background computation is performed in estimateBackground() and it
    supports three different approaches to baseline correction, namely
    computing a rectangular shape under the peak based on the minimum value of
    the peak borders (vertical_division_min), a rectangular shape based on the
    maximum value of the beak borders (vertical_division_max) or a trapezoidal
    shape based on a straight line between the peak borders (base_to_base).

    Peak shape metrics are computed in calculatePeakShapeMetrics() and multiple
    metrics are supported.

    The containers supported by the methods are MSChromatogram and MSSpectrum.
  */
  class OPENMS_DLLAPI PeakIntegrator :
    public DefaultParamHandler
  {
public:
    /// Constructor
    PeakIntegrator();
    /// Destructor
    virtual ~PeakIntegrator();

    /** @name integratePeak() output
      The integratePeak() method uses this struct to save its results.
    */
    ///@{
    struct PeakArea
    {
      /**
        The peak's computed area
      */
      double area = 0.0;
      /**
        The peak's highest intensity
      */
      double height = 0.0;
      /**
        The position of the point with highest intensity
      */
      double apex_pos = 0.0;
      /**
        The peak's hull points
      */
      ConvexHull2D::PointArrayType hull_points;
    };
    ///@}

    /** @name estimateBackground() output
      The estimateBackground() method uses this struct to save its results.
    */
    ///@{
    struct PeakBackground
    {
      /**
        The background area estimation
      */
      double area = 0.0;
      /**
        The background height
      */
      double height = 0.0;
    };
    ///@}

    /** @name calculatePeakShapeMetrics() output
      
        The calculatePeakShapeMetrics() method uses this struct to save its results.
    */
    ///@{
    struct PeakShapeMetrics
    {
      /**
        The width of the peak at 5% the peak's height.
      */
      double width_at_5 = 0.0;
      /**
        The width of the peak at 10% the peak's height.
      */
      double width_at_10 = 0.0;
      /**
        The width of the peak at 50% the peak's height.
      */
      double width_at_50 = 0.0;
      /**
        The start position at which the intensity is 5% the peak's height.
      */
      double start_position_at_5 = 0.0;
      /**
        The start position at which the intensity is 10% the peak's height.
      */
      double start_position_at_10 = 0.0;
      /**
        The start position at which the intensity is 50% the peak's height.
      */
      double start_position_at_50 = 0.0;
      /**
        The end position at which the intensity is 5% the peak's height.
      */
      double end_position_at_5 = 0.0;
      /**
        The end position at which the intensity is 10% the peak's height.
      */
      double end_position_at_10 = 0.0;
      /**
        The end position at which the intensity is 50% the peak's height.
      */
      double end_position_at_50 = 0.0;
      /**
        The peak's total width.
      */
      double total_width = 0.0;
      /**
        The tailing factor is a measure of peak tailing.
        It is defined as the distance from the front slope of the peak to the back slope
        divided by twice the distance from the center line of the peak to the front slope,
        with all measurements made at 5% of the maximum peak height.
        tailing_factor = Tf = W0.05/2a
        where W0.05 is peak width at 5% max peak height
        a = min width to peak maximum at 5% max peak height
        b = max width to peak maximum at 5% max peak height
        0.9 < Tf < 1.2
        front Tf < 0.9
        tailing Tf > 1.2
      */
      double tailing_factor = 0.0;
      /**
        The asymmetry factor is a measure of peak tailing.
        It is defined as the distance from the center line of the peak to the back slope
        divided by the distance from the center line of the peak to the front slope,
        with all measurements made at 10% of the maximum peak height.
        asymmetry_factor = As = b/a
        where a is min width to peak maximum at 10% max peak height
        b is max width to peak maximum at 10% max peak height
      */
      double asymmetry_factor = 0.0;
      /**
        The slope of the baseline is a measure of slope change.
        It is approximated as the difference in baselines between the peak start and peak end.
      */
      double slope_of_baseline = 0.0;
      /**
        The change in baseline divided by the height is
        a way of comparing the influence of the change of baseline on the peak height.
      */
      double baseline_delta_2_height = 0.0;
      /**
        The number of points across the baseline.
      */
      Int points_across_baseline = 0;
      /**
        The number of points across half the peak's height.
      */
      Int points_across_half_height = 0;
    };
    ///@}

    /** @name Constant expressions for parameters
      
        Constants expressions used throughout the code and tests to set
        the integration and baseline types.
    */
    ///@{
    /// Integration type: intensity sum
    static constexpr const char* INTEGRATION_TYPE_INTENSITYSUM = "intensity_sum";
    /// Integration type: trapezoid
    static constexpr const char* INTEGRATION_TYPE_TRAPEZOID = "trapezoid";
    /// Integration type: simpson
    static constexpr const char* INTEGRATION_TYPE_SIMPSON = "simpson";
    /// Baseline type: base to base
    static constexpr const char* BASELINE_TYPE_BASETOBASE = "base_to_base";
    /// Baseline type: vertical division (min of end points; only for backwards compatibility)
    static constexpr const char* BASELINE_TYPE_VERTICALDIVISION = "vertical_division";
    /// Baseline type: vertical division (min of end points)
    static constexpr const char* BASELINE_TYPE_VERTICALDIVISION_MIN = "vertical_division_min";
    /// Baseline type: vertical division (max of end points)
    static constexpr const char* BASELINE_TYPE_VERTICALDIVISION_MAX = "vertical_division_max";
    ///@}

    /**
      @brief Compute the area of a peak contained in a MSChromatogram.

      The value of integration_type_ decides which integration technique to use:
      - "trapezoid" for the trapezoidal rule
      - "simpson" for the Simpson's rule (for unequally spaced points, Shklov, 1960)
      - "intensity_sum" for the simple sum of the intensities

      @note Make sure the chromatogram is sorted with respect to retention time.

      @throw Exception::InvalidParameter for class parameter `integration_type`.

      @param[in] chromatogram The chromatogram which contains the peak
      @param[in] left The left retention time boundary
      @param[in] right The right retention time boundary

      @return A struct containing the informations about the peak's area, height and position
    */
    PeakArea integratePeak(
      const MSChromatogram& chromatogram, const double left, const double right
    ) const;

    /**
      @brief Compute the area of a peak contained in a MSChromatogram.

      The value of integration_type_ decides which integration technique to use:
      - "trapezoid" for the trapezoidal rule
      - "simpson" for the Simpson's rule (for unequally spaced points, Shklov, 1960)
      - "intensity_sum" for the simple sum of the intensities

      @note Make sure the chromatogram is sorted with respect to retention time.

      @throw Exception::InvalidParameter for class parameter `integration_type`.

      @param[in] chromatogram The chromatogram which contains the peak
      @param[in] left The iterator to the first point
      @param[in] right The iterator to the last point

      @return A struct containing the informations about the peak's area, height and position
    */
    PeakArea integratePeak(
      const MSChromatogram& chromatogram, MSChromatogram::ConstIterator& left, MSChromatogram::ConstIterator& right
    ) const;

    /**
      @brief Compute the area of a peak contained in a MSSpectrum.

      The value of integration_type_ decides which integration technique to use:
      - "trapezoid" for the trapezoidal rule
      - "simpson" for the Simpson's rule (for unequally spaced points, Shklov, 1960)
      - "intensity_sum" for the simple sum of the intensities

      @note Make sure the spectrum is sorted with respect to mass-to-charge ratio.

      @throw Exception::InvalidParameter for class parameter `integration_type`.

      @param[in] spectrum The spectrum which contains the peak
      @param[in] left The left mass-to-charge ratio boundary
      @param[in] right The right mass-to-charge ratio boundary

      @return A struct containing the informations about the peak's area, height and position
    */
    PeakArea integratePeak(
      const MSSpectrum& spectrum, const double left, const double right
    ) const;

    /**
      @brief Compute the area of a peak contained in a MSSpectrum.

      The value of integration_type_ decides which integration technique to use:
      - "trapezoid" for the trapezoidal rule
      - "simpson" for the Simpson's rule (for unequally spaced points, Shklov, 1960)
      - "intensity_sum" for the simple sum of the intensities

      @note Make sure the spectrum is sorted with respect to mass-to-charge ratio.

      @throw Exception::InvalidParameter for class parameter `integration_type`.

      @param[in] spectrum The spectrum which contains the peak
      @param[in] left The iterator to the first point
      @param[in] right The iterator to the last point

      @return A struct containing the informations about the peak's area, height and position
    */
    PeakArea integratePeak(
      const MSSpectrum& spectrum, MSSpectrum::ConstIterator& left, MSSpectrum::ConstIterator& right
    ) const;

    /**
      @brief Estimate the background of a peak contained in a MSChromatogram.

      The user can choose to compute one of two background types: "vertical_sum" and "base_to_base".
      For the former case, the area is computed as a rectangle with delta RT being the base and
      the minimum intensity on boundaries as the height.
      For the latter case, the area is computed as a rectangle trapezoid. Similar to the "vertical_sum"
      solution, this technique also takes into account the area between the intensities on boundaries.

      For both cases, the parameter integration_type_ decides which formula to use to compute the area.
      The user should make sure to use the same integration_type between calls of estimateBackground() and
      integratePeak().

      @note Make sure the chromatogram is sorted with respect to retention time.

      @throw Exception::InvalidParameter for class parameter `baseline_type`.

      @param[in] chromatogram The chromatogram which contains the peak
      @param[in] left The left retention time boundary
      @param[in] right The right retention time boundary
      @param[in] peak_apex_pos The position of the point with highest intensity

      @return A struct containing the informations about the peak's background area and height
    */
    PeakBackground estimateBackground(
      const MSChromatogram& chromatogram, const double left, const double right,
      const double peak_apex_pos
    ) const;

    /**
      @brief Estimate the background of a peak contained in a MSChromatogram.

      The user can choose to compute one of two background types: "vertical_sum" and "base_to_base".
      For the former case, the area is computed as a rectangle with delta RT being the base and
      the minimum intensity on boundaries as the height.
      For the latter case, the area is computed as a rectangle trapezoid. Similar to the "vertical_sum"
      solution, this technique also takes into account the area between the intensities on boundaries.

      For both cases, the parameter integration_type_ decides which formula to use to compute the area.
      The user should make sure to use the same integration_type between calls of estimateBackground() and
      integratePeak().

      @note Make sure the chromatogram is sorted with respect to retention time.

      @throw Exception::InvalidParameter for class parameter `baseline_type`.

      @param[in] chromatogram The chromatogram which contains the peak
      @param[in] left The iterator to the first point
      @param[in] right The iterator to the last point
      @param[in] peak_apex_pos The position of the point with highest intensity

      @return A struct containing the informations about the peak's background area and height
    */
    PeakBackground estimateBackground(
      const MSChromatogram& chromatogram, MSChromatogram::ConstIterator& left, MSChromatogram::ConstIterator& right,
      const double peak_apex_pos
    ) const;

    /**
      @brief Estimate the background of a peak contained in a MSSpectrum.

      The user can choose to compute one of two background types: "vertical_sum" and "base_to_base".
      For the former case, the area is computed as a rectangle with delta MZ being the base and
      the minimum intensity on boundaries as the height.
      For the latter case, the area is computed as a rectangle trapezoid. Similar to the "vertical_sum"
      solution, this technique also takes into account the area between the intensities on boundaries.

      For both cases, the parameter integration_type_ decides which formula to use to compute the area.
      The user should make sure to use the same integration_type between calls of estimateBackground() and
      integratePeak().

      @note Make sure the spectrum is sorted with respect to mass-to-charge ratio.

      @throw Exception::InvalidParameter for class parameter `baseline_type`.

      @param[in] spectrum The spectrum which contains the peak
      @param[in] left The left mass-to-charge ratio boundary
      @param[in] right The right mass-to-charge ratio boundary
      @param[in] peak_apex_pos The position of the point with highest intensity

      @return A struct containing the informations about the peak's background area and height
    */
    PeakBackground estimateBackground(
      const MSSpectrum& spectrum, const double left, const double right,
      const double peak_apex_pos
    ) const;

    /**
      @brief Estimate the background of a peak contained in a MSSpectrum.

      The user can choose to compute one of two background types: "vertical_sum" and "base_to_base".
      For the former case, the area is computed as a rectangle with delta MZ being the base and
      the minimum intensity on boundaries as the height.
      For the latter case, the area is computed as a rectangle trapezoid. Similar to the "vertical_sum"
      solution, this technique also takes into account the area between the intensities on boundaries.

      For both cases, the parameter integration_type_ decides which formula to use to compute the area.
      The user should make sure to use the same integration_type between calls of estimateBackground() and
      integratePeak().

      @note Make sure the spectrum is sorted with respect to mass-to-charge ratio.

      @throw Exception::InvalidParameter for class parameter `baseline_type`.

      @param[in] spectrum The spectrum which contains the peak
      @param[in] left The iterator to the first point
      @param[in] right The iterator to the last point
      @param[in] peak_apex_pos The position of the point with highest intensity

      @return A struct containing the informations about the peak's background area and height
    */
    PeakBackground estimateBackground(
      const MSSpectrum& spectrum, MSSpectrum::ConstIterator& left, MSSpectrum::ConstIterator& right,
      const double peak_apex_pos
    ) const;

    /**
      @brief Calculate peak's shape metrics.

      The calculated characteristics are the start and end times at 0.05, 0.10 and
      0.5 the peak's height. Also the widths at those positions are calculated.
      Other values: the peak's total width, its tailing factor, asymmetry factor,
      baseline delta to height and the slope of the baseline.
      The number of points across the baseline and also at half height are saved.

      @note Make sure the chromatogram is sorted with respect to retention time.

      @param[in] chromatogram The chromatogram which contains the peak
      @param[in] left The left retention time boundary
      @param[in] right The right retention time boundary
      @param[in] peak_height The peak's highest intensity
      @param[in] peak_apex_pos The position of the point with highest intensity

      @return A struct containing the calculated peak shape metrics
    */
    PeakShapeMetrics calculatePeakShapeMetrics(
      const MSChromatogram& chromatogram, const double left, const double right,
      const double peak_height, const double peak_apex_pos
    ) const;

    /**
      @brief Calculate peak's shape metrics.

      The calculated characteristics are the start and end times at 0.05, 0.10 and
      0.5 the peak's height. Also the widths at those positions are calculated.
      Other values: the peak's total width, its tailing factor, asymmetry factor,
      baseline delta to height and the slope of the baseline.
      The number of points across the baseline and also at half height are saved.

      @note Make sure the chromatogram is sorted with respect to retention time.

      @param[in] chromatogram The chromatogram which contains the peak
      @param[in] left The iterator to the first point
      @param[in] right The iterator to the last point
      @param[in] peak_height The peak's highest intensity
      @param[in] peak_apex_pos The position of the point with highest intensity

      @return A struct containing the calculated peak shape metrics
    */
    PeakShapeMetrics calculatePeakShapeMetrics(
      const MSChromatogram& chromatogram, MSChromatogram::ConstIterator& left, MSChromatogram::ConstIterator& right,
      const double peak_height, const double peak_apex_pos
    ) const;

    /**
      @brief Calculate peak's shape metrics.

      The calculated characteristics are the start and end positions at 0.05, 0.10 and
      0.5 the peak's height. Also the widths at those positions are calculated.
      Other values: the peak's total width, its tailing factor, asymmetry factor,
      baseline delta to height and the slope of the baseline.
      The number of points across the baseline and also at half height are saved.

      @note Make sure the spectrum is sorted with respect to mass-to-charge ratio.

      @param[in] spectrum The spectrum which contains the peak
      @param[in] left The left mass-to-charge ratio boundary
      @param[in] right The right mass-to-charge ratio boundary
      @param[in] peak_height The peak's highest intensity
      @param[in] peak_apex_pos The position of the point with highest intensity

      @return A struct containing the calculated peak shape metrics
    */
    PeakShapeMetrics calculatePeakShapeMetrics(
      const MSSpectrum& spectrum, const double left, const double right,
      const double peak_height, const double peak_apex_pos
    ) const;

    /**
      @brief Calculate peak's shape metrics.

      The calculated characteristics are the start and end positions at 0.05, 0.10 and
      0.5 the peak's height. Also the widths at those positions are calculated.
      Other values: the peak's total width, its tailing factor, asymmetry factor,
      baseline delta to height and the slope of the baseline.
      The number of points across the baseline and also at half height are saved.

      @note Make sure the spectrum is sorted with respect to mass-to-charge ratio.

      @param[in] spectrum The spectrum which contains the peak
      @param[in] left The iterator to the first point
      @param[in] right The iterator to the last point
      @param[in] peak_height The peak's highest intensity
      @param[in] peak_apex_pos The position of the point with highest intensity

      @return A struct containing the calculated peak shape metrics
    */
    PeakShapeMetrics calculatePeakShapeMetrics(
      const MSSpectrum& spectrum, MSSpectrum::ConstIterator& left, MSSpectrum::ConstIterator& right,
      const double peak_height, const double peak_apex_pos
    ) const;

    void getDefaultParameters(Param& params);

protected:
    void updateMembers_();

    template <typename PeakContainerT>
    PeakArea integratePeak_(
      const PeakContainerT& p, const double left, const double right
    ) const;

    template <typename PeakContainerT>
    PeakBackground estimateBackground_(
      const PeakContainerT& p, const double left, const double right,
      const double peak_apex_pos
    ) const;

    template <typename PeakContainerConstIteratorT>
    double simpson_(PeakContainerConstIteratorT it_begin, PeakContainerConstIteratorT it_end) const;

    template <typename PeakContainerT>
    PeakShapeMetrics calculatePeakShapeMetrics_(
      const PeakContainerT& p, const double left, const double right,
      const double peak_height, const double peak_apex_pos
    ) const;

    /**
      @brief Find the position (RT/MZ) at a given percentage of peak's height

      @note The method expects that the iterators span half of the peak's width.
      Examples:
      - Left half case: the range would be [leftMostPt, peakApexPos)
      - Right half case: the range would be [peakApexPos + 1, rightMostPt + 1)

      @note The method assumes a convex peak. If 5%, 10%, or 50% peak heights are not found on either side of the peak,
      the closest left (for left peak height percentages) and closest right (for right peak height percentages) will be used.

      @param[in] it_begin The iterator to the first point
      @param[in] it_end The iterator to past-the-last point
      @param[in] peak_height The peak's height
      @param[in] percent At which percentage of the peak height we want to find the position (common values: 0.05, 0.1, 0.5)
      @param[in] is_left_half According to which half of the peak, the algorithm proceeds to the correct direction

      @return The position found
    */
    template <typename PeakContainerConstIteratorT>
    double findPosAtPeakHeightPercent_(
      PeakContainerConstIteratorT it_begin,
      PeakContainerConstIteratorT it_end,
      const double peak_height,
      const double percent,
      const bool is_left_half
    ) const;

private:

    /** @name Parameters
      The user is supposed to select a value for these parameters.
      By default, the integration_type_ is "intensity_sum" and the baseline_type_ is "base_to_base".
    */
    ///@{
    /**
      The integration technique to use in integratePeak() and estimateBackground().
      Possible values are: "trapezoid", "simpson", "intensity_sum".
    */
    String integration_type_ = INTEGRATION_TYPE_INTENSITYSUM;
    /**
      The baseline type to use in estimateBackground().
      Possible values are: "vertical_division_max", "vertical_division_min", "base_to_base".
    */
    String baseline_type_ = BASELINE_TYPE_BASETOBASE;
    ///@}

    /** @name Helper methods
      The Simpson's rule implementations for an odd number of unequally spaced points.
    */
    ///@{

    /**
      @brief Simpson's rule algorithm

      This implementation expects an odd number of points. The formula used supports
      unequally spaced points.

      @note Make sure the chromatogram is sorted with respect to retention time.

      @warning An odd number of points is expected!

      @param[in] it_begin The iterator to the first point
      @param[in] it_end The iterator to the past-the-last point
      @return The computed area
    */
    double simpson(MSChromatogram::ConstIterator it_begin, MSChromatogram::ConstIterator it_end) const;

    /**
      @brief Simpson's rule algorithm

      This implementation expects an odd number of points. The formula used supports
      unequally spaced points.

      @note Make sure the spectrum is sorted with respect to mass-to-charge ratio.

      @warning An odd number of points is expected!

      @param[in] it_begin The iterator to the first point
      @param[in] it_end The iterator to the past-the-last point
      @return The computed area
    */
    double simpson(MSSpectrum::ConstIterator it_begin, MSSpectrum::ConstIterator it_end) const;
    ///@}
  };
<<<<<<< HEAD
}
=======
}
>>>>>>> 511dc7a5
<|MERGE_RESOLUTION|>--- conflicted
+++ resolved
@@ -584,7 +584,6 @@
     ) const;
 
 private:
-
     /** @name Parameters
       The user is supposed to select a value for these parameters.
       By default, the integration_type_ is "intensity_sum" and the baseline_type_ is "base_to_base".
@@ -640,8 +639,4 @@
     double simpson(MSSpectrum::ConstIterator it_begin, MSSpectrum::ConstIterator it_end) const;
     ///@}
   };
-<<<<<<< HEAD
-}
-=======
-}
->>>>>>> 511dc7a5
+}