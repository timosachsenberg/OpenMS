// --------------------------------------------------------------------------
//                   OpenMS -- Open-Source Mass Spectrometry
// --------------------------------------------------------------------------
// Copyright The OpenMS Team -- Eberhard Karls University Tuebingen,
// ETH Zurich, and Freie Universitaet Berlin 2002-2017.
//
// This software is released under a three-clause BSD license:
//  * Redistributions of source code must retain the above copyright
//    notice, this list of conditions and the following disclaimer.
//  * Redistributions in binary form must reproduce the above copyright
//    notice, this list of conditions and the following disclaimer in the
//    documentation and/or other materials provided with the distribution.
//  * Neither the name of any author or any participating institution
//    may be used to endorse or promote products derived from this software
//    without specific prior written permission.
// For a full list of authors, refer to the file AUTHORS.
// --------------------------------------------------------------------------
// THIS SOFTWARE IS PROVIDED BY THE COPYRIGHT HOLDERS AND CONTRIBUTORS "AS IS"
// AND ANY EXPRESS OR IMPLIED WARRANTIES, INCLUDING, BUT NOT LIMITED TO, THE
// IMPLIED WARRANTIES OF MERCHANTABILITY AND FITNESS FOR A PARTICULAR PURPOSE
// ARE DISCLAIMED. IN NO EVENT SHALL ANY OF THE AUTHORS OR THE CONTRIBUTING
// INSTITUTIONS BE LIABLE FOR ANY DIRECT, INDIRECT, INCIDENTAL, SPECIAL,
// EXEMPLARY, OR CONSEQUENTIAL DAMAGES (INCLUDING, BUT NOT LIMITED TO,
// PROCUREMENT OF SUBSTITUTE GOODS OR SERVICES; LOSS OF USE, DATA, OR PROFITS;
// OR BUSINESS INTERRUPTION) HOWEVER CAUSED AND ON ANY THEORY OF LIABILITY,
// WHETHER IN CONTRACT, STRICT LIABILITY, OR TORT (INCLUDING NEGLIGENCE OR
// OTHERWISE) ARISING IN ANY WAY OUT OF THE USE OF THIS SOFTWARE, EVEN IF
// ADVISED OF THE POSSIBILITY OF SUCH DAMAGE.
//
// --------------------------------------------------------------------------
// $Maintainer: Hannes Roest $
// $Authors: Hannes Roest $
// --------------------------------------------------------------------------

#pragma once

#include <OpenMS/CONCEPT/ProgressLogger.h>
#include <OpenMS/OPENSWATHALGO/DATAACCESS/ISpectrumAccess.h>

namespace OpenMS
{

  /**
   * @brief The ChromatogramExtractorAlgorithm extracts chromatograms from a MS data.
   *
   * It will take as input a set of transitions coordinates and will extract
   * the signal of the provided map at the product ion m/z and retention time
   * (rt) values specified by the extraction coordinates. This interface only
   * expects a set of coordinates which are up to the user to fill but a
   * convenient prepare_coordinates function is provided (in the
   * ChromatogramExtractor class) to create the coordinates for the most common
   * case of an MS2 and MS1 extraction.
   *
   * In the case of MS2 extraction, the map is assumed to originate from a SWATH
   * (data-independent acquisition or DIA) experiment.
   *
  */
  class OPENMS_DLLAPI ChromatogramExtractorAlgorithm :
    public ProgressLogger
  {

public:

    struct ExtractionCoordinates
    {
      double mz; ///< m/z value around which should be extracted
      double ion_mobility; ///< ion mobility value around which should be extracted
      double mz_precursor; ///< precursor m/z value (is currently ignored by the algorithm)
      double rt_start; ///< rt start of extraction (in seconds)
      double rt_end; ///< rt end of extraction (in seconds)
      std::string id; ///< identifier

      static bool SortExtractionCoordinatesByMZ(
          const ChromatogramExtractorAlgorithm::ExtractionCoordinates& left,
          const ChromatogramExtractorAlgorithm::ExtractionCoordinates& right)
      {
        return left.mz < right.mz;
      }
      static bool SortExtractionCoordinatesReverseByMZ(
          const ChromatogramExtractorAlgorithm::ExtractionCoordinates& left,
          const ChromatogramExtractorAlgorithm::ExtractionCoordinates& right)
      {
        return left.mz > right.mz;
      }
    };

    /**
     * @brief Extract chromatograms at the m/z and RT defined by the ExtractionCoordinates.
     *
     * @param input Input spectral map
     * @param output Output chromatograms (XICs)
     * @param extraction_coordinates Extracts around these coordinates (from
     *   rt_start to rt_end in seconds - extracts the whole chromatogram if
     *   rt_end - rt_start < 0).
     * @param mz_extraction_window Extracts a window of this size in m/z
     * dimension in Th or ppm (e.g. a window of 50 ppm means an extraction of
     * 25 ppm on either side)
     * @param ppm Whether mz_extraction_window is in ppm or in Th
     * @param filter Which function to apply in m/z space (currently "tophat" only)
     *
    */
    void extractChromatograms(const OpenSwath::SpectrumAccessPtr input,
        std::vector< OpenSwath::ChromatogramPtr >& output,
        const std::vector<ExtractionCoordinates>& extraction_coordinates,
        double mz_extraction_window,
        bool ppm,
        double im_extraction_window,
<<<<<<< HEAD
        String filter);

    /**
     * @brief Extract the next mz value and add the integrated intensity to integrated_intensity.
     *
     * This function will sum up all intensities within a window of
     * mass-to-charge. It will extract around mz +/- mz_extract_window / 2.0
     * and add the result to integrated_intensity.
=======
        const String& filter);

    /**
     * @brief Extract the next mz value and add the integrated intensity to integrated_intensity.
     *
     * This function will sum up all intensities within a window of
     * mass-to-charge. It will extract around mz +/- mz_extract_window / 2.0
     * and add the result to integrated_intensity.
     *
     * @param mz_start Start of the spectrum (m/z coordinates)
     * @param mz_it Current m/z position (will be modified)
     * @param mz_end End of the spectrum (m/z coordinates)
     * @param int_int Current intensity position (will be modified)
     * @param mz Target m/z for the current ion
     * @param integrated_intensity Resulting intensity (will be overwritten)
     * @param mz_extraction_window Extracts a window of this size in m/z
     * dimension (e.g. a window of 50 ppm means an extraction of 25 ppm on
     * either side)
     * @param ppm Whether the parameter mz_extraction_window is given in ppm or Th
     *
     * @note This function will change the position of the iterators mz_it and
     * int_it and it can *not* extract any data if the mz-iterator is already
     * passed the mz value given. It is thus critically important to provide
     * all mz values to be extracted in ascending order!
     *
    */
    void extract_value_tophat(const std::vector<double>::const_iterator& mz_start,
                              std::vector<double>::const_iterator& mz_it,
                              const std::vector<double>::const_iterator& mz_end,
                              std::vector<double>::const_iterator& int_it,
                              const double mz,
                              double& integrated_intensity,
                              const double mz_extraction_window,
                              const bool ppm);

    /**
     * @brief Extract the next m/z value and add the integrated intensity to integrated_intensity.
     *
     * This function will sum up all intensities within a two-dimensional
     * window of mass-to-charge and ion mobility. It will extract around mz +/-
     * mz_extract_window / 2.0 and im +/- im_extraction_window / 2.0 and add
     * the result to integrated_intensity.
>>>>>>> 511dc7a5
     *
     * @param mz_start Start of the spectrum (m/z coordinates)
     * @param mz_it Current m/z position (will be modified)
     * @param mz_end End of the spectrum (m/z coordinates)
     * @param int_int Current intensity position (will be modified)
<<<<<<< HEAD
     * @param mz Target m/z for the current ion
=======
     * @param im_int Current ion mobility position (will be modified)
     * @param mz Target m/z for the current ion
     * @param im Target ion mobility for the current ion
>>>>>>> 511dc7a5
     * @param integrated_intensity Resulting intensity (will be overwritten)
     * @param mz_extraction_window Extracts a window of this size in m/z
     * dimension (e.g. a window of 50 ppm means an extraction of 25 ppm on
     * either side)
<<<<<<< HEAD
     * @param ppm Whether the parameter mz_extraction_window is given in ppm or Th
     *
     * @note This function will change the position of the iterators mz_it and
     * int_it and it can *not* extract any data if the mz-iterator is already
     * passed the mz value given. It is thus critically important to provide
     * all mz values to be extracted in ascending order!
=======
     * @param im_extraction_window Extracts a window of this size in ion mobility dimension.
     * @param ppm Whether the parameter mz_extraction_window is given in ppm or Th
     *
     * @note This function will change the position of the iterators mz_it,
     * int_it and im_it and it can *not* extract any data if the mz-iterator is
     * already passed the mz value given. It is thus critically important to
     * provide all mz values to be extracted in ascending order!
>>>>>>> 511dc7a5
     *
    */
    void extract_value_tophat(const std::vector<double>::const_iterator& mz_start,
                              std::vector<double>::const_iterator& mz_it,
                              const std::vector<double>::const_iterator& mz_end,
                              std::vector<double>::const_iterator& int_it,
<<<<<<< HEAD
                              const double& mz, double& integrated_intensity, const double& mz_extraction_window, bool ppm);
=======
                              std::vector<double>::const_iterator& im_it,
                              const double mz,
                              const double im,
                              double& integrated_intensity,
                              const double mz_extraction_window,
                              const double im_extraction_window,
                              const bool ppm);
>>>>>>> 511dc7a5

    /**
     * @brief Extract the next m/z value and add the integrated intensity to integrated_intensity.
     *
     * This function will sum up all intensities within a two-dimensional
     * window of mass-to-charge and ion mobility. It will extract around mz +/-
     * mz_extract_window / 2.0 and im +/- im_extraction_window / 2.0 and add
     * the result to integrated_intensity.
     *
     * @param mz_start Start of the spectrum (m/z coordinates)
     * @param mz_it Current m/z position (will be modified)
     * @param mz_end End of the spectrum (m/z coordinates)
     * @param int_int Current intensity position (will be modified)
     * @param im_int Current ion mobility position (will be modified)
     * @param mz Target m/z for the current ion
     * @param im Target ion mobility for the current ion
     * @param integrated_intensity Resulting intensity (will be overwritten)
     * @param mz_extraction_window Extracts a window of this size in m/z
     * dimension (e.g. a window of 50 ppm means an extraction of 25 ppm on
     * either side)
     * @param im_extraction_window Extracts a window of this size in ion mobility dimension.
     * @param ppm Whether the parameter mz_extraction_window is given in ppm or Th
     *
     * @note This function will change the position of the iterators mz_it,
     * int_it and im_it and it can *not* extract any data if the mz-iterator is
     * already passed the mz value given. It is thus critically important to
     * provide all mz values to be extracted in ascending order!
     *
    */
    void extract_value_tophat(const std::vector<double>::const_iterator& mz_start,
                              std::vector<double>::const_iterator& mz_it,
                              const std::vector<double>::const_iterator& mz_end,
                              std::vector<double>::const_iterator& int_it,
                              std::vector<double>::const_iterator& im_it,
                              const double& mz,
                              const double& im,
                              double& integrated_intensity,
                              const double& mz_extraction_window, const double& im_extraction_window, bool ppm);

private:

    int getFilterNr_(const String& filter);

  };

}

<|MERGE_RESOLUTION|>--- conflicted
+++ resolved
@@ -105,16 +105,6 @@
         double mz_extraction_window,
         bool ppm,
         double im_extraction_window,
-<<<<<<< HEAD
-        String filter);
-
-    /**
-     * @brief Extract the next mz value and add the integrated intensity to integrated_intensity.
-     *
-     * This function will sum up all intensities within a window of
-     * mass-to-charge. It will extract around mz +/- mz_extract_window / 2.0
-     * and add the result to integrated_intensity.
-=======
         const String& filter);
 
     /**
@@ -157,64 +147,6 @@
      * window of mass-to-charge and ion mobility. It will extract around mz +/-
      * mz_extract_window / 2.0 and im +/- im_extraction_window / 2.0 and add
      * the result to integrated_intensity.
->>>>>>> 511dc7a5
-     *
-     * @param mz_start Start of the spectrum (m/z coordinates)
-     * @param mz_it Current m/z position (will be modified)
-     * @param mz_end End of the spectrum (m/z coordinates)
-     * @param int_int Current intensity position (will be modified)
-<<<<<<< HEAD
-     * @param mz Target m/z for the current ion
-=======
-     * @param im_int Current ion mobility position (will be modified)
-     * @param mz Target m/z for the current ion
-     * @param im Target ion mobility for the current ion
->>>>>>> 511dc7a5
-     * @param integrated_intensity Resulting intensity (will be overwritten)
-     * @param mz_extraction_window Extracts a window of this size in m/z
-     * dimension (e.g. a window of 50 ppm means an extraction of 25 ppm on
-     * either side)
-<<<<<<< HEAD
-     * @param ppm Whether the parameter mz_extraction_window is given in ppm or Th
-     *
-     * @note This function will change the position of the iterators mz_it and
-     * int_it and it can *not* extract any data if the mz-iterator is already
-     * passed the mz value given. It is thus critically important to provide
-     * all mz values to be extracted in ascending order!
-=======
-     * @param im_extraction_window Extracts a window of this size in ion mobility dimension.
-     * @param ppm Whether the parameter mz_extraction_window is given in ppm or Th
-     *
-     * @note This function will change the position of the iterators mz_it,
-     * int_it and im_it and it can *not* extract any data if the mz-iterator is
-     * already passed the mz value given. It is thus critically important to
-     * provide all mz values to be extracted in ascending order!
->>>>>>> 511dc7a5
-     *
-    */
-    void extract_value_tophat(const std::vector<double>::const_iterator& mz_start,
-                              std::vector<double>::const_iterator& mz_it,
-                              const std::vector<double>::const_iterator& mz_end,
-                              std::vector<double>::const_iterator& int_it,
-<<<<<<< HEAD
-                              const double& mz, double& integrated_intensity, const double& mz_extraction_window, bool ppm);
-=======
-                              std::vector<double>::const_iterator& im_it,
-                              const double mz,
-                              const double im,
-                              double& integrated_intensity,
-                              const double mz_extraction_window,
-                              const double im_extraction_window,
-                              const bool ppm);
->>>>>>> 511dc7a5
-
-    /**
-     * @brief Extract the next m/z value and add the integrated intensity to integrated_intensity.
-     *
-     * This function will sum up all intensities within a two-dimensional
-     * window of mass-to-charge and ion mobility. It will extract around mz +/-
-     * mz_extract_window / 2.0 and im +/- im_extraction_window / 2.0 and add
-     * the result to integrated_intensity.
      *
      * @param mz_start Start of the spectrum (m/z coordinates)
      * @param mz_it Current m/z position (will be modified)
@@ -241,10 +173,12 @@
                               const std::vector<double>::const_iterator& mz_end,
                               std::vector<double>::const_iterator& int_it,
                               std::vector<double>::const_iterator& im_it,
-                              const double& mz,
-                              const double& im,
+                              const double mz,
+                              const double im,
                               double& integrated_intensity,
-                              const double& mz_extraction_window, const double& im_extraction_window, bool ppm);
+                              const double mz_extraction_window,
+                              const double im_extraction_window,
+                              const bool ppm);
 
 private:
 
