--- conflicted
+++ resolved
@@ -113,26 +113,17 @@
     template <typename SpectrumT, typename TransitionT>
     void pickTransitionGroup(MRMTransitionGroup<SpectrumT, TransitionT>& transition_group)
     {
-<<<<<<< HEAD
       OPENMS_PRECONDITION(transition_group.isInternallyConsistent(), "Consistent state required")
       OPENMS_PRECONDITION(transition_group.chromatogramIdsMatch(), "Chromatogram native IDs need to match keys in transition group")
-=======
+
       std::vector<MSChromatogram<> > picked_chroms_;
->>>>>>> 6a301191
-
-      std::vector<SpectrumT> picked_chroms_;
       PeakPickerMRM picker;
       picker.setParameters(param_.copy("PeakPickerMRM:", true));
 
       // Pick chromatograms
       for (Size k = 0; k < transition_group.getChromatograms().size(); k++)
       {
-<<<<<<< HEAD
-        SpectrumT picked_chrom;
-        SpectrumT& chromatogram = transition_group.getChromatograms()[k];
-=======
         MSChromatogram<>& chromatogram = transition_group.getChromatograms()[k];
->>>>>>> 6a301191
         String native_id = chromatogram.getNativeID();
 
         // only pick detecting transitions (skip all others)
@@ -147,11 +138,8 @@
         {
           chromatogram.sortByPosition();
         }
-<<<<<<< HEAD
-
-=======
+
         MSChromatogram<> picked_chrom;
->>>>>>> 6a301191
         picker.pickChromatogram(chromatogram, picked_chrom);
         picked_chrom.sortByIntensity(); // we could do without that
         picked_chroms_.push_back(picked_chrom);
