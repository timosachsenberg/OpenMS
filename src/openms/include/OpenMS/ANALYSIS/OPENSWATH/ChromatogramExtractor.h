// --------------------------------------------------------------------------
//                   OpenMS -- Open-Source Mass Spectrometry
// --------------------------------------------------------------------------
// Copyright The OpenMS Team -- Eberhard Karls University Tuebingen,
// ETH Zurich, and Freie Universitaet Berlin 2002-2017.
//
// This software is released under a three-clause BSD license:
//  * Redistributions of source code must retain the above copyright
//    notice, this list of conditions and the following disclaimer.
//  * Redistributions in binary form must reproduce the above copyright
//    notice, this list of conditions and the following disclaimer in the
//    documentation and/or other materials provided with the distribution.
//  * Neither the name of any author or any participating institution
//    may be used to endorse or promote products derived from this software
//    without specific prior written permission.
// For a full list of authors, refer to the file AUTHORS.
// --------------------------------------------------------------------------
// THIS SOFTWARE IS PROVIDED BY THE COPYRIGHT HOLDERS AND CONTRIBUTORS "AS IS"
// AND ANY EXPRESS OR IMPLIED WARRANTIES, INCLUDING, BUT NOT LIMITED TO, THE
// IMPLIED WARRANTIES OF MERCHANTABILITY AND FITNESS FOR A PARTICULAR PURPOSE
// ARE DISCLAIMED. IN NO EVENT SHALL ANY OF THE AUTHORS OR THE CONTRIBUTING
// INSTITUTIONS BE LIABLE FOR ANY DIRECT, INDIRECT, INCIDENTAL, SPECIAL,
// EXEMPLARY, OR CONSEQUENTIAL DAMAGES (INCLUDING, BUT NOT LIMITED TO,
// PROCUREMENT OF SUBSTITUTE GOODS OR SERVICES; LOSS OF USE, DATA, OR PROFITS;
// OR BUSINESS INTERRUPTION) HOWEVER CAUSED AND ON ANY THEORY OF LIABILITY,
// WHETHER IN CONTRACT, STRICT LIABILITY, OR TORT (INCLUDING NEGLIGENCE OR
// OTHERWISE) ARISING IN ANY WAY OUT OF THE USE OF THIS SOFTWARE, EVEN IF
// ADVISED OF THE POSSIBILITY OF SUCH DAMAGE.
//
// --------------------------------------------------------------------------
// $Maintainer: Hannes Roest $
// $Authors: Hannes Roest $
// --------------------------------------------------------------------------

#pragma once

#include <OpenMS/ANALYSIS/OPENSWATH/ChromatogramExtractorAlgorithm.h>

#include <OpenMS/KERNEL/MSExperiment.h>
#include <OpenMS/ANALYSIS/TARGETED/TargetedExperiment.h>
#include <OpenMS/ANALYSIS/MAPMATCHING/TransformationDescription.h>

#include <OpenMS/ANALYSIS/OPENSWATH/DATAACCESS/DataAccessHelper.h>

namespace OpenMS
{

  /**
   * @brief The ChromatogramExtractor extracts chromatograms from a spectra file.
   *
   * It will take as input a set of transitions coordinates and will extract
   * the signal of the provided map at the product ion m/z and retention time
   * (rt) values specified by the extraction coordinates. There are two
   * interfaces, the old interface will take a full TargetedExperiment and
   * assume that one wants to extract at the m/z of the transitions present in
   * the TargetedExperiment. The new interface (see also the
   * ChromatogramExtractorAlgorithm class) only expects a set of coordinates
   * which are up to the user to fill but a convenient prepare_coordinates
   * function is provided to create the coordinates for the most common case of
   * an MS2 and MS1 extraction.
   * 
   * In the case of MS2 extraction, the map is assumed to originate from a SWATH
   * (data-independent acquisition or DIA) experiment.
   *
  */
  class OPENMS_DLLAPI ChromatogramExtractor :
    public ProgressLogger
  {

public:

    typedef ChromatogramExtractorAlgorithm::ExtractionCoordinates ExtractionCoordinates;

    /**
     * @brief Extract chromatograms defined by the TargetedExperiment from the input map and write them to the output map.
     *
     * @param input The input spectra from which to extract chromatograms
     * @param output The output vector in which to store the chromatograms
     * @param transition_exp The extraction coordinates (m/z, RT, ion mobility)
     * @param mz_extraction_window Extracts a window of this size in m/z
<<<<<<< HEAD
     * dimension (e.g. a window of 50 ppm means an extraction of 25 ppm on
     * either side)
     * @param ppm Whether mz windows in in ppm
     * @param trafo A transformation description for RT space
     * @param rt_extraction_window Extracts a window of this size in RT
     * dimension (e.g. a window of 600 seconds means an extraction of 300
     * seconds on either side)
=======
     *                             dimension (e.g. a window of 50 ppm means an
     *                             extraction of 25 ppm on either side)
     * @param ppm Whether mz windows in in ppm
     * @param trafo A transformation description for RT space
     * @param rt_extraction_window Extracts a window of this size in RT
     *                             dimension (e.g. a window of 600 seconds
     *                             means an extraction of 300 seconds on either
     *                             side)
>>>>>>> 511dc7a5
     * @param filter Which filter to use (bartlett or tophat)
     *
     * @note: it will replace chromatograms in the output map, not append to them!
     * @note: TODO deprecate this function (use ChromatogramExtractorAlgorithm instead)
    */
    template <typename ExperimentT>
<<<<<<< HEAD
    void extractChromatograms(const ExperimentT& input, ExperimentT& output, 
        OpenMS::TargetedExperiment& transition_exp, double mz_extraction_window, bool ppm,
        TransformationDescription trafo, double rt_extraction_window, const String& filter)
=======
    void extractChromatograms(const ExperimentT& input,
                              ExperimentT& output,
                              OpenMS::TargetedExperiment& transition_exp,
                              double mz_extraction_window,
                              bool ppm, TransformationDescription trafo,
                              double rt_extraction_window,
                              const String& filter)
>>>>>>> 511dc7a5
    {
      // invert the trafo because we want to transform nRT values to "real" RT values
      trafo.invert();

      Size input_size = input.size();
      if (input_size < 1)
      {
        return;
      }

      int used_filter = getFilterNr_(filter);
      populatePeptideRTMap_(transition_exp, rt_extraction_window);

      // sort the transition experiment by product mass
      // this is essential because the algorithm assumes sorted transitions!
      transition_exp.sortTransitionsByProductMZ();

      // prepare all the spectra (but leave them empty)
      SpectrumSettings settings = input[0];
      std::vector<typename ExperimentT::ChromatogramType> chromatograms;
      prepareSpectra_(settings, chromatograms, transition_exp);

      //go through all spectra
      startProgress(0, input_size, "Extracting chromatograms");
      for (Size scan_idx = 0; scan_idx < input_size; ++scan_idx)
      {
        setProgress(scan_idx);

        if (input[scan_idx].size() == 0)
          continue;

        Size peak_idx = 0;

        double mz;
        double integrated_intensity = 0;

        // go through all transitions / chromatograms which are sorted by
        // ProductMZ. We can use this to step through the spectrum and at the
        // same time step through the transitions. We increase the peak counter
        // until we hit the next transition and then extract the signal.
        for (Size k = 0; k < chromatograms.size(); ++k)
        {

          double current_rt = input[scan_idx].getRT();
          if (outsideExtractionWindow_(transition_exp.getTransitions()[k], current_rt, trafo, rt_extraction_window))
          {
            continue;
          }

          typename ExperimentT::ChromatogramType::PeakType p;
          mz = transition_exp.getTransitions()[k].getProductMZ();

          if (used_filter == 1)
          {
            extract_value_tophat(input[scan_idx], mz, peak_idx, integrated_intensity, mz_extraction_window, ppm);
          }
          else if (used_filter == 2)
          {
            extract_value_bartlett(input[scan_idx], mz, peak_idx, integrated_intensity, mz_extraction_window, ppm);
          }


          p.setRT(current_rt);
          p.setIntensity(integrated_intensity);
          chromatograms[k].push_back(p);
        }
      }
      endProgress();

      // add all the chromatograms to the output
      output.setChromatograms(chromatograms);
    }

    /**
     * @brief Extract chromatograms at the m/z and RT defined by the ExtractionCoordinates.
     *
     * @param input The input spectra from which to extract chromatograms
     * @param output The output vector in which to store the chromatograms
     * (needs to be of the same length as the extraction coordinates, use
     * prepare_coordinates)
     * @param extraction_coordinates The extraction coordinates (m/z, RT, ion mobility)
     * @param mz_extraction_window Extracts a window of this size in m/z
     * dimension (e.g. a window of 50 ppm means an extraction of 25 ppm on
     * either side)
     * @param ppm Whether mz windows in in ppm
     * @param filter Which filter to use (bartlett or tophat)
     *
     * @note: whenever possible, please use this ChromatogramExtractorAlgorithm implementation
     *
    */
    void extractChromatograms(const OpenSwath::SpectrumAccessPtr input, 
<<<<<<< HEAD
        std::vector< OpenSwath::ChromatogramPtr >& output, 
        const std::vector<ExtractionCoordinates>& extraction_coordinates,
        double mz_extraction_window, bool ppm, const String& filter)
=======
                              std::vector< OpenSwath::ChromatogramPtr >& output,
                              const std::vector<ExtractionCoordinates>& extraction_coordinates,
                              double mz_extraction_window,
                              bool ppm,
                              const String& filter)
>>>>>>> 511dc7a5
    {
      ChromatogramExtractorAlgorithm().extractChromatograms(input, output, 
          extraction_coordinates, mz_extraction_window, ppm, -1, filter);
    }

    /**
     * @brief Extract chromatograms at the m/z and RT defined by the ExtractionCoordinates.
     *
     * @param input The input spectra from which to extract chromatograms
     * @param output The output vector in which to store the chromatograms
     * (needs to be of the same length as the extraction coordinates, use
     * prepare_coordinates)
     * @param extraction_coordinates The extraction coordinates (m/z, RT, ion mobility)
     * @param mz_extraction_window Extracts a window of this size in m/z
     * dimension (e.g. a window of 50 ppm means an extraction of 25 ppm on
     * either side)
     * @param ppm Whether mz windows in in ppm
     * @param im_extraction_window Extracts a window of this size in ion mobility
     * @param filter Which filter to use (bartlett or tophat)
     *
     * @note: whenever possible, please use this ChromatogramExtractorAlgorithm implementation
     *
    */
<<<<<<< HEAD
    void extractChromatograms(const OpenSwath::SpectrumAccessPtr input, 
        std::vector< OpenSwath::ChromatogramPtr >& output, 
        const std::vector<ExtractionCoordinates>& extraction_coordinates,
        double mz_extraction_window, bool ppm, double im_extraction_window, const String& filter)
=======
    void extractChromatograms(const OpenSwath::SpectrumAccessPtr input,
                              std::vector< OpenSwath::ChromatogramPtr >& output,
                              const std::vector<ExtractionCoordinates>& extraction_coordinates,
                              double mz_extraction_window,
                              bool ppm,
                              double im_extraction_window,
                              const String& filter) 
>>>>>>> 511dc7a5
    {
      ChromatogramExtractorAlgorithm().extractChromatograms(input, output, 
          extraction_coordinates, mz_extraction_window, ppm, im_extraction_window, filter);
    }

public:

    /**
     * @brief Prepare the extraction coordinates from a TargetedExperiment
     *
     * Will fill the coordinates vector with the appropriate extraction
     * coordinates (transitions for MS2 extraction, peptide m/z for MS1
     * extraction). The output will be sorted by m/z.
     *
     * @param output_chromatograms An empty vector which will be initialized correctly
     * @param coordinates An empty vector which will be filled with the
     *   appropriate extraction coordinates in m/z and rt and sorted by m/z (to
     *   be used as input to extractChromatograms)
     * @param transition_exp The transition experiment used as input (is constant)
     * @param rt_extraction_window If non-negative, full RT extraction window,
     *   centered on the first RT value (@p rt_end - @p rt_start will equal this
     *   window size). If negative, @p rt_end will be set to -1 and @p rt_start
     *   to 0 (i.e. full RT range). If NaN, exactly two RT entries are expected
     *   - the first is used as @p rt_start and the second as @p rt_end.
     * @param ms1 Whether to extract for MS1 (peptide level) or MS2 (transition level)
     *
     * @throw Exception::IllegalArgument if RT values are expected (depending on @p rt_extraction_window) but not provided
    */
    void prepare_coordinates(std::vector< OpenSwath::ChromatogramPtr > & output_chromatograms,
                             std::vector< ExtractionCoordinates > & coordinates,
                             const OpenMS::TargetedExperiment & transition_exp,
                             const double rt_extraction_window,
                             const bool ms1) const;

    /**
     * @brief This converts the ChromatogramPtr to MSChromatogram and adds meta-information.
     *
     * It sets
     * 1) the target m/z
     * 2) the isolation window (upper/lower)
     * 3) the peptide sequence
     * 4) the fragment m/z
     * 5) the meta-data, e.g. InstrumentSettings, AcquisitionInfo, 
     *     sourceFile and DataProcessing
     * 6) the native ID from the transition
     *
     */
    template <typename TransitionExpT>
    static void return_chromatogram(const std::vector< OpenSwath::ChromatogramPtr > & chromatograms,
                                    const std::vector< ChromatogramExtractor::ExtractionCoordinates > & coordinates,
                                    TransitionExpT& transition_exp_used,
                                    SpectrumSettings settings,
                                    std::vector<OpenMS::MSChromatogram > & output_chromatograms,
                                    bool ms1)
    {
      typedef std::map<String, const typename TransitionExpT::Transition* > TransitionMapType;
      TransitionMapType trans_map;
      for (Size i = 0; i < transition_exp_used.getTransitions().size(); i++)
      {
        trans_map[transition_exp_used.getTransitions()[i].getNativeID()] = &transition_exp_used.getTransitions()[i];
      }

      for (Size i = 0; i < chromatograms.size(); i++)
      {
        const OpenSwath::ChromatogramPtr & chromptr = chromatograms[i];
        const ChromatogramExtractor::ExtractionCoordinates & coord = coordinates[i];

        // copy data
        OpenMS::MSChromatogram chrom;
        OpenSwathDataAccessHelper::convertToOpenMSChromatogram(chromptr, chrom);
        chrom.setNativeID(coord.id);

        // Create precursor and set
        // 1) the target m/z
        // 2) the isolation window (upper/lower)
        // 3) the peptide sequence
        Precursor prec;
        if (ms1) 
        {
          prec.setMZ(coord.mz);
          chrom.setChromatogramType(ChromatogramSettings::BASEPEAK_CHROMATOGRAM);

          // extract compound / peptide id from transition and store in
          // more-or-less default field
          String r = extract_id_(transition_exp_used, coord.id);
          prec.setMetaValue("peptide_sequence", r);
        }
        else 
        {
          typename TransitionExpT::Transition transition = (*trans_map[coord.id]);

          prec.setMZ(transition.getPrecursorMZ());
          if (settings.getPrecursors().size() > 0)
          {
            prec.setIsolationWindowLowerOffset(settings.getPrecursors()[0].getIsolationWindowLowerOffset());
            prec.setIsolationWindowUpperOffset(settings.getPrecursors()[0].getIsolationWindowUpperOffset());
          }

          // Create product and set its m/z
          Product prod;
          prod.setMZ(transition.getProductMZ());
          chrom.setProduct(prod);
          chrom.setChromatogramType(ChromatogramSettings::SELECTED_REACTION_MONITORING_CHROMATOGRAM);

          // extract compound / peptide id from transition and store in
          // more-or-less default field
          if (!transition.getPeptideRef().empty())
          {
            String r = extract_id_(transition_exp_used, transition.getPeptideRef());
            prec.setMetaValue("peptide_sequence", r);
          }
          else
          {
            String r = extract_id_(transition_exp_used, transition.getCompoundRef());
            prec.setMetaValue("peptide_sequence", r);
          }
        }
        chrom.setPrecursor(prec);

        // Set the rest of the meta-data
        chrom.setInstrumentSettings(settings.getInstrumentSettings());
        chrom.setAcquisitionInfo(settings.getAcquisitionInfo());
        chrom.setSourceFile(settings.getSourceFile());

        for (Size j = 0; j < settings.getDataProcessing().size(); ++j)
        {
          settings.getDataProcessing()[j]->setMetaValue("performed_on_spectra", "true");
          chrom.getDataProcessing().push_back(settings.getDataProcessing()[j]);
        }
        output_chromatograms.push_back(chrom);
      }
    }

     /// @note: TODO deprecate this function (use ChromatogramExtractorAlgorithm instead)
    template <typename SpectrumT>
    void extract_value_tophat(const SpectrumT& input,
                              const double mz,
                              Size& peak_idx,
                              double& integrated_intensity,
                              const double extract_window,
                              const bool ppm)
    {
      integrated_intensity = 0;
      if (input.size() == 0)
      {
        return;
      }

      // calculate extraction window
      double left, right;
      if (ppm)
      {
        left  = mz - mz * extract_window / 2.0 * 1.0e-6;
        right = mz + mz * extract_window / 2.0 * 1.0e-6;
      }
      else
      {
        left  = mz - extract_window / 2.0;
        right = mz + extract_window / 2.0;
      }

      Size walker;

      // advance the peak_idx until we hit the m/z value of the next transition
      while (peak_idx < input.size() && input[peak_idx].getMZ() < mz)
      {
        peak_idx++;
      }

      // walk right and left and add to our intensity
      walker = peak_idx;
      // if we moved past the end of the spectrum, we need to try the last peak
      // of the spectrum (it could still be within the window)
      if (peak_idx >= input.size())
      {
        walker = input.size() - 1;
      }

      // add the current peak if it is between right and left
      if (input[walker].getMZ() > left && input[walker].getMZ() < right)
      {
        integrated_intensity += input[walker].getIntensity();
      }

      // (i) Walk to the left one step and then keep walking left until we go
      // outside the window. Note for the first step to the left we have to
      // check for the walker becoming zero.
      walker = peak_idx;
      if (walker > 0)
      {
        walker--;
        // special case: walker is now zero
        if (walker == 0 && input[walker].getMZ() > left && input[walker].getMZ() < right)
        {
          integrated_intensity += input[walker].getIntensity();
        }
      }
      while (walker > 0 && input[walker].getMZ() > left && input[walker].getMZ() < right)
      {
        integrated_intensity += input[walker].getIntensity(); walker--;
      }

      // (ii) Walk to the right one step and then keep walking right until we
      // are outside the window
      walker = peak_idx;
      if (walker < input.size() )
      {
        walker++;
      }
      while (walker < input.size() && input[walker].getMZ() > left &&  input[walker].getMZ() < right)
      {
        integrated_intensity += input[walker].getIntensity(); walker++;
      }
    }

     /// @note: TODO deprecate this function (use ChromatogramExtractorAlgorithm instead)
    template <typename SpectrumT>
    void extract_value_bartlett(const SpectrumT& input,
                                const double mz,
                                Size& peak_idx,
                                double& integrated_intensity,
                                const double extract_window,
                                const bool ppm)
    {
      integrated_intensity = 0;
      if (input.size() == 0)
      {
        return;
      }

      // calculate extraction window
      double left, right, half_window_size, weight;
      if (ppm)
      {
        half_window_size = mz * extract_window / 2.0 * 1.0e-6;
        left  = mz - mz * extract_window / 2.0 * 1.0e-6;
        right = mz + mz * extract_window / 2.0 * 1.0e-6;
      }
      else
      {
        half_window_size = extract_window / 2.0;
        left  = mz - extract_window / 2.0;
        right = mz + extract_window / 2.0;
      }

      Size walker;

      // advance the peak_idx until we hit the m/z value of the next transition
      while (peak_idx < input.size() && input[peak_idx].getMZ() < mz)
      {
        peak_idx++;
      }

      // walk right and left and add to our intensity
      walker = peak_idx;
      // if we moved past the end of the spectrum, we need to try the last peak
      // of the spectrum (it could still be within the window)
      if (peak_idx >= input.size())
      {
        walker = input.size() - 1;
      }

      // add the current peak if it is between right and left
      if (input[walker].getMZ() > left && input[walker].getMZ() < right)
      {
        weight =  1 - fabs(input[walker].getMZ() - mz) / half_window_size;
        integrated_intensity += input[walker].getIntensity() * weight;
      }

      // (i) Walk to the left one step and then keep walking left until we go
      // outside the window. Note for the first step to the left we have to
      // check for the walker becoming zero.
      walker = peak_idx;
      if (walker > 0)
      {
        walker--;
        // special case: walker is now zero
        if (walker == 0 && input[walker].getMZ() > left && input[walker].getMZ() < right)
        {
          integrated_intensity += input[walker].getIntensity();
        }
      }
      while (walker > 0 && input[walker].getMZ() > left && input[walker].getMZ() < right)
      {
        weight =  1 - fabs(input[walker].getMZ() - mz) / half_window_size;
        integrated_intensity += input[walker].getIntensity() * weight; walker--;
      }

      // (ii) Walk to the right one step and then keep walking right until we
      // are outside the window
      walker = peak_idx;
      if (walker < input.size() )
      {
        walker++;
      }
      while (walker<input.size() && input[walker].getMZ()> left &&  input[walker].getMZ() < right)
      {
        weight = 1 - fabs(input[walker].getMZ() - mz) / half_window_size;
        integrated_intensity += input[walker].getIntensity() * weight; walker++;
      }
    }

private:

    /**
     * @brief Extracts id (peptide sequence or compound name) for a compound
     *
     * @param transition_exp The transition experiment used as input (is constant) and either of type LightTargetedExperiment or TargetedExperiment
     * @param id The identifier of the compound or peptide
     *
    */
    template <typename TransitionExpT>
    static String extract_id_(TransitionExpT& transition_exp_used, const String& id);
    
    /**
     * @brief This populates the chromatograms vector with empty chromatograms
     * (but sets their meta-information)
     *
     * It extracts
     * 1) the target m/z
     * 2) the isolation window (upper/lower)
     * 3) the peptide sequence
     * 4) the fragment m/z
     * 5) Copy the meta-data, e.g. InstrumentSettings, AcquisitionInfo, 
     *     sourceFile and DataProcessing
     * 6) the native ID from the transition
     *
     */
    template <class SpectrumSettingsT, class ChromatogramT>
    void prepareSpectra_(SpectrumSettingsT& settings,
                         std::vector<ChromatogramT>& chromatograms,
                         OpenMS::TargetedExperiment& transition_exp)
    {
      // first prepare all the spectra (but leave them empty)
      for (Size i = 0; i < transition_exp.getTransitions().size(); i++)
      {
        const ReactionMonitoringTransition* transition = &transition_exp.getTransitions()[i];

        // 1) and 2) Extract precursor m/z and isolation window
        ChromatogramT chrom;
        Precursor prec;
        prec.setMZ(transition->getPrecursorMZ());
        if (settings.getPrecursors().size() > 0)
        {
          prec.setIsolationWindowLowerOffset(settings.getPrecursors()[0].getIsolationWindowLowerOffset());
          prec.setIsolationWindowUpperOffset(settings.getPrecursors()[0].getIsolationWindowUpperOffset());
        }

        // 3) set precursor peptide sequence / compound id in more-or-less default field
        String pepref = transition->getPeptideRef();
        for (Size pep_idx = 0; pep_idx < transition_exp.getPeptides().size(); pep_idx++)
        {
          const OpenMS::TargetedExperiment::Peptide* pep = &transition_exp.getPeptides()[pep_idx];
          if (pep->id == pepref)
          {
            prec.setMetaValue("peptide_sequence", pep->sequence);
            break;
          }
        }
        String compref = transition->getCompoundRef();
        for (Size comp_idx = 0; comp_idx < transition_exp.getCompounds().size(); comp_idx++)
        {
          const OpenMS::TargetedExperiment::Compound* comp = &transition_exp.getCompounds()[comp_idx];
          if (comp->id == compref)
          {
            prec.setMetaValue("peptide_sequence", String(comp->id) );
            break;
          }
        }

        // add precursor to spectrum
        chrom.setPrecursor(prec);

        // 4) Create product and set its m/z
        Product prod;
        prod.setMZ(transition->getProductMZ());
        chrom.setProduct(prod);

        // 5) Set the rest of the meta-data
        chrom.setInstrumentSettings(settings.getInstrumentSettings());
        chrom.setAcquisitionInfo(settings.getAcquisitionInfo());
        chrom.setSourceFile(settings.getSourceFile());

        for (Size j = 0; j < settings.getDataProcessing().size(); ++j)
        {
          settings.getDataProcessing()[j]->setMetaValue("performed_on_spectra", "true");
          chrom.getDataProcessing().push_back(settings.getDataProcessing()[j]);
        }

        // Set the id of the chromatogram, using the id of the transition (this gives directly the mapping of the two)
        chrom.setNativeID(transition->getNativeID());
        chrom.setChromatogramType(ChromatogramSettings::SELECTED_REACTION_MONITORING_CHROMATOGRAM);
        chromatograms.push_back(chrom);
      }

    }

     /// @note: TODO deprecate this function (use ChromatogramExtractorAlgorithm instead)
    bool outsideExtractionWindow_(const ReactionMonitoringTransition& transition,
                                  double current_rt,
                                  const TransformationDescription& trafo,
                                  double rt_extraction_window);

     /// @note: TODO deprecate this function (use ChromatogramExtractorAlgorithm instead)
    int getFilterNr_(const String& filter);

     /// @note: TODO deprecate this function (use ChromatogramExtractorAlgorithm instead)
    void populatePeptideRTMap_(OpenMS::TargetedExperiment& transition_exp,
                               double rt_extraction_window);

    std::map<OpenMS::String, double> PeptideRTMap_;

  };
    
  // Specialization for template (LightTargetedExperiment)
  template<>
  inline String ChromatogramExtractor::extract_id_<OpenSwath::LightTargetedExperiment>(OpenSwath::LightTargetedExperiment& transition_exp_used, const String& id)
  {
    const OpenSwath::LightCompound comp = transition_exp_used.getCompoundByRef(id);
    if (!comp.sequence.empty())
    {
      return comp.sequence;
    }
    else
    {
      return comp.compound_name;
    }
  }


  // Specialization for template (TargetedExperiment)
  template<>
  inline String ChromatogramExtractor::extract_id_<OpenMS::TargetedExperiment>(OpenMS::TargetedExperiment& transition_exp_used, const String& id)
  {
    if (transition_exp_used.hasPeptide(id))
    {
      const TargetedExperiment::Peptide p = transition_exp_used.getPeptideByRef(id);
      return p.sequence;
    }
    else if (transition_exp_used.hasCompound(id))
    {
      const TargetedExperiment::Compound c = transition_exp_used.getCompoundByRef(id);
      return c.id;
    }
    else
    {
      return "";
    }
  }
}
<|MERGE_RESOLUTION|>--- conflicted
+++ resolved
@@ -78,15 +78,6 @@
      * @param output The output vector in which to store the chromatograms
      * @param transition_exp The extraction coordinates (m/z, RT, ion mobility)
      * @param mz_extraction_window Extracts a window of this size in m/z
-<<<<<<< HEAD
-     * dimension (e.g. a window of 50 ppm means an extraction of 25 ppm on
-     * either side)
-     * @param ppm Whether mz windows in in ppm
-     * @param trafo A transformation description for RT space
-     * @param rt_extraction_window Extracts a window of this size in RT
-     * dimension (e.g. a window of 600 seconds means an extraction of 300
-     * seconds on either side)
-=======
      *                             dimension (e.g. a window of 50 ppm means an
      *                             extraction of 25 ppm on either side)
      * @param ppm Whether mz windows in in ppm
@@ -95,18 +86,12 @@
      *                             dimension (e.g. a window of 600 seconds
      *                             means an extraction of 300 seconds on either
      *                             side)
->>>>>>> 511dc7a5
      * @param filter Which filter to use (bartlett or tophat)
      *
      * @note: it will replace chromatograms in the output map, not append to them!
      * @note: TODO deprecate this function (use ChromatogramExtractorAlgorithm instead)
     */
     template <typename ExperimentT>
-<<<<<<< HEAD
-    void extractChromatograms(const ExperimentT& input, ExperimentT& output, 
-        OpenMS::TargetedExperiment& transition_exp, double mz_extraction_window, bool ppm,
-        TransformationDescription trafo, double rt_extraction_window, const String& filter)
-=======
     void extractChromatograms(const ExperimentT& input,
                               ExperimentT& output,
                               OpenMS::TargetedExperiment& transition_exp,
@@ -114,7 +99,6 @@
                               bool ppm, TransformationDescription trafo,
                               double rt_extraction_window,
                               const String& filter)
->>>>>>> 511dc7a5
     {
       // invert the trafo because we want to transform nRT values to "real" RT values
       trafo.invert();
@@ -206,17 +190,11 @@
      *
     */
     void extractChromatograms(const OpenSwath::SpectrumAccessPtr input, 
-<<<<<<< HEAD
-        std::vector< OpenSwath::ChromatogramPtr >& output, 
-        const std::vector<ExtractionCoordinates>& extraction_coordinates,
-        double mz_extraction_window, bool ppm, const String& filter)
-=======
                               std::vector< OpenSwath::ChromatogramPtr >& output,
                               const std::vector<ExtractionCoordinates>& extraction_coordinates,
                               double mz_extraction_window,
                               bool ppm,
                               const String& filter)
->>>>>>> 511dc7a5
     {
       ChromatogramExtractorAlgorithm().extractChromatograms(input, output, 
           extraction_coordinates, mz_extraction_window, ppm, -1, filter);
@@ -240,12 +218,6 @@
      * @note: whenever possible, please use this ChromatogramExtractorAlgorithm implementation
      *
     */
-<<<<<<< HEAD
-    void extractChromatograms(const OpenSwath::SpectrumAccessPtr input, 
-        std::vector< OpenSwath::ChromatogramPtr >& output, 
-        const std::vector<ExtractionCoordinates>& extraction_coordinates,
-        double mz_extraction_window, bool ppm, double im_extraction_window, const String& filter)
-=======
     void extractChromatograms(const OpenSwath::SpectrumAccessPtr input,
                               std::vector< OpenSwath::ChromatogramPtr >& output,
                               const std::vector<ExtractionCoordinates>& extraction_coordinates,
@@ -253,7 +225,6 @@
                               bool ppm,
                               double im_extraction_window,
                               const String& filter) 
->>>>>>> 511dc7a5
     {
       ChromatogramExtractorAlgorithm().extractChromatograms(input, output, 
           extraction_coordinates, mz_extraction_window, ppm, im_extraction_window, filter);
