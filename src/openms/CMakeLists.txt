--- conflicted
+++ resolved
@@ -110,12 +110,6 @@
 if (TBB_FOUND)
  list(APPEND OPENMS_DEP_LIBRARIES ${TBB_LIBRARIES})
 endif()
-<<<<<<< HEAD
-if (MSVC) ## TODO check if necessary, does it need to go to OpenMS_GUI?
-	list(APPEND OPENMS_DEP_LIBRARIES opengl32.lib)
-endif()
-=======
->>>>>>> 511dc7a5
 if (WITH_CRAWDAD) ## TODO check if still necessary
   list(APPEND OPENMS_DEP_LIBRARIES ${Crawdad_LIBRARY})
 endif()
