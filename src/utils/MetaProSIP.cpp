--- conflicted
+++ resolved
@@ -55,15 +55,11 @@
 #include <OpenMS/MATH/MISC/CubicSpline2d.h>
 #include <OpenMS/CHEMISTRY/MASSDECOMPOSITION/MassDecomposition.h>
 #include <OpenMS/CHEMISTRY/MASSDECOMPOSITION/MassDecompositionAlgorithm.h>
-<<<<<<< HEAD
 #include <OpenMS/FILTERING/SMOOTHING/FastLowessSmoothing.h>
 #include <OpenMS/MATH/MISC/RANSAC.h>
 #include <OpenMS/MATH/MISC/RANSACModelLinear.h>
-=======
 #include <OpenMS/CHEMISTRY/ISOTOPEDISTRIBUTION/CoarseIsotopePatternGenerator.h>
 #include <OpenMS/SYSTEM/File.h>
-
->>>>>>> 4f1dee95
 
 #include <boost/math/distributions/normal.hpp>
 
@@ -820,13 +816,8 @@
       const vector<SIPPeptide>& current_cluster = sip_peptide_cluster[i];
       for (vector<SIPPeptide>::const_iterator sit = current_cluster.begin(); sit != current_cluster.end(); ++sit)
       {
-<<<<<<< HEAD
         // skip natural peptides for repoting if flag is set
         if (report_natural_peptides || sit->incorporations.back().rate >= 5.0)
-=======
-        // skip non natural peptides for reporting if flag is set
-        if (!report_natural_peptides && sit->incorporations.size() == 1 && sit->incorporations[0].rate < 5.0)
->>>>>>> 4f1dee95
         {
           // cout << report_natural_peptides << sit->incorporations.size() << "\t" << sit->incorporations.back().rate << endl;
 
@@ -843,36 +834,21 @@
       }
     }
 
-<<<<<<< HEAD
     if (!sip_peptides.empty())
     {
       // heat map based on peptide RIAs
-      LOG_INFO << "Plotting peptide heat map of " << sip_peptides.size() << endl;
+      OPENMS_LOG_INFO << "Plotting peptide heat map of " << sip_peptides.size() << endl;
       vector<vector<double> > binned_peptide_ria;
       vector<String> class_labels;
 
       createBinnedPeptideRIAData_(n_heatmap_bins, new_sip_cluster, binned_peptide_ria, class_labels);
-      plotHeatMap(qc_output_directory, tmp_path, "_peptide" + file_suffix, file_extension, binned_peptide_ria, class_labels);
+      plotHeatMap(qc_output_directory, tmp_path, "_peptide" + file_suffix, file_extension, binned_peptide_ria, class_labels, 0, executable);
 
       LOG_INFO << "Plotting filtered spectra for quality report" << endl;
-      plotFilteredSpectra(qc_output_directory, tmp_path, file_suffix, file_extension, sip_peptides);
+    plotFilteredSpectra(qc_output_directory, tmp_path, file_suffix, file_extension, sip_peptides, 0, executable);
 
       LOG_INFO << "Plotting correlation score and weight distribution" << endl;
-      plotScoresAndWeights(qc_output_directory, tmp_path, file_suffix, file_extension, sip_peptides, score_plot_y_axis_min);
-=======
-    // heat map based on peptide RIAs
-    OPENMS_LOG_INFO << "Plotting peptide heat map of " << sip_peptides.size() << endl;
-    vector<vector<double> > binned_peptide_ria;
-    vector<String> class_labels;
-    createBinnedPeptideRIAData_(n_heatmap_bins, sip_peptide_cluster, binned_peptide_ria, class_labels);
-    plotHeatMap(qc_output_directory, tmp_path, "_peptide" + file_suffix, file_extension, binned_peptide_ria, class_labels, 0, executable);
-
-    OPENMS_LOG_INFO << "Plotting filtered spectra for quality report" << endl;
-    plotFilteredSpectra(qc_output_directory, tmp_path, file_suffix, file_extension, sip_peptides, 0, executable);
-
-    OPENMS_LOG_INFO << "Plotting correlation score and weight distribution" << endl;
-    plotScoresAndWeights(qc_output_directory, tmp_path, file_suffix, file_extension, sip_peptides, score_plot_y_axis_min, 0, executable);
->>>>>>> 4f1dee95
+      plotScoresAndWeights(qc_output_directory, tmp_path, file_suffix, file_extension, sip_peptides, score_plot_y_axis_min, 0, executable);
 
       if (file_extension != "pdf") // html doesn't support pdf as image
       {
@@ -1904,14 +1880,9 @@
 class MetaProSIPXICExtraction
 {
 public:
-<<<<<<< HEAD
-
   // input: PeakMap, retention time and m/z values used to extract an XIC in windows of +- m/z and rt tolerance
   // output: a vector of XICs
-  static vector<vector<double> > extractXICs(double seed_rt, vector<double> xic_mzs, double mz_tolerance_ppm, double rt_tolerance_s, const MSExperiment<Peak1D>& peak_map)
-=======
   static vector<vector<double> > extractXICs(double seed_rt, vector<double> xic_mzs, double mz_toelrance_ppm, double rt_tolerance_s, const PeakMap& peak_map)
->>>>>>> 4f1dee95
   {
     // point on first spectrum in tolerance window
     PeakMap::ConstIterator rt_begin = peak_map.RTBegin(seed_rt - rt_tolerance_s);
@@ -1937,13 +1908,8 @@
         xic[*sit] = 0;
       }
 
-<<<<<<< HEAD
       double mz_da = mz_tolerance_ppm * xic_mzs[i] * 1e-6; // mz tolerance in Dalton
       MSExperiment<>::ConstAreaIterator it = peak_map.areaBeginConst(seed_rt - rt_tolerance_s, seed_rt + rt_tolerance_s, xic_mzs[i] - mz_da, xic_mzs[i] + mz_da);
-=======
-      double mz_da = mz_toelrance_ppm * xic_mzs[i] * 1e-6; // mz tolerance in Dalton
-      PeakMap::ConstAreaIterator it = peak_map.areaBeginConst(seed_rt - rt_tolerance_s, seed_rt + rt_tolerance_s, xic_mzs[i] - mz_da, xic_mzs[i] + mz_da);
->>>>>>> 4f1dee95
 
       for (; it != peak_map.areaEndConst(); ++it)
       {
