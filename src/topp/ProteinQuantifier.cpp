--- conflicted
+++ resolved
@@ -333,7 +333,7 @@
 
   TOPPProteinQuantifier() :
     TOPPBase("ProteinQuantifier", "Compute peptide and protein abundances"),
-    algo_params_(), proteins_(), peptides_(), files_(),
+    algo_params_(), proteins_(), peptides_(), columns_headers_(),
     spectral_counting_(false) {}
 
 protected:
@@ -347,7 +347,7 @@
   Param algo_params_; // parameters for PeptideAndProteinQuant algorithm
   ProteinIdentification proteins_; // protein inference results (proteins)
   vector<PeptideIdentification> peptides_; // protein inference res. (peptides)
-  ConsensusMap::ColumnHeaders files_; // information about files involved
+  ConsensusMap::ColumnHeaders columns_headers_; // information about experimental design
   bool spectral_counting_; // quantification based on spectral counting?
 
   void registerOptionsAndFlags_() override
@@ -427,15 +427,9 @@
         // write individual abundances (one line for each charge state and fraction):
         for (auto const & fa : q.second.abundances)
         {
-<<<<<<< HEAD
           const Size fraction = fa.first;
           for (auto const & ab : fa.second)
-=======
-          out << q_it->first.toString() << protein << accessions.size()
-              << ab_it->first;
-          for (ConsensusMap::ColumnHeaders::iterator file_it =
-                 files_.begin(); file_it != files_.end(); ++file_it)
->>>>>>> bb443056
+
           {
             out << q.first.toString() << protein << accessions.size() << ab.first;
 
@@ -451,17 +445,10 @@
       }
       else
       {
-<<<<<<< HEAD
         // write total abundances (accumulated over all charge states and fractions):
         out << q.first.toString() << protein << accessions.size() << 0;
 
         for (size_t sample_id = 1; sample_id <= ed.getNumberOfSamples(); ++sample_id)
-=======
-        // write total abundances (accumulated over all charge states):
-        out << q_it->first.toString() << protein << accessions.size() << 0;
-        for (ConsensusMap::ColumnHeaders::iterator file_it =
-               files_.begin(); file_it != files_.end(); ++file_it)
->>>>>>> bb443056
         {
           // write abundance for the sample if it exists, 0 otherwise:
           SampleAbundances::const_iterator pos = q.second.total_abundances.find(sample_id);
@@ -550,15 +537,8 @@
       }
       Size n_peptide = q.second.abundances.size();
       out << n_peptide;
-<<<<<<< HEAD
 
       for (size_t sample_id = 1; sample_id <= ed.getNumberOfSamples(); ++sample_id)
-=======
-      // make a copy to allow using "operator[]" below:
-      SampleAbundances total_abundances = q_it->second.total_abundances;
-      for (ConsensusMap::ColumnHeaders::iterator file_it = files_.begin();
-           file_it != files_.end(); ++file_it)
->>>>>>> bb443056
       {
         // write abundance for the sample if it exists, 0 otherwise:
         SampleAbundances::const_iterator pos = q.second.total_abundances.find(sample_id);
@@ -569,15 +549,10 @@
       if (print_ratios)
       {
         double log2 = log(2.0);
-<<<<<<< HEAD
         double ref_abundance = q.second.total_abundances.find(1)->second;
         out << 0; // =log(1)/log2;
         for (size_t sample_id = 2; sample_id <= ed.getNumberOfSamples(); ++sample_id)
-=======
-        double ref_abundance = total_abundances[files_.begin()->first];
-        for (ConsensusMap::ColumnHeaders::iterator file_it = files_.begin();
-             file_it != files_.end(); ++file_it)
->>>>>>> bb443056
+
         {
           SampleAbundances::const_iterator pos = q.second.total_abundances.find(sample_id);
           out << (pos != q.second.total_abundances.end() ? log(pos->second / ref_abundance) / log2 : 0.0);
@@ -586,17 +561,11 @@
       // if ratiosSILAC-flag is set, print log2-SILACratios. Only if three maps are provided (triple SILAC).
       if (print_SILACratios && ed.getNumberOfSamples() == 3)
       {
-<<<<<<< HEAD
-        ConsensusMap::FileDescriptions::iterator file_it = files_.begin();
+        ConsensusMap::ColumnHeaders::iterator file_it = columns_headers_.begin();
         double light = q.second.total_abundances.find(1)->second;
         double middle = q.second.total_abundances.find(2)->second;
         double heavy = q.second.total_abundances.find(3)->second;
-=======
-        ConsensusMap::ColumnHeaders::iterator file_it = files_.begin();
-        double light = total_abundances[file_it->first]; ++file_it;
-        double middle = total_abundances[file_it->first]; ++file_it;
-        double heavy = total_abundances[file_it->first];
->>>>>>> bb443056
+
         double log2 = log(2.0);
 
         out << log(heavy / light) / log2
@@ -649,8 +618,8 @@
     {
       String desc = "# Files/samples associated with abundance values below: ";
       Size counter = 1;
-      for (ConsensusMap::ColumnHeaders::iterator it = files_.begin();
-           it != files_.end(); ++it, ++counter)
+      for (ConsensusMap::ColumnHeaders::iterator it = columns_headers_.begin();
+           it != columns_headers_.end(); ++it, ++counter)
       {
         if (counter > 1) desc += ", ";
         desc += String(counter) + ": '" + it->second.filename + "'";
@@ -787,7 +756,7 @@
     {
       FeatureMap features;
       FeatureXMLFile().load(in, features);
-      files_[0].filename = in;
+      columns_headers_[0].filename = in;
 
       ed = getExperimentalDesignFeatureMap_(design_file, features);
 
@@ -810,7 +779,7 @@
       IdXMLFile().load(in, proteins, peptides);
       for (Size i = 0; i < proteins.size(); ++i)
       {
-        files_[i].filename = proteins[i].getIdentifier();
+        columns_headers_[i].filename = proteins[i].getIdentifier();
       }
 
       ed = getExperimentalDesignIds_(design_file, proteins);
@@ -829,14 +798,10 @@
     {
       ConsensusMap consensus;
       ConsensusXMLFile().load(in, consensus);
-<<<<<<< HEAD
-      files_ = consensus.getFileDescriptions();
+      columns_headers_ = consensus.getColumnHeaders();
 
       ed = getExperimentalDesignConsensusMap_(design_file, consensus);
 
-=======
-      files_ = consensus.getColumnHeaders();
->>>>>>> bb443056
       // protein inference results in the consensusXML?
       if (protein_groups.empty() &&
           (consensus.getProteinIdentifications().size() == 1) &&
