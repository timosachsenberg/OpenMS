--- conflicted
+++ resolved
@@ -633,8 +633,6 @@
       IDFilter::keepNBestHits(proteins, best_n_prot);
     }
 
-<<<<<<< HEAD
-=======
     if (getFlag_("remove_decoys"))
     {
       OPENMS_LOG_INFO << "Removing decoy hits..." << endl;
@@ -654,7 +652,6 @@
         IDFilter::filterGroupsByScore(proteinid.getProteinGroups(), prot_grp_score, proteinid.isHigherScoreBetter());
       }
     }
->>>>>>> c1e6b66f
 
     // remove peptide hits with meta values:
     if (remove_meta_enabled)
