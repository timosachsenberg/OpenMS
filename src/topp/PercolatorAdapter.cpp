// --------------------------------------------------------------------------
//                   OpenMS -- Open-Source Mass Spectrometry
// --------------------------------------------------------------------------
// Copyright The OpenMS Team -- Eberhard Karls University Tuebingen,
// ETH Zurich, and Freie Universitaet Berlin 2002-2020.
//
// This software is released under a three-clause BSD license:
//  * Redistributions of source code must retain the above copyright
//    notice, this list of conditions and the following disclaimer.
//  * Redistributions in binary form must reproduce the above copyright
//    notice, this list of conditions and the following disclaimer in the
//    documentation and/or other materials provided with the distribution.
//  * Neither the name of any author or any participating institution
//    may be used to endorse or promote products derived from this software
//    without specific prior written permission.
// For a full list of authors, refer to the file AUTHORS.
// --------------------------------------------------------------------------
// THIS SOFTWARE IS PROVIDED BY THE COPYRIGHT HOLDERS AND CONTRIBUTORS "AS IS"
// AND ANY EXPRESS OR IMPLIED WARRANTIES, INCLUDING, BUT NOT LIMITED TO, THE
// IMPLIED WARRANTIES OF MERCHANTABILITY AND FITNESS FOR A PARTICULAR PURPOSE
// ARE DISCLAIMED. IN NO EVENT SHALL ANY OF THE AUTHORS OR THE CONTRIBUTING
// INSTITUTIONS BE LIABLE FOR ANY DIRECT, INDIRECT, INCIDENTAL, SPECIAL,
// EXEMPLARY, OR CONSEQUENTIAL DAMAGES (INCLUDING, BUT NOT LIMITED TO,
// PROCUREMENT OF SUBSTITUTE GOODS OR SERVICES; LOSS OF USE, DATA, OR PROFITS;
// OR BUSINESS INTERRUPTION) HOWEVER CAUSED AND ON ANY THEORY OF LIABILITY,
// WHETHER IN CONTRACT, STRICT LIABILITY, OR TORT (INCLUDING NEGLIGENCE OR
// OTHERWISE) ARISING IN ANY WAY OUT OF THE USE OF THIS SOFTWARE, EVEN IF
// ADVISED OF THE POSSIBILITY OF SUCH DAMAGE.
//
// --------------------------------------------------------------------------
// $Maintainer: Mathias Walzer $
// $Authors: Andreas Simon, Mathias Walzer, Matthew The $
// --------------------------------------------------------------------------
#include <OpenMS/config.h>

#include <OpenMS/APPLICATIONS/TOPPBase.h>

#include <OpenMS/ANALYSIS/ID/PercolatorFeatureSetHelper.h>
#include <OpenMS/FILTERING/ID/IDFilter.h>
#include <OpenMS/FORMAT/CsvFile.h>
#include <OpenMS/FORMAT/FileHandler.h>
#include <OpenMS/FORMAT/FileTypes.h>
#include <OpenMS/FORMAT/IdXMLFile.h>
#include <OpenMS/FORMAT/MzIdentMLFile.h>
#include <OpenMS/FORMAT/OSWFile.h>
#include <OpenMS/SYSTEM/File.h>
#include <OpenMS/CONCEPT/Constants.h>

#include <QtCore/qfile.h>

#include <iostream>
#include <cmath>
#include <string>
#include <set>
//#include <typeinfo>

#include <boost/algorithm/clamp.hpp>

using namespace OpenMS;
using namespace std;

//-------------------------------------------------------------
//Doxygen docu
//-------------------------------------------------------------

/**
  @page TOPP_PercolatorAdapter PercolatorAdapter

  @brief PercolatorAdapter facilitates the input to, the call of and output integration of Percolator.
  Percolator (http://per-colator.com/) is a tool to apply semi-supervised learning for peptide
  identification from shotgun proteomics datasets.

  @experimental This tool is work in progress and usage and input requirements might change.

  <center>
    <table>
        <tr>
            <td ALIGN = "center" BGCOLOR="#EBEBEB"> pot. predecessor tools </td>
            <td VALIGN="middle" ROWSPAN=2> \f$ \longrightarrow \f$ PercolatorAdapter \f$ \longrightarrow \f$</td>
            <td ALIGN = "center" BGCOLOR="#EBEBEB"> pot. successor tools </td>
        </tr>
        <tr>
            <td VALIGN="middle" ALIGN = "center" ROWSPAN=1> @ref UTILS_PSMFeatureExtractor </td>
            <td VALIGN="middle" ALIGN = "center" ROWSPAN=1> @ref TOPP_IDFilter </td>
        </tr>
    </table>
  </center>
  <p>Percolator is search engine sensitive, i.e. it's input features vary,
depending on the search engine. Must be prepared beforehand. If you do not want
to use the specific features, use the generic-feature-set flag. Will incorporate
the score attribute of a PSM, so be sure, the score you want is set as main
score with @ref UTILS_IDScoreSwitcher . Be aware, that you might very well
experience a performance loss compared to the search engine specific features.
You can also perform protein inference with percolator when you activate the protein fdr parameter.
Additionally you need to set the enzyme setting.
We only read the q-value for protein groups since Percolator has a more elaborate FDR estimation.
For proteins we add q-value as main score and PEP as metavalue.
For PSMs you can choose the main score. Peptide level FDRs cannot be parsed and used yet.</p>

  <B>The command line parameters of this tool are:</B>
  @verbinclude TOPP_PercolatorAdapter.cli
  <B>INI file documentation of this tool:</B>
  @htmlinclude TOPP_PercolatorAdapter.html

  Percolator is written by Lukas Käll (http://per-colator.com/ Copyright Lukas Käll <lukas.kall@scilifelab.se>)
*/

// We do not want this class to show up in the docu:
/// @cond TOPPCLASSES


class PercolatorAdapter :
  public TOPPBase
{
public:
  PercolatorAdapter() :
    TOPPBase("PercolatorAdapter", "Facilitate input to Percolator and reintegrate.", true)
  {
  }

protected:
  struct PercolatorResult
    {
      String PSMId;
      double score;
      double qvalue;
      double posterior_error_prob;
      String peptide;
      char preAA;
      char postAA;
      StringList proteinIds;

      PercolatorResult(const String& pid, const double s, const double q, const String& p, const char pre, const char pos, const StringList& pl):
          PSMId (pid),
          score (s),
          qvalue (q),
          posterior_error_prob (0.0),
          peptide (p),
          preAA (pre),
          postAA (pos),
          proteinIds (pl)
      {
      }
      
      explicit PercolatorResult(StringList& row):
      proteinIds()
      {
        // peptide sequence
        StringList pep;
        std::size_t left_dot = row[4].find_first_of('.');
        std::size_t right_dot = row[4].find_last_of('.');
      
        OPENMS_PRECONDITION(left_dot < right_dot, "Peptide sequence encoding must have dot notation (e.g., A.PEPTIDER.C).")
 
        // retrieve pre and post AA, e.g., A and C in "A.PEPTIDE.C" or ".PEPTIDE."
        preAA = (left_dot == 0 || row[4][left_dot - 1] == '-') ? '[' : row[4][left_dot - 1];  // const char PeptideEvidence::N_TERMINAL_AA = '[';
        postAA = (right_dot + 1 < row[4].size() || row[4][right_dot + 1] == '-') ? ']' : row[4][right_dot + 1]; // const char PeptideEvidence::C_TERMINAL_AA = ']';

        // retrieve sequence between dots, e.g., PEPTIDE
        peptide = row[4].substr(left_dot + 1, (right_dot - 1) - (left_dot + 1) + 1);

        // SVM-score
        score = row[1].toDouble();

        // q-Value
        qvalue = row[2].toDouble();

        // PEP
        posterior_error_prob = row[3].toDouble();

        // scannr. as written in preparePIN
        PSMId = row[0];
        proteinIds = vector<String>(row.begin()+5,row.end());
      }

      bool operator!=(const PercolatorResult& rhs) const
      {
        if (PSMId != rhs.PSMId || score != rhs.score || qvalue != rhs.qvalue ||
            posterior_error_prob != rhs.posterior_error_prob || peptide != rhs.peptide ||
            proteinIds != rhs.proteinIds)
          return true;
        return false;
      }

      bool operator==(const PercolatorResult& rhs) const
      {
        return !(operator !=(rhs));
      }
    };
  
  struct PercolatorProteinResult
  {
    String protein_accession;
    double qvalue;
    double posterior_error_prob;

    PercolatorProteinResult(const String& pid, const double q, const double pep):
        protein_accession (pid),
        qvalue (q),
        posterior_error_prob (pep)
    {
    }

    bool operator!=(const PercolatorProteinResult& rhs) const
    {
      if (protein_accession != rhs.protein_accession || qvalue != rhs.qvalue ||
          posterior_error_prob != rhs.posterior_error_prob)
      {
        return true;
      }
      return false;
    }

    bool operator==(const PercolatorProteinResult& rhs) const
    {
      return !(operator !=(rhs));
    }
  };
  
  void registerOptionsAndFlags_() override
  {
    static const bool is_required(true);
    static const bool is_advanced_option(true);
    static const bool force_openms_format(true);
        
    registerInputFileList_("in", "<files>", StringList(), "Input file(s)", !is_required);
    setValidFormats_("in", ListUtils::create<String>("mzid,idXML"));
    registerInputFileList_("in_decoy", "<files>", StringList(), "Input decoy file(s) in case of separate searches", !is_required);
    setValidFormats_("in_decoy", ListUtils::create<String>("mzid,idXML"));
    registerInputFile_("in_osw", "<file>", "", "Input file in OSW format", !is_required);
    setValidFormats_("in_osw", ListUtils::create<String>("OSW"));
    registerOutputFile_("out", "<file>", "", "Output file");
    setValidFormats_("out", ListUtils::create<String>("idXML,mzid,osw"));
    registerOutputFile_("out_pin", "<file>", "", "Write pin file (e.g., for debugging)", !is_required, is_advanced_option);
    setValidFormats_("out_pin", ListUtils::create<String>("tsv"), !force_openms_format);

    registerOutputFile_("out_pout_target", "<file>", "", "Write pout file (e.g., for debugging)", !is_required, is_advanced_option);
    setValidFormats_("out_pout_target", ListUtils::create<String>("tab"), !force_openms_format);
    registerOutputFile_("out_pout_decoy", "<file>", "", "Write pout file (e.g., for debugging)", !is_required, is_advanced_option);
    setValidFormats_("out_pout_decoy", ListUtils::create<String>("tab"), !force_openms_format);
    registerOutputFile_("out_pout_target_proteins", "<file>", "", "Write pout file (e.g., for debugging)", !is_required, is_advanced_option);
    setValidFormats_("out_pout_target_proteins", ListUtils::create<String>("tab"), !force_openms_format);
    registerOutputFile_("out_pout_decoy_proteins", "<file>", "", "Write pout file (e.g., for debugging)", !is_required, is_advanced_option);
    setValidFormats_("out_pout_decoy_proteins", ListUtils::create<String>("tab"), !force_openms_format);

    registerStringOption_("out_type", "<type>", "", "Output file type -- default: determined from file extension or content.", false);
    setValidStrings_("out_type", ListUtils::create<String>("mzid,idXML,osw"));
    String enzs = "no_enzyme,elastase,pepsin,proteinasek,thermolysin,chymotrypsin,lys-n,lys-c,arg-c,asp-n,glu-c,trypsin,trypsinp";
    registerStringOption_("enzyme", "<enzyme>", "trypsin", "Type of enzyme: "+enzs , !is_required);
    setValidStrings_("enzyme", ListUtils::create<String>(enzs));
    registerInputFile_("percolator_executable", "<executable>",
        // choose the default value according to the platform where it will be executed
        #ifdef OPENMS_WINDOWSPLATFORM
                       "percolator.exe",
        #else
                       "percolator",
        #endif
                       "The Percolator executable. Provide a full or relative path, or make sure it can be found in your PATH environment.", is_required, !is_advanced_option, {"is_executable"}
    );
    registerFlag_("peptide-level-fdrs", "Calculate peptide-level FDRs instead of PSM-level FDRs.");
    registerFlag_("protein-level-fdrs", "Use the picked protein-level FDR to infer protein probabilities. Use the -fasta option and -decoy-pattern to set the Fasta file and decoy pattern.");
    registerStringOption_("osw_level", "<osw_level>", "ms2", "OSW: Either \"ms1\", \"ms2\" or \"transition\"; the data level selected for scoring.", !is_required);
    registerStringOption_("score_type", "<type>", "q-value", "Type of the peptide main score", false);
    setValidStrings_("score_type", ListUtils::create<String>("q-value,pep,svm"));

    //Advanced parameters
    registerFlag_("generic-feature-set", "Use only generic (i.e. not search engine specific) features. Generating search engine specific features for common search engines by PSMFeatureExtractor will typically boost the identification rate significantly.", is_advanced_option);
    registerIntOption_("subset-max-train", "<number>", 0, "Only train an SVM on a subset of <x> PSMs, and use the resulting score vector to evaluate the other PSMs. Recommended when analyzing huge numbers (>1 million) of PSMs. When set to 0, all PSMs are used for training as normal.", !is_required, is_advanced_option);
    registerDoubleOption_("cpos", "<value>", 0.0, "Cpos, penalty for mistakes made on positive examples. Set by cross validation if not specified.", !is_required, is_advanced_option);
    registerDoubleOption_("cneg", "<value>", 0.0, "Cneg, penalty for mistakes made on negative examples. Set by cross validation if not specified.", !is_required, is_advanced_option);
    registerDoubleOption_("testFDR", "<value>", 0.01, "False discovery rate threshold for evaluating best cross validation result and the reported end result.", !is_required, is_advanced_option);
    registerDoubleOption_("trainFDR", "<value>", 0.01, "False discovery rate threshold to define positive examples in training. Set to testFDR if 0.", !is_required, is_advanced_option);
    registerIntOption_("maxiter", "<number>", 10, "Maximal number of iterations", !is_required, is_advanced_option);
    registerIntOption_("nested-xval-bins", "<number>", 1, "Number of nested cross-validation bins in the 3 splits.", !is_required, is_advanced_option);
    registerFlag_("quick-validation", "Quicker execution by reduced internal cross-validation.", is_advanced_option);
    registerOutputFile_("weights", "<file>", "", "Output final weights to the given file", !is_required, is_advanced_option);
    setValidFormats_("weights", ListUtils::create<String>("tsv"), !force_openms_format);

    registerInputFile_("init-weights", "<file>", "", "Read initial weights to the given file", !is_required, is_advanced_option);
    setValidFormats_("init-weights", ListUtils::create<String>("tsv"), !force_openms_format);
    registerFlag_("static", "Use static model (requires init-weights parameter to be set)", is_advanced_option);
    registerStringOption_("default-direction", "<featurename>", "", "The most informative feature given as the feature name, can be negated to indicate that a lower value is better.", !is_required, is_advanced_option);
    registerIntOption_("verbose", "<level>", 2, "Set verbosity of output: 0=no processing info, 5=all.", !is_required, is_advanced_option);
    registerFlag_("unitnorm", "Use unit normalization [0-1] instead of standard deviation normalization", is_advanced_option);
    registerFlag_("test-each-iteration", "Measure performance on test set each iteration", is_advanced_option);
    registerFlag_("override", "Override error check and do not fall back on default score vector in case of suspect score vector", is_advanced_option);
    registerIntOption_("seed", "<value>", 1, "Setting seed of the random number generator.", !is_required, is_advanced_option);
    registerIntOption_("doc", "<value>", 0, "Include description of correct features", !is_required, is_advanced_option);
    registerFlag_("klammer", "Retention time features calculated as in Klammer et al. Only available if -doc is set", is_advanced_option);
    registerInputFile_("fasta", "<file>", "", "Provide the fasta file as the argument to this flag, which will be used for protein grouping based on an in-silico digest (only valid if option -protein-level-fdrs is active).", !is_required, is_advanced_option);
    setValidFormats_("fasta", ListUtils::create<String>("FASTA"));
    registerStringOption_("decoy-pattern", "<value>", "random", "Define the text pattern to identify the decoy proteins and/or PSMs, set this up if the label that identifies the decoys in the database is not the default (Only valid if option -protein-level-fdrs is active).", !is_required, is_advanced_option);
    registerFlag_("post-processing-tdc", "Use target-decoy competition to assign q-values and PEPs.", is_advanced_option);
    registerFlag_("train-best-positive", "Enforce that, for each spectrum, at most one PSM is included in the positive set during each training iteration. If the user only provides one PSM per spectrum, this filter will have no effect.", is_advanced_option);

    //OSW/IPF parameters
    registerDoubleOption_("ipf_max_peakgroup_pep", "<value>", 0.7, "OSW/IPF: Assess transitions only for candidate peak groups until maximum posterior error probability.", !is_required, is_advanced_option);
    registerDoubleOption_("ipf_max_transition_isotope_overlap", "<value>", 0.5, "OSW/IPF: Maximum isotope overlap to consider transitions in IPF.", !is_required, is_advanced_option);
    registerDoubleOption_("ipf_min_transition_sn", "<value>", 0, "OSW/IPF: Minimum log signal-to-noise level to consider transitions in IPF. Set -1 to disable this filter.", !is_required, is_advanced_option);

  }
  
  // TODO replace with TopPerc::getScanMergeKey
  String getScanIdentifier_(vector<PeptideIdentification>::iterator it, vector<PeptideIdentification>::iterator start)
  {
    // MSGF+ uses this field, is empty if not specified
    String scan_identifier = it->getMetaValue("spectrum_reference");
    if (scan_identifier.empty())
    {
      // XTandem uses this (integer) field
      // these ids are 1-based in contrast to the index which is 0-based. This might be problematic to use for merging
      if (it->metaValueExists("spectrum_id") && !it->getMetaValue("spectrum_id").toString().empty())
      {
        scan_identifier = "scan=" + it->getMetaValue("spectrum_id").toString();
      }
      else
      {
        scan_identifier = "index=" + String(it - start + 1);
        OPENMS_LOG_WARN << "no known spectrum identifiers, using index [1,n] - use at own risk." << endl;
      }
    }
    return scan_identifier.removeWhitespaces();
  }
  
  // TODO replace with TopPerc::getScanMergeKey
  Int getScanNumber_(const String& scan_identifier)
  {
    Int scan_number = 0;
    StringList fields = ListUtils::create<String>(scan_identifier);
    for (StringList::const_iterator it = fields.begin(); it != fields.end(); ++it)
    {
      // if scan number is not available, use the scan index
      Size idx = 0;
      if ((idx = it->find("scan=")) != string::npos)
      {
        scan_number = it->substr(idx + 5).toInt();
        break;
      }
      else if ((idx = it->find("index=")) != string::npos)
      {
        scan_number = it->substr(idx + 6).toInt();
        break;
      } 
      else if ((idx = it->find("spectrum=")) != string::npos)
      {
        scan_number = it->substr(idx + 9).toInt();
        break;
      }
    }
    return scan_number;
  }
  
  // Function adapted from Enzyme.h in Percolator converter
  // TODO: adapt to OpenMS enzymes. Use existing functionality in EnzymaticDigestion.
  bool isEnz_(const char& n, const char& c, string& enz)
  {
    if (enz == "trypsin")
    {
      return ((n == 'K' || n == 'R') && c != 'P') || n == '-' || c == '-';
    }
    else if (enz == "trypsinp")
    {
      return (n == 'K' || n == 'R') || n == '-' || c == '-';
    }
    else if (enz == "chymotrypsin")
    {
      return ((n == 'F' || n == 'W' || n == 'Y' || n == 'L') && c != 'P') || n == '-' || c == '-';
    }
    else if (enz == "thermolysin")
    {
      return ((c == 'A' || c == 'F' || c == 'I' || c == 'L' || c == 'M'
              || c == 'V' || (n == 'R' && c == 'G')) && n != 'D' && n != 'E') || n == '-' || c == '-';
    }
    else if (enz == "proteinasek")
    {
      return (n == 'A' || n == 'E' || n == 'F' || n == 'I' || n == 'L'
             || n == 'T' || n == 'V' || n == 'W' || n == 'Y') || n == '-' || c == '-';
    }
    else if (enz == "pepsin")
    {
      return ((c == 'F' || c == 'L' || c == 'W' || c == 'Y' || n == 'F'
              || n == 'L' || n == 'W' || n == 'Y') && n != 'R') || n == '-' || c == '-';
    }
    else if (enz == "elastase")
    {
      return ((n == 'L' || n == 'V' || n == 'A' || n == 'G') && c != 'P')
             || n == '-' || c == '-';
    }
    else if (enz == "lys-n")
    {
      return (c == 'K')
             || n == '-' || c == '-';
    }
    else if (enz == "lys-c")
    {
      return ((n == 'K') && c != 'P')
             || n == '-' || c == '-';
    }
    else if (enz == "arg-c")
    {
      return ((n == 'R') && c != 'P')
             || n == '-' || c == '-';
    }
    else if (enz == "asp-n")
    {
      return (c == 'D')
             || n == '-' || c == '-';
    }
    else if (enz == "glu-c")
    {
      return ((n == 'E') && (c != 'P'))
             || n == '-' || c == '-';
    }
    else
    {
      return true;
    }
  }

  // Function adapted from Enzyme.h in Percolator converter
  // TODO: Use existing OpenMS functionality.
  Size countEnzymatic_(String peptide, string& enz)
  {
    Size count = 0;
    for (Size ix = 1; ix < peptide.size(); ++ix)
    {
      if (isEnz_(peptide[ix - 1], peptide[ix], enz))
      {
        ++count;
      }
    }
    return count;
  }

  //id <tab> label <tab> scannr <tab> calcmass <tab> expmass <tab> feature1 <tab> ... <tab> featureN <tab> peptide <tab> proteinId1 <tab> .. <tab> proteinIdM
  void preparePin_(vector<PeptideIdentification>& peptide_ids, StringList& feature_set, std::string& enz, TextFile& txt, int min_charge, int max_charge)
  {
    for (vector<PeptideIdentification>::iterator it = peptide_ids.begin(); it != peptide_ids.end(); ++it)
    {
      String scan_identifier = getScanIdentifier_(it, peptide_ids.begin());
      Int scan_number = getScanNumber_(scan_identifier);
      
      double exp_mass = it->getMZ();
      double retention_time = it->getRT();
      for (vector<PeptideHit>::const_iterator jt = it->getHits().begin(); jt != it->getHits().end(); ++jt)
      {
        if (jt->getPeptideEvidences().empty())
        {
          OPENMS_LOG_WARN << "PSM (PeptideHit) without protein reference found. "
                   << "This may indicate incomplete mapping during PeptideIndexing (e.g., wrong enzyme settings)." 
                   << "Will skip this PSM." << endl;
          continue;
        }
        PeptideHit hit(*jt); // make a copy of the hit to store temporary features
        hit.setMetaValue("SpecId", scan_identifier);
        hit.setMetaValue("ScanNr", scan_number);
        
        if (!hit.metaValueExists("target_decoy") 
          || hit.getMetaValue("target_decoy").toString().empty()) 
        {
          continue;
        }
        
        int label = 1;
        if (hit.getMetaValue("target_decoy") == "decoy")
        {
          label = -1;
        }
        hit.setMetaValue("Label", label);
        
        int charge = hit.getCharge();
        String unmodified_sequence = hit.getSequence().toUnmodifiedString();
       
        double calc_mass; 
        if (!hit.metaValueExists("CalcMass"))
        {
          calc_mass = hit.getSequence().getMonoWeight(Residue::Full, charge)/charge;
          hit.setMetaValue("CalcMass", calc_mass);
        }
        else
        {
          calc_mass = hit.getMetaValue("CalcMass");
        }

        if (hit.metaValueExists("IsotopeError"))  // for backwards compatibility (generated by MSGFPlusAdaper OpenMS < 2.6)
        {
          float isoErr = hit.getMetaValue("IsotopeError").toString().toFloat();
          exp_mass = exp_mass - (isoErr * Constants::C13C12_MASSDIFF_U) / charge;
        }
<<<<<<< HEAD
        else if (hit.metaValueExists("isotope_error")) // e.g. SimpleSearchEngine /OpenNuXL
=======
        else if (hit.metaValueExists(Constants::UserParam::ISOTOPE_ERROR)) // OpenMS user param name for isotope error
>>>>>>> f7c9f158
        {
          float isoErr = hit.getMetaValue(Constants::UserParam::ISOTOPE_ERROR).toString().toFloat();
          exp_mass = exp_mass - (isoErr * Constants::C13C12_MASSDIFF_U) / charge;
        }
                
        hit.setMetaValue("ExpMass", exp_mass);

        // needed in case "description of correct" option is used
        double delta_mass = exp_mass - calc_mass;
        hit.setMetaValue("deltamass", delta_mass);
        hit.setMetaValue("retentiontime", retention_time);

        hit.setMetaValue("mass", exp_mass);
        
        double score = hit.getScore();
        // TODO better to use log scores for E-value based scores
        hit.setMetaValue("score", score);
        
        int peptide_length = unmodified_sequence.size();
        hit.setMetaValue("peplen", peptide_length);
        
        for (int i = min_charge; i <= max_charge; ++i)
        {
           hit.setMetaValue("charge" + String(i), charge == i);
        }

        // just first peptide evidence
        char aa_before = hit.getPeptideEvidences().front().getAABefore();
        char aa_after = hit.getPeptideEvidences().front().getAAAfter();

        bool enzN = isEnz_(aa_before, unmodified_sequence.prefix(1)[0], enz);
        hit.setMetaValue("enzN", enzN);
        bool enzC = isEnz_(unmodified_sequence.suffix(1)[0], aa_after, enz);
        hit.setMetaValue("enzC", enzC);
        int enzInt = countEnzymatic_(unmodified_sequence, enz);
        hit.setMetaValue("enzInt", enzInt);

        hit.setMetaValue("dm", delta_mass);
        
        double abs_delta_mass = abs(delta_mass);
        hit.setMetaValue("absdm", abs_delta_mass);
        
        //peptide
        String sequence = "";

        aa_before = aa_before == '[' ? '-' : aa_before;
        aa_after = aa_after == ']' ? '-' : aa_after;

        sequence += aa_before;
        sequence += "."; 
        // Percolator uses square brackets to indicate PTMs
        sequence += hit.getSequence().toBracketString(false, true);
        sequence += "."; 
        sequence += aa_after;
        
        hit.setMetaValue("Peptide", sequence);
        
        //proteinId1
        StringList proteins;
        for (vector<PeptideEvidence>::const_iterator kt = hit.getPeptideEvidences().begin(); kt != hit.getPeptideEvidences().end(); ++kt)
        {
          proteins.push_back(kt->getProteinAccession());
        }
        hit.setMetaValue("Proteins", ListUtils::concatenate(proteins, '\t'));
        
        StringList feats;
        for (vector<String>::const_iterator feat = feature_set.begin(); feat != feature_set.end(); ++feat)
        {
        // Some Hits have no NumMatchedMainIons, and MeanError, etc. values. Have to ignore them!
          if (hit.metaValueExists(*feat))
          {
            feats.push_back(hit.getMetaValue(*feat).toString());
          }
        }
        if (feats.size() == feature_set.size())
        { // only if all feats were present add
          txt.addLine(ListUtils::concatenate(feats, '\t'));
        }
      }
    }
  }
  
  void readPoutAsMap_(const String& pout_file, std::map<String, PercolatorResult>& pep_map)
  {
    CsvFile csv_file(pout_file, '\t');
    StringList row;

    for (Size i = 1; i < csv_file.rowCount(); ++i)
    {
      csv_file.getRow(i, row);
      PercolatorResult res(row);
      String spec_ref = res.PSMId + res.peptide;
      writeDebug_("PSM identifier in pout file: " + spec_ref, 10);

      // retain only the best result in the unlikely case that a PSMId+peptide combination occurs multiple times
      if (pep_map.find(spec_ref) == pep_map.end())
      {
        pep_map.insert( map<String, PercolatorResult>::value_type ( spec_ref, res ) );
      }
    }
  }

  /// We only read the q-value for protein groups since Percolator has a more elaborate FDR estimation.
  /// For proteins we add q-value as main score and PEP as metavalue.
  void readProteinPoutAsMapAndAddGroups_(const String& pout_protein_file, std::map<String, PercolatorProteinResult>& protein_map, ProteinIdentification& protID_to_add_grps)
  {
    CsvFile csv_file(pout_protein_file, '\t');
    StringList row;
    std::vector<ProteinIdentification::ProteinGroup>& grps = protID_to_add_grps.getIndistinguishableProteins();

    for (Size i = 1; i < csv_file.rowCount(); ++i)
    {
      csv_file.getRow(i, row);
      StringList protein_accessions;
      row[0].split(",", protein_accessions);
      double qvalue = row[2].toDouble();
      double posterior_error_prob = row[3].toDouble();
      for (StringList::iterator it = protein_accessions.begin(); it != protein_accessions.end(); ++it) 
      {
        protein_map.insert( map<String, PercolatorProteinResult>::value_type ( *it, PercolatorProteinResult(*it, qvalue, posterior_error_prob ) ) );
      }

      ProteinIdentification::ProteinGroup grp;
      grp.probability = qvalue;
      grp.accessions = protein_accessions;
      grps.push_back(grp);
    }
  }
  
  ExitCodes readInputFiles_(const StringList& in_list, vector<PeptideIdentification>& all_peptide_ids, vector<ProteinIdentification>& all_protein_ids, bool isDecoy, bool& found_decoys, int& min_charge, int& max_charge)
  {
    for (StringList::const_iterator fit = in_list.begin(); fit != in_list.end(); ++fit)
    {
      String file_idx(distance(in_list.begin(), fit));
      vector<PeptideIdentification> peptide_ids;
      vector<ProteinIdentification> protein_ids;
      String in = *fit;
      FileTypes::Type in_type = FileHandler::getType(in);
      OPENMS_LOG_INFO << "Loading input file: " << in << endl;
      if (in_type == FileTypes::IDXML)
      {
        IdXMLFile().load(in, protein_ids, peptide_ids);
      }
      else if (in_type == FileTypes::MZIDENTML)
      {
        OPENMS_LOG_WARN << "Converting from mzid: possible loss of information depending on target format." << endl;
        MzIdentMLFile().load(in, protein_ids, peptide_ids);
      }
      //else catched by TOPPBase:registerInput being mandatory mzid or idxml
      if (protein_ids.empty())
      {
        throw Exception::ElementNotFound(
            __FILE__,
            __LINE__,
            OPENMS_PRETTY_FUNCTION,
            "File '" + in + "' has not ProteinIDRuns.");
      }
      else if (protein_ids.size() > 1)
      {
        throw Exception::InvalidValue(
            __FILE__,
            __LINE__,
            OPENMS_PRETTY_FUNCTION,
            "File '" + in + "' has more than one ProteinIDRun. This is currently not correctly handled."
            "Please use the merge_proteins_add_psms option if you used IDMerger. Alternatively, pass"
            " all original single-run idXML inputs as list to this tool.",
            "# runs: " + String(protein_ids.size()));
      }

      //being paranoid about the presence of target decoy denominations, which are crucial to the percolator process
      for (vector<PeptideIdentification>::iterator pit = peptide_ids.begin(); pit != peptide_ids.end(); ++pit)
      {
        if (in_list.size() > 1)
        {
          String scan_identifier = getScanIdentifier_(pit, peptide_ids.begin());
          scan_identifier = "file=" + file_idx + "," + scan_identifier;
          pit->setMetaValue("spectrum_reference", scan_identifier);
        }
        for (vector<PeptideHit>::iterator pht = pit->getHits().begin(); pht != pit->getHits().end(); ++pht)
        {
          if (!pht->metaValueExists("target_decoy"))
          {
            if (isDecoy)
            {
              pht->setMetaValue("target_decoy", "decoy");
              found_decoys = true;
            }
            else
            {
              pht->setMetaValue("target_decoy", "target");
            }
          }
          else if (pht->getMetaValue("target_decoy").toString() == "decoy")
          {
            found_decoys = true;
          }
          
          if (pht->getCharge() > max_charge)
          {
            max_charge = pht->getCharge();
          }
          if (pht->getCharge() < min_charge)
          {
            min_charge = pht->getCharge();
          }

          // TODO: set min/max scores?
        }
      }
      
      //paranoia check if this comes from the same search engine! (only in the first proteinidentification of the first proteinidentifications vector vector)
      if (!all_protein_ids.empty()) 
      {
        if (protein_ids.front().getSearchEngine() != all_protein_ids.front().getSearchEngine())
        {
          writeLog_("Input files are not all from the same search engine: " + protein_ids.front().getSearchEngine() + " and " + all_protein_ids.front().getSearchEngine() + ". Use TOPP_PSMFeatureExtractor to merge results from different search engines if desired. Aborting!");
          return INCOMPATIBLE_INPUT_DATA;
        }
        
        bool identical_extra_features = true;
        ProteinIdentification::SearchParameters all_search_parameters = all_protein_ids.front().getSearchParameters();
        ProteinIdentification::SearchParameters search_parameters = protein_ids.front().getSearchParameters();
        if (all_search_parameters.metaValueExists("extra_features"))
        {
          StringList all_search_feature_list = ListUtils::create<String>(all_search_parameters.getMetaValue("extra_features").toString());
          set<String> all_search_feature_set(all_search_feature_list.begin(),all_search_feature_list.end());
          if (search_parameters.metaValueExists("extra_features"))
          {
            StringList search_feature_list = ListUtils::create<String>(search_parameters.getMetaValue("extra_features").toString());
            set<String> search_feature_set(search_feature_list.begin(), search_feature_list.end());
            identical_extra_features = (search_feature_set == all_search_feature_set);
          }
          else
          {
            identical_extra_features = false;
          }
        }
        if (!identical_extra_features) 
        {
          writeLog_("Input files do not have the same set of extra features from TOPP_PSMFeatureExtractor. Aborting!");
          return INCOMPATIBLE_INPUT_DATA;
        }
        
        if (protein_ids.front().getScoreType() != all_protein_ids.front().getScoreType())
        {
          OPENMS_LOG_WARN << "Warning: differing ScoreType between input files" << endl;
        }
        if (search_parameters.digestion_enzyme != all_search_parameters.digestion_enzyme)
        {
          OPENMS_LOG_WARN << "Warning: differing DigestionEnzyme between input files" << endl;
        }
        if (search_parameters.variable_modifications != all_search_parameters.variable_modifications)
        {
          OPENMS_LOG_WARN << "Warning: differing VarMods between input files" << endl;
        }
        if (search_parameters.fixed_modifications != all_search_parameters.fixed_modifications)
        {
          OPENMS_LOG_WARN << "Warning: differing FixMods between input files" << endl;
        }
        if (search_parameters.charges != all_search_parameters.charges)
        {
          OPENMS_LOG_WARN << "Warning: differing SearchCharges between input files" << endl;
        }
        if (search_parameters.fragment_mass_tolerance != all_search_parameters.fragment_mass_tolerance)
        {
          OPENMS_LOG_WARN << "Warning: differing FragTol between input files" << endl;
        }
        if (search_parameters.precursor_mass_tolerance != all_search_parameters.precursor_mass_tolerance)
        {
          OPENMS_LOG_WARN << "Warning: differing PrecTol between input files" << endl;
        }
      }
      OPENMS_LOG_INFO << "Merging peptide ids." << endl;
      all_peptide_ids.insert(all_peptide_ids.end(), peptide_ids.begin(), peptide_ids.end());
      OPENMS_LOG_INFO << "Merging protein ids." << endl;
      PercolatorFeatureSetHelper::mergeMULTISEProteinIds(all_protein_ids, protein_ids);
    }
    return EXECUTION_OK;
  }

  ExitCodes main_(int, const char**) override
  {
    //-------------------------------------------------------------
    // general variables and data to perform PercolatorAdapter
    //-------------------------------------------------------------
    vector<PeptideIdentification> all_peptide_ids;
    vector<ProteinIdentification> all_protein_ids;

    //-------------------------------------------------------------
    // parsing parameters
    //-------------------------------------------------------------
    const StringList in_list = getStringList_("in");
    const StringList in_decoy = getStringList_("in_decoy");
    OPENMS_LOG_DEBUG << "Input file (of target?): " << ListUtils::concatenate(in_list, ",") << " & " << ListUtils::concatenate(in_decoy, ",") << " (decoy)" << endl;
    const String in_osw = getStringOption_("in_osw");
    const String osw_level = getStringOption_("osw_level");

    //output file names and types
    String out = getStringOption_("out");
    FileTypes::Type out_type = FileTypes::nameToType(getStringOption_("out_type"));

    if (out_type == FileTypes::UNKNOWN)
    {
      out_type = FileHandler::getTypeByFileName(out);
    }

    if (out_type == FileTypes::UNKNOWN)
    {
      writeLog_("Fatal error: Could not determine output file type!");
      return PARSE_ERROR;
    }

    const String percolator_executable(getStringOption_("percolator_executable"));
    
    if (in_list.empty() && in_osw.empty())
    {
      writeLog_("Fatal error: no input file given (parameter 'in' or 'in_osw')");
      printUsage_();
      return ILLEGAL_PARAMETERS;
    }

    if (!in_list.empty() && !in_osw.empty())
    {
      writeLog_("Fatal error: Provide either mzid/idXML or osw input files (parameter 'in' or 'in_osw')");
      printUsage_();
      return ILLEGAL_PARAMETERS;
    }

    if (out.empty())
    {
      writeLog_("Fatal error: no output file given (parameter 'out')");
      printUsage_();
      return ILLEGAL_PARAMETERS;
    }

    if (!in_osw.empty() && out_type != FileTypes::OSW)
    {
      writeLog_("Fatal error: OSW input requires OSW output.");
      printUsage_();
      return ILLEGAL_PARAMETERS;
    }

    if (!in_list.empty() && out_type == FileTypes::OSW)
    {
      writeLog_("Fatal error: idXML/mzid input requires idXML/mzid output.");
      printUsage_();
      return ILLEGAL_PARAMETERS;
    }
    
    bool peptide_level_fdrs = getFlag_("peptide-level-fdrs");
    bool protein_level_fdrs = getFlag_("protein-level-fdrs");  

    Int description_of_correct = getIntOption_("doc");

    double ipf_max_peakgroup_pep = getDoubleOption_("ipf_max_peakgroup_pep");
    double ipf_max_transition_isotope_overlap = getDoubleOption_("ipf_max_transition_isotope_overlap");
    double ipf_min_transition_sn = getDoubleOption_("ipf_min_transition_sn");

    //-------------------------------------------------------------
    // read input
    //-------------------------------------------------------------

    string enz_str = getStringOption_("enzyme");
    
    // create temp directory to store percolator in file pin.tab temporarily
    String temp_directory_body = makeAutoRemoveTempDirectory_();
    
    String txt_designator = File::getUniqueName();
    String pin_file;
    if (getStringOption_("out_pin").empty())
    {
      pin_file = temp_directory_body + txt_designator + "_pin.tab";
    }
    else
    {
      pin_file = getStringOption_("out_pin");
    }
    
    String pout_target_file(temp_directory_body + txt_designator + "_target_pout_psms.tab");
    String pout_decoy_file(temp_directory_body + txt_designator + "_decoy_pout_psms.tab");
    String pout_target_file_peptides(temp_directory_body + txt_designator + "_target_pout_peptides.tab");
    String pout_decoy_file_peptides(temp_directory_body + txt_designator + "_decoy_pout_peptides.tab");
    String pout_target_file_proteins(temp_directory_body + txt_designator + "_target_pout_proteins.tab");
    String pout_decoy_file_proteins(temp_directory_body + txt_designator + "_decoy_pout_proteins.tab");

    // prepare OSW I/O
    if (out_type == FileTypes::OSW && in_osw != out)
    {
      // Copy input OSW to output OSW, because we want to retain all information
      remove(out.c_str());
      if (!out.empty())
      {
        std::ifstream  src(in_osw.c_str(), std::ios::binary);
        std::ofstream  dst(out.c_str(), std::ios::binary);

        dst << src.rdbuf();
      }
    }

    // idXML or mzid input
    if (out_type != FileTypes::OSW)
    {
      //TODO introduce min/max charge to parameters for now take available range
      int max_charge = 0;
      int min_charge = 10;
      bool is_decoy = false;
      bool found_decoys = false;
      ExitCodes read_exit = readInputFiles_(in_list, all_peptide_ids, all_protein_ids, is_decoy, found_decoys, min_charge, max_charge);
      if (read_exit != EXECUTION_OK)
      {
        return read_exit;
      }
      
      if (!in_decoy.empty())
      {
        is_decoy = true;
        read_exit = readInputFiles_(in_decoy, all_peptide_ids, all_protein_ids, is_decoy, found_decoys, min_charge, max_charge);
        if (read_exit != EXECUTION_OK)
        {
          return read_exit;
        }
      }
      OPENMS_LOG_DEBUG << "Using min/max charges of " << min_charge << "/" << max_charge << endl;
      
      if (!found_decoys)
      {
        writeLog_("No decoys found, search results discrimination impossible. Aborting!");
        printUsage_();
        return INCOMPATIBLE_INPUT_DATA;
      }
      
      if (all_peptide_ids.empty())
      {
        writeLog_("No peptide hits found in input file. Aborting!");
        printUsage_();
        return INPUT_FILE_EMPTY;
      }
      
      if (all_protein_ids.empty())
      {
        writeLog_("No protein hits found in input file. Aborting!");
        printUsage_();
        return INPUT_FILE_EMPTY;
      }

      //-------------------------------------------------------------
      // prepare pin
      //-------------------------------------------------------------
      
      StringList feature_set;
      feature_set.push_back("SpecId");
      feature_set.push_back("Label");
      feature_set.push_back("ScanNr");
      if (description_of_correct != 0)
      {
        feature_set.push_back("retentiontime");
        feature_set.push_back("deltamass");
      }
      feature_set.push_back("ExpMass");
      feature_set.push_back("CalcMass");
      feature_set.push_back("mass");
      feature_set.push_back("peplen");
      for (int i = min_charge; i <= max_charge; ++i)
      {
         feature_set.push_back("charge" + String(i));
      }
      feature_set.push_back("enzN");
      feature_set.push_back("enzC");
      feature_set.push_back("enzInt");
      feature_set.push_back("dm");
      feature_set.push_back("absdm");
      
      ProteinIdentification::SearchParameters search_parameters = all_protein_ids.front().getSearchParameters();
      if (search_parameters.metaValueExists("extra_features"))
      {
        StringList extra_feature_set = ListUtils::create<String>(search_parameters.getMetaValue("extra_features").toString());
        feature_set.insert(feature_set.end(), extra_feature_set.begin(), extra_feature_set.end());
      }
      else if (getFlag_("generic-feature-set")) 
      {
        feature_set.push_back("score");
      } 
      else 
      {
        writeLog_("No search engine specific features found. Generate search engine specific features using PSMFeatureExtractor or set the -generic-features-set flag to override. Aborting!");
        printUsage_();
        return INCOMPATIBLE_INPUT_DATA;
      }
      
      feature_set.push_back("Peptide");
      feature_set.push_back("Proteins");
      
      OPENMS_LOG_DEBUG << "Writing percolator input file." << endl;
      TextFile txt;  
      txt.addLine(ListUtils::concatenate(feature_set, '\t'));
      preparePin_(all_peptide_ids, feature_set, enz_str, txt, min_charge, max_charge);
      txt.store(pin_file);
    }
    // OSW input
    else
    {
      OPENMS_LOG_DEBUG << "Writing percolator input file." << endl;
      TextFile txt;  
      std::stringstream pin_output;
      OSWFile().read(in_osw, osw_level, pin_output, ipf_max_peakgroup_pep, ipf_max_transition_isotope_overlap, ipf_min_transition_sn);
      txt << pin_output.str();
      txt.store(pin_file);
    }

    QStringList arguments;
    // Check all set parameters and get them into arguments StringList
    {    
      if (peptide_level_fdrs)
      { 
        arguments << "-r" << pout_target_file_peptides.toQString();
        arguments << "-B" << pout_decoy_file_peptides.toQString();
      }
      else
      {
        arguments << "-U";
      }
      arguments << "-m" << pout_target_file.toQString();
      arguments << "-M" << pout_decoy_file.toQString();
      
      if (protein_level_fdrs)
      {
        arguments << "-l" << pout_target_file_proteins.toQString();
        arguments << "-L" << pout_decoy_file_proteins.toQString();
        
        String fasta_file = getStringOption_("fasta");
        if (fasta_file.empty()) fasta_file = "auto";
        arguments << "-f" << fasta_file.toQString();

        arguments << "-z" << String(enz_str).toQString();

        String decoy_pattern = getStringOption_("decoy-pattern");
        if (decoy_pattern != "random") arguments << "-P" << decoy_pattern.toQString();
      }
      
      double cpos = getDoubleOption_("cpos");
      double cneg = getDoubleOption_("cneg");
      if (cpos != 0.0) arguments << "-p" << String(cpos).toQString();
      if (cneg != 0.0) arguments << "-n" << String(cneg).toQString();
      
      double train_FDR = getDoubleOption_("trainFDR");
      double test_FDR = getDoubleOption_("testFDR");
      if (train_FDR != 0.01) arguments << "-F" << String(train_FDR).toQString();
      if (test_FDR != 0.01) arguments << "-t" << String(test_FDR).toQString();
      
      Int max_iter = getIntOption_("maxiter");
      if (max_iter != 10) arguments << "-i" << String(max_iter).toQString();
      Int subset_max_train = getIntOption_("subset-max-train");
      if (subset_max_train > 0) arguments << "-N" << String(subset_max_train).toQString();
      if (getFlag_("quick-validation")) arguments << "-x";
      if (getFlag_("post-processing-tdc")) arguments << "-Y";
      if (getFlag_("train-best-positive")) arguments << "--train-best-positive";
      if (getFlag_("static")) arguments << "--static";
      Int nested_xval_bins = getIntOption_("nested-xval-bins");
      if (nested_xval_bins > 1) arguments << "--nested-xval-bins" << String(nested_xval_bins).toQString();
 
      String weights_file = getStringOption_("weights");
      String init_weights_file = getStringOption_("init-weights");
      String default_search_direction = getStringOption_("default-direction");
      if (!weights_file.empty()) arguments << "-w" << weights_file.toQString();
      if (!init_weights_file.empty()) arguments << "-W" << init_weights_file.toQString();
      if (!default_search_direction.empty()) arguments << "-V" << default_search_direction.toQString();
      
      Int verbose_level = getIntOption_("verbose");
      if (verbose_level != 2) arguments << "-v" << String(verbose_level).toQString();
      if (getFlag_("unitnorm")) arguments << "-u";
      if (getFlag_("test-each-iteration")) arguments << "-R";
      if (getFlag_("override")) arguments << "-O";
      
      Int seed = getIntOption_("seed");
      if (seed != 1) arguments << "-S" << String(seed).toQString();
      if (getFlag_("klammer")) arguments << "-K";

      if (description_of_correct != 0) arguments << "-D" << String(description_of_correct).toQString();

      arguments << pin_file.toQString();
    }
    writeLog_("Prepared percolator input.");

    //-------------------------------------------------------------
    // run percolator
    //-------------------------------------------------------------
    // Percolator execution with the executable and the arguments StringList
    TOPPBase::ExitCodes exit_code = runExternalProcess_(percolator_executable.toQString(), arguments);
    if (exit_code != EXECUTION_OK)
    {
      return exit_code;
    }

    //-------------------------------------------------------------
    // reintegrate pout results
    //-------------------------------------------------------------
    // when percolator finished calculation, it stores the results -r option (with or without -U) or -m (which seems to be not working)
    //  WARNING: The -r option cannot be used in conjunction with -U: no peptide level statistics are calculated, redirecting PSM level statistics to provided file instead.
    map<String, PercolatorResult> pep_map;
    String pout_target = getStringOption_("out_pout_target");
    String pout_decoy = getStringOption_("out_pout_decoy");
    String pout_target_proteins = getStringOption_("out_pout_target_proteins");
    String pout_decoy_proteins = getStringOption_("out_pout_decoy_proteins");

    if (peptide_level_fdrs)
    {
      readPoutAsMap_(pout_target_file_peptides, pep_map);
      readPoutAsMap_(pout_decoy_file_peptides, pep_map);

      // copy file in tmp folder to output
      if (!pout_target.empty())
      {
        QFile::copy(pout_target_file_peptides.toQString(), pout_target.toQString());
      }
      if (!pout_decoy.empty())
      {
        QFile::copy(pout_decoy_file_peptides.toQString(), pout_decoy.toQString());
      }
    }
    else
    {
      readPoutAsMap_(pout_target_file, pep_map);
      readPoutAsMap_(pout_decoy_file, pep_map);

      // copy file in tmp folder to output
      if (!pout_target.empty())
      {
        QFile::copy(pout_target_file.toQString(), pout_target.toQString());
      }
      if (!pout_decoy.empty())
      {
        QFile::copy(pout_decoy_file.toQString(), pout_decoy.toQString());
      }
    }
    
    map<String, PercolatorProteinResult> protein_map;
    if (protein_level_fdrs)
    {
      readProteinPoutAsMapAndAddGroups_(pout_target_file_proteins, protein_map, all_protein_ids[0]);
      readProteinPoutAsMapAndAddGroups_(pout_decoy_file_proteins, protein_map, all_protein_ids[0] );

      // copy file in tmp folder to output filename
      if (!pout_target_proteins.empty())
      {
        QFile::copy(pout_target_file_proteins.toQString(), pout_target_proteins.toQString());
      }
      if (!pout_decoy_proteins.empty())
      {
        QFile::copy(pout_target_file_proteins.toQString(), pout_decoy_proteins.toQString());
      }
    }

    // idXML or mzid input
    if (in_osw.empty())
    {
      // Add the percolator results to the peptide vector of the original input file
      //size_t c_debug = 0;
      size_t cnt = 0;
      String run_identifier = all_protein_ids.front().getIdentifier();
      const String scoreType = getStringOption_("score_type");
      for (vector<PeptideIdentification>::iterator it = all_peptide_ids.begin(); it != all_peptide_ids.end(); ++it)
      {
        it->setIdentifier(run_identifier);
        it->setScoreType(scoreType);
        it->setHigherScoreBetter(scoreType == "svm");
        
        String scan_identifier = getScanIdentifier_(it, all_peptide_ids.begin());
        
        //check each PeptideHit for compliance with one of the PercolatorResults (by sequence)
        for (vector<PeptideHit>::iterator hit = it->getHits().begin(); hit != it->getHits().end(); ++hit)
        {
          String peptide_sequence = hit->getSequence().toBracketString(false, true);
          String psm_identifier = scan_identifier + peptide_sequence;

          //Only for super debug
          writeDebug_("PSM identifier in PeptideHit: " + psm_identifier, 10);
 
          map<String, PercolatorResult>::iterator pr = pep_map.find(psm_identifier);
          if (pr != pep_map.end())
          {
            hit->setMetaValue("MS:1001492", pr->second.score);  // svm score
            hit->setMetaValue("MS:1001491", pr->second.qvalue);  // percolator q value
            hit->setMetaValue("MS:1001493", pr->second.posterior_error_prob);  // percolator pep

            if (scoreType == "q-value")
            {
              hit->setScore(pr->second.qvalue);
            }
            else if (scoreType == "pep")
            {
              hit->setScore(pr->second.posterior_error_prob);
            }
            else if (scoreType == "svm")
            {
              hit->setScore(pr->second.score);
            }

            ++cnt;
          }
          else
          {
            // If the input contains multiple PSMs per spectrum, Percolator only reports the top scoring PSM.
            // The remaining PSMs should be reported as not identified
            writeDebug_("PSM identifier " + psm_identifier + " not found in peptide map", 10);

            // Percolator's svm score is scaled such that 0.0 is the score at the chosen FDR threshold,
            // with positive scores representing PSMs under the FDR threshold (i.e. identified)
            // and negative scores PSMs above the FDR threshold (i.e. not identified);
            // -100.0 is typically more than low enough to represent a confidently non-identified PSM.
            hit->setMetaValue("MS:1001492", -100.0);  // svm score
            hit->setMetaValue("MS:1001491", 1.0);  // percolator q value
            hit->setMetaValue("MS:1001493", 1.0);  // percolator pep

            if (scoreType == "q-value" || scoreType == "pep")
            {
              hit->setScore(1.0); // set q-value or PEP to 1.0 if hit not found in results
            }
            else if (scoreType == "svm")
            {
              hit->setScore(-100.0); // set SVM score to -100.0 if hit not found in results
            }
          }
        }
      }
      OPENMS_LOG_INFO << "Suitable PeptideHits for " << cnt << " of " << all_peptide_ids.size() <<  " PSMs found." << endl;

      // TODO: There should only be 1 ProteinIdentification element in this vector, no need for a for loop
      for (vector<ProteinIdentification>::iterator it = all_protein_ids.begin(); it != all_protein_ids.end(); ++it)
      {
        // it is not a real search engine but we set it so that we know that
        // scores were postprocessed
        it->setSearchEngine("Percolator");
        it->setSearchEngineVersion("3.02");
        if (protein_level_fdrs)
        {
          //check each ProteinHit for compliance with one of the PercolatorProteinResults (by accession)
          for (vector<ProteinHit>::iterator hit = it->getHits().begin(); hit != it->getHits().end(); ++hit)
          {
            String protein_accession = hit->getAccession();        
            map<String, PercolatorProteinResult>::iterator pr = protein_map.find(protein_accession);
            if (pr != protein_map.end())
            {
              hit->setMetaValue("MS:1001493", pr->second.posterior_error_prob);  // percolator pep
              hit->setScore(pr->second.qvalue);
              //remove to mark the protein as mapped. We can safely assume that every protein
              // only occurs once in Percolator output.
              protein_map.erase(pr);
            }
            else
            {
              hit->setScore(1.0); // set q-value to 1.0 if hit not found in results
              hit->setMetaValue("MS:1001493", 1.0);  // same for percolator pep
            }
          }
          if (protein_level_fdrs)
          {
            it->setInferenceEngine("Percolator");
            it->setInferenceEngineVersion("3.02");
          }
          it->setScoreType("q-value");
          it->setHigherScoreBetter(false);
          it->sort();
        }
        
        if (!protein_map.empty())  //there remain unmapped proteins from Percolator
        {
          for (const auto& prot : protein_map)
          {
                  if (prot.second.posterior_error_prob < 1.0) //actually present according to Percolator
            {
                    OPENMS_LOG_WARN << "Warning: Protein " << prot.first << " reported by Percolator with non-zero probability was"
                "not present in the input idXML. Ignoring to keep consistency of the PeptideIndexer settings..";
            }
          }
          // filter groups that might contain these unmapped proteins so we do not get errors while writing our output.
          IDFilter::updateProteinGroups(all_protein_ids[0].getIndistinguishableProteins(), all_protein_ids[0].getHits());
        }

        //TODO add software percolator and PercolatorAdapter
        it->setMetaValue("percolator", "PercolatorAdapter");
        ProteinIdentification::SearchParameters search_parameters = it->getSearchParameters();
        
        search_parameters.setMetaValue("Percolator:peptide-level-fdrs", peptide_level_fdrs);
        search_parameters.setMetaValue("Percolator:protein-level-fdrs", protein_level_fdrs);
        search_parameters.setMetaValue("Percolator:generic-feature-set", getFlag_("generic-feature-set"));
        search_parameters.setMetaValue("Percolator:testFDR", getDoubleOption_("testFDR"));
        search_parameters.setMetaValue("Percolator:trainFDR", getDoubleOption_("trainFDR"));
        search_parameters.setMetaValue("Percolator:maxiter", getIntOption_("maxiter"));
        search_parameters.setMetaValue("Percolator:subset-max-train", getIntOption_("subset-max-train"));
        search_parameters.setMetaValue("Percolator:quick-validation", getFlag_("quick-validation"));
        search_parameters.setMetaValue("Percolator:static", getFlag_("static"));
        search_parameters.setMetaValue("Percolator:weights", getStringOption_("weights"));
        search_parameters.setMetaValue("Percolator:init-weights", getStringOption_("init-weights"));
        search_parameters.setMetaValue("Percolator:default-direction", getStringOption_("default-direction"));
        search_parameters.setMetaValue("Percolator:cpos", getDoubleOption_("cpos"));
        search_parameters.setMetaValue("Percolator:cneg", getDoubleOption_("cneg"));
        search_parameters.setMetaValue("Percolator:unitnorm", getFlag_("unitnorm"));
        search_parameters.setMetaValue("Percolator:override", getFlag_("override"));
        search_parameters.setMetaValue("Percolator:seed", getIntOption_("seed"));
        search_parameters.setMetaValue("Percolator:doc", getIntOption_("doc"));
        search_parameters.setMetaValue("Percolator:klammer", getFlag_("klammer"));
        search_parameters.setMetaValue("Percolator:fasta", getStringOption_("fasta"));
        search_parameters.setMetaValue("Percolator:decoy-pattern", getStringOption_("decoy-pattern"));
        search_parameters.setMetaValue("Percolator:post-processing-tdc", getFlag_("post-processing-tdc"));
        search_parameters.setMetaValue("Percolator:train-best-positive", getFlag_("train-best-positive"));
        
        it->setSearchParameters(search_parameters);
      }
      
      // Storing the PeptideHits with calculated q-value, pep and svm score
      if (out_type == FileTypes::MZIDENTML)
      {
        MzIdentMLFile().store(out, all_protein_ids, all_peptide_ids);
      }
      if (out_type == FileTypes::IDXML)
      {
        IdXMLFile().store(out, all_protein_ids, all_peptide_ids);
      }
    }
    else
    {
      std::map< std::string, std::vector<double> > features;
      for (auto const &feat : pep_map)
      {

        features[feat.second.PSMId].push_back(feat.second.score);
        features[feat.second.PSMId].push_back(feat.second.qvalue);
        features[feat.second.PSMId].push_back(feat.second.posterior_error_prob);
      }
      OSWFile().write(out, osw_level, features);
    }

    writeLog_("PercolatorAdapter finished successfully!");
    return EXECUTION_OK;
  }

};


int main(int argc, const char** argv)
{
  PercolatorAdapter tool;

  return tool.main(argc, argv);
}

/// @endcond<|MERGE_RESOLUTION|>--- conflicted
+++ resolved
@@ -487,11 +487,7 @@
           float isoErr = hit.getMetaValue("IsotopeError").toString().toFloat();
           exp_mass = exp_mass - (isoErr * Constants::C13C12_MASSDIFF_U) / charge;
         }
-<<<<<<< HEAD
-        else if (hit.metaValueExists("isotope_error")) // e.g. SimpleSearchEngine /OpenNuXL
-=======
         else if (hit.metaValueExists(Constants::UserParam::ISOTOPE_ERROR)) // OpenMS user param name for isotope error
->>>>>>> f7c9f158
         {
           float isoErr = hit.getMetaValue(Constants::UserParam::ISOTOPE_ERROR).toString().toFloat();
           exp_mass = exp_mass - (isoErr * Constants::C13C12_MASSDIFF_U) / charge;
