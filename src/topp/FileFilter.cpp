--- conflicted
+++ resolved
@@ -689,19 +689,11 @@
         auto& spectra = exp.getSpectra();
         spectra.erase(
           remove_if(spectra.begin(), spectra.end(), [](const MSSpectrum & s){ return s.empty();} )
-<<<<<<< HEAD
-          ,spectra.end()); 
-        auto& chroms = exp.getChromatograms();
-        chroms.erase(
-          remove_if(chroms.begin(), chroms.end(), [](const MSChromatogram & c){ return c.empty();} )
-          ,chroms.end()); 
-=======
           ,spectra.end());
         auto& chroms = exp.getChromatograms();
         chroms.erase(
           remove_if(chroms.begin(), chroms.end(), [](const MSChromatogram & c){ return c.empty();} )
           ,chroms.end());
->>>>>>> ab216f94
       }
 
       //-------------------------------------------------------------
